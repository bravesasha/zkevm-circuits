[package]
name = "zkevm-circuits"
version = "0.1.0"
authors = ["therealyingtong <yingtong@z.cash>"]
edition = "2021"
license = "MIT OR Apache-2.0"

# See more keys and their definitions at https://doc.rust-lang.org/cargo/reference/manifest.html

[dependencies]
halo2_proofs = { git = "https://github.com/privacy-scaling-explorations/halo2.git", tag = "v2023_02_02" }
num = "0.4"
sha3 = "0.10"
array-init = "2.0.0"
bus-mapping = { path = "../bus-mapping" }
either = "1.9"
eth-types = { path = "../eth-types" }
gadgets = { path = "../gadgets" }
ethers-core = "0.17.0"
ethers-signers = { version = "0.17.0", optional = true }
mock = { path = "../mock", optional = true }
strum = "0.24"
strum_macros = "0.24"
rand_xorshift = "0.3"
rand = "0.8"
itertools = "0.10.3"
lazy_static = "1.4"
mpt-zktrie = { path = "../zktrie" }
keccak256 = { path = "../keccak256"}
log = "0.4"
env_logger = "0.9"
serde = { version = "1.0", features = ["derive"] }
serde_json = "1.0.78"

hash-circuit = { package = "poseidon-circuit", git = "https://github.com/scroll-tech/poseidon-circuit.git", branch = "scroll-dev-0723"}
#mpt-circuits = { package = "halo2-mpt-circuits", path = "../../mpt-circuit" }
misc-precompiled-circuit = { package = "rmd160-circuits", git = "https://github.com/scroll-tech/misc-precompiled-circuit.git", branch = "integration" }

halo2-base = { git = "https://github.com/scroll-tech/halo2-lib", branch = "develop", default-features=false, features=["halo2-pse","display"] }
halo2-ecc = { git = "https://github.com/scroll-tech/halo2-lib", branch = "develop", default-features=false, features=["halo2-pse","display"] }

maingate = { git = "https://github.com/privacy-scaling-explorations/halo2wrong", tag = "v2023_02_02" }

libsecp256k1 = "0.7"
num-bigint = { version = "0.4" }
subtle = "2.4"
rand_chacha = "0.3"
snark-verifier = { git = "https://github.com/scroll-tech/snark-verifier", branch = "develop" }
snark-verifier-sdk = { git = "https://github.com/scroll-tech/snark-verifier", branch = "develop", default-features=false, features = ["loader_halo2", "loader_evm", "halo2-pse"] }
hex = "0.4.3"
rayon = "1.5"
once_cell = "1.17.0"

[dev-dependencies]
bus-mapping = { path = "../bus-mapping", features = ["test"] }
criterion = "0.3"
ctor = "0.1.22"
ethers-signers = "0.17.0"
hex = "0.4.3"
itertools = "0.10.1"
mock = { path = "../mock" }
pretty_assertions = "1.0.0"
cli-table = "0.4"
paste = "1.0"

[features]
default = ["test", "test-circuits", "shanghai", "debug-annotations"]
test = ["ethers-signers", "mock", "bus-mapping/test"]

# Currently, when the "scroll" feature is enabled, unittests use a CGO scroll-evm to generate execution traces.
# However, the local scroll-evm tracer is not finished yet, so it cannot generate a full block trace like
# <https://github.com/scroll-tech/test-traces/>. Therefore, to make the super circuit-related CI pass, we have to disable
# some constraints related to the poseidon codehash / mpt lookup by disabling the feature "scroll-trace".
# On the other hand, the scroll-zkevm repo enables both "scroll" and "scroll-trace",
# so these poseidon code hash constraints and mpt lookup are enabled there.
# TODO: When the local scroll-evm tracer is finished, we can then enable the "scroll-trace" feature.
scroll = ["bus-mapping/scroll", "eth-types/scroll", "mock?/scroll", "zktrie", "poseidon-codehash"]
scroll-trace = []

# Enable shanghai feature of mock only if mock is enabled (by test).
shanghai = ["bus-mapping/shanghai", "eth-types/shanghai", "mock?/shanghai"]
test-circuits = []
warn-unimplemented = ["eth-types/warn-unimplemented"]
onephase = [] # debug only
zktrie = []
poseidon-codehash = []
<<<<<<< HEAD
parallel_syn = ["halo2_proofs/parallel_syn"]
=======

debug-annotations = []
>>>>>>> e40ab9e8
<|MERGE_RESOLUTION|>--- conflicted
+++ resolved
@@ -84,9 +84,6 @@
 onephase = [] # debug only
 zktrie = []
 poseidon-codehash = []
-<<<<<<< HEAD
 parallel_syn = ["halo2_proofs/parallel_syn"]
-=======
 
-debug-annotations = []
->>>>>>> e40ab9e8
+debug-annotations = []