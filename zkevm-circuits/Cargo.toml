[package]
name = "zkevm-circuits"
version = "0.1.0"
authors = ["therealyingtong <yingtong@z.cash>"]
edition = "2021"
license = "MIT OR Apache-2.0"

# See more keys and their definitions at https://doc.rust-lang.org/cargo/reference/manifest.html

[dependencies]
halo2_proofs = { git = "https://github.com/privacy-scaling-explorations/halo2.git", tag = "v2023_02_02" }
num = "0.4"
sha3 = "0.10"
array-init = "2.0.0"
bus-mapping = { path = "../bus-mapping" }
eth-types = { path = "../eth-types" }
gadgets = { path = "../gadgets" }
ethers-core = "0.17.0"
ethers-signers = { version = "0.17.0", optional = true }
mock = { path = "../mock", optional = true }
strum = "0.24"
strum_macros = "0.24"
rand_xorshift = "0.3"
rand = "0.8"
itertools = "0.10.3"
lazy_static = "1.4"
mpt-zktrie = { path = "../zktrie" }
keccak256 = { path = "../keccak256"}
log = "0.4"
env_logger = "0.9"

halo2-base = { git = "https://github.com/scroll-tech/halo2-lib", branch = "halo2-ecc-snark-verifier-0323", default-features=false, features=["halo2-pse","display"] }
halo2-ecc = { git = "https://github.com/scroll-tech/halo2-lib", branch = "halo2-ecc-snark-verifier-0323", default-features=false, features=["halo2-pse","display"] }

maingate = { git = "https://github.com/privacy-scaling-explorations/halo2wrong", tag = "v2023_02_02" }

libsecp256k1 = "0.7"
num-bigint = { version = "0.4" }
subtle = "2.4"
rand_chacha = "0.3"
snark-verifier = { git = "https://github.com/scroll-tech/snark-verifier", branch = "halo2-ecc-snark-verifier-0323" }
snark-verifier-sdk = { git = "https://github.com/scroll-tech/snark-verifier", branch = "halo2-ecc-snark-verifier-0323", default-features=false, features = ["loader_halo2", "loader_evm", "halo2-pse"] }
hex = "0.4.3"
rayon = "1.5"
once_cell = "1.17.0"

[dev-dependencies]
bus-mapping = { path = "../bus-mapping", features = ["test"] }
criterion = "0.3"
ctor = "0.1.22"
ethers-signers = "0.17.0"
hex = "0.4.3"
itertools = "0.10.1"
mock = { path = "../mock" }
pretty_assertions = "1.0.0"
cli-table = "0.4"
serde = { version = "1.0.130", features = ["derive"] }
serde_json = "1.0.78"

[features]
<<<<<<< HEAD
default = ["test", "test-circuits", "enable-sign-verify"]
scroll = ["bus-mapping/scroll", "zktrie", "enable-sign-verify", "reject-eip2718", "poseidon-codehash"]
test = ["ethers-signers", "mock"]
=======
default = []
test = ["ethers-signers", "mock", "bus-mapping/test"]
>>>>>>> 4e5e78a1
test-circuits = []
warn-unimplemented = ["eth-types/warn-unimplemented"]
onephase = [] # debug only
zktrie = []
enable-sign-verify = []
reject-eip2718 = []
poseidon-codehash = []<|MERGE_RESOLUTION|>--- conflicted
+++ resolved
@@ -58,14 +58,9 @@
 serde_json = "1.0.78"
 
 [features]
-<<<<<<< HEAD
 default = ["test", "test-circuits", "enable-sign-verify"]
+test = ["ethers-signers", "mock", "bus-mapping/test"]
 scroll = ["bus-mapping/scroll", "zktrie", "enable-sign-verify", "reject-eip2718", "poseidon-codehash"]
-test = ["ethers-signers", "mock"]
-=======
-default = []
-test = ["ethers-signers", "mock", "bus-mapping/test"]
->>>>>>> 4e5e78a1
 test-circuits = []
 warn-unimplemented = ["eth-types/warn-unimplemented"]
 onephase = [] # debug only
