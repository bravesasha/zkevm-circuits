use crate::{
    evm_circuit::{
        execution::ExecutionGadget,
        param::{N_BYTES_ACCOUNT_ADDRESS, N_BYTES_GAS, N_BYTES_MEMORY_WORD_SIZE},
        step::ExecutionState,
        util::{
            common_gadget::CommonErrorGadget,
            constraint_builder::{ConstrainBuilderCommon, EVMConstraintBuilder},
            from_bytes,
            math_gadget::{IsZeroGadget, LtGadget},
            memory_gadget::{
                CommonMemoryAddressGadget, MemoryCopierGasGadget, MemoryExpandedAddressGadget,
                MemoryExpansionGadget,
            },
            not, or, select, CachedRegion, Cell, Word,
        },
        witness::{Block, Call, ExecStep, Transaction},
    },
    table::CallContextFieldTag,
    util::{Expr, Field},
};
use eth_types::{
    evm_types::{GasCost, OpcodeId},
    ToLittleEndian, U256,
};
use halo2_proofs::{circuit::Value, plonk::Error};

/// Gadget to implement the corresponding out of gas errors for
/// [`OpcodeId::CALLDATACOPY`], [`OpcodeId::CODECOPY`],
/// [`OpcodeId::EXTCODECOPY`] and [`OpcodeId::RETURNDATACOPY`].
#[derive(Clone, Debug)]
pub(crate) struct ErrorOOGMemoryCopyGadget<F> {
    opcode: Cell<F>,
    /// Check if `EXTCODECOPY` external address is warm
    is_warm: Cell<F>,
    tx_id: Cell<F>,
    /// Extra stack pop for `EXTCODECOPY`
    external_address: Word<F>,
    /// Source offset and size to copy
    src_memory_addr: MemoryExpandedAddressGadget<F>,
    /// Destination offset and size to copy
    dst_memory_addr: MemoryExpandedAddressGadget<F>,
    // mcopy expansion
<<<<<<< HEAD
    //memory_expansion_mcopy: MemoryExpansionGadget<F, 2, N_BYTES_MEMORY_WORD_SIZE>,
    memory_expansion_mcopy: MemoryExpansionGadget<F, 1, N_BYTES_MEMORY_WORD_SIZE>,
=======
    memory_expansion_mcopy: MemoryExpansionGadget<F, 2, N_BYTES_MEMORY_WORD_SIZE>,
>>>>>>> 4c4d1177
    // other kind(CALLDATACOPY, CODECOPY, EXTCODECOPY, RETURNDATACOPY) expansion
    memory_expansion_normal: MemoryExpansionGadget<F, 1, N_BYTES_MEMORY_WORD_SIZE>,
    memory_copier_gas: MemoryCopierGasGadget<F, { GasCost::COPY }>,
    insufficient_gas: LtGadget<F, N_BYTES_GAS>,
    is_extcodecopy: IsZeroGadget<F>,
    is_mcopy: IsZeroGadget<F>,
    common_error_gadget: CommonErrorGadget<F>,
}

impl<F: Field> ExecutionGadget<F> for ErrorOOGMemoryCopyGadget<F> {
    const NAME: &'static str = "ErrorOutOfGasMemoryCopy";

    const EXECUTION_STATE: ExecutionState = ExecutionState::ErrorOutOfGasMemoryCopy;

    fn configure(cb: &mut EVMConstraintBuilder<F>) -> Self {
        let opcode = cb.query_cell();
        cb.require_in_set(
            "ErrorOutOfGasMemoryCopy opcode must be CALLDATACOPY, CODECOPY, EXTCODECOPY, MCOPY or RETURNDATACOPY",
            opcode.expr(),
            vec![
                OpcodeId::CALLDATACOPY.expr(),
                OpcodeId::CODECOPY.expr(),
                OpcodeId::EXTCODECOPY.expr(),
                OpcodeId::RETURNDATACOPY.expr(),
                OpcodeId::MCOPY.expr(),
            ],
        );

        let external_address = cb.query_word_rlc();
        let is_warm = cb.query_bool();
        let tx_id = cb.query_cell();

        let is_extcodecopy =
            IsZeroGadget::construct(cb, opcode.expr() - OpcodeId::EXTCODECOPY.expr());
        let is_mcopy = IsZeroGadget::construct(cb, opcode.expr() - OpcodeId::MCOPY.expr());

        cb.condition(is_extcodecopy.expr(), |cb| {
            cb.call_context_lookup(false.expr(), None, CallContextFieldTag::TxId, tx_id.expr());

            // Check if EXTCODECOPY external address is warm.
            cb.account_access_list_read(
                tx_id.expr(),
                from_bytes::expr(&external_address.cells[..N_BYTES_ACCOUNT_ADDRESS]),
                is_warm.expr(),
            );

            // EXTCODECOPY has an extra stack pop for external address.
            cb.stack_pop(external_address.expr());
        });

        let dst_memory_addr = MemoryExpandedAddressGadget::construct_self(cb);
        // src can also be possible to overflow for mcopy.
        let src_memory_addr = MemoryExpandedAddressGadget::construct_self(cb);

        cb.stack_pop(dst_memory_addr.offset_rlc());
        cb.stack_pop(src_memory_addr.offset_rlc());
        cb.stack_pop(dst_memory_addr.length_rlc());

        // for mcopy
        let memory_expansion_mcopy = cb.condition(is_mcopy.expr(), |cb| {
            cb.require_equal(
                "mcopy src_address length == dst_address length",
                src_memory_addr.length_rlc(),
                dst_memory_addr.length_rlc(),
            );
            MemoryExpansionGadget::construct(
                cb,
<<<<<<< HEAD
                //[src_memory_addr.end_offset(), dst_memory_addr.end_offset()],
                [dst_memory_addr.end_offset()],
=======
                [src_memory_addr.end_offset(), dst_memory_addr.end_offset()],
>>>>>>> 4c4d1177
            )
        });

        // for others (CALLDATACOPY, CODECOPY, EXTCODECOPY, RETURNDATACOPY)
        let memory_expansion_normal = cb.condition(not::expr(is_mcopy.expr()), |cb| {
            MemoryExpansionGadget::construct(cb, [dst_memory_addr.end_offset()])
        });

        let memory_expansion_cost = select::expr(
            is_mcopy.expr(),
            memory_expansion_mcopy.gas_cost(),
            memory_expansion_normal.gas_cost(),
        );
        let memory_copier_gas =
            MemoryCopierGasGadget::construct(cb, dst_memory_addr.length(), memory_expansion_cost);

        let constant_gas_cost = select::expr(
            is_extcodecopy.expr(),
            // According to EIP-2929, EXTCODECOPY constant gas cost is different for cold and warm
            // accounts.
            select::expr(
                is_warm.expr(),
                GasCost::WARM_ACCESS.expr(),
                GasCost::COLD_ACCOUNT_ACCESS.expr(),
            ),
            // Constant gas cost is same for CALLDATACOPY, CODECOPY，RETURNDATACOPY and mcopy.
            OpcodeId::CALLDATACOPY.constant_gas_cost().expr(),
        );

        let insufficient_gas = LtGadget::construct(
            cb,
            cb.curr.state.gas_left.expr(),
            constant_gas_cost + memory_copier_gas.gas_cost(),
        );

        cb.require_equal(
            // for mcopy, both dst_memory_addr and dst_memory_addr likely overflow.
            "Memory address is overflow or gas left is less than cost",
            or::expr([
                dst_memory_addr.overflow(),
                src_memory_addr.overflow(),
                insufficient_gas.expr(),
            ]),
            1.expr(),
        );

        let common_error_gadget = CommonErrorGadget::construct(
            cb,
            opcode.expr(),
            // EXTCODECOPY has extra 1 call context lookup (tx_id), 1 account access list
            // read (is_warm), and 1 stack pop (external_address).
            5.expr() + 3.expr() * is_extcodecopy.expr(),
        );

        Self {
            opcode,
            is_warm,
            tx_id,
            external_address,
            src_memory_addr,
            dst_memory_addr,
            memory_expansion_mcopy,
            memory_expansion_normal,
            memory_copier_gas,
            insufficient_gas,
            is_extcodecopy,
            is_mcopy,
            common_error_gadget,
        }
    }

    fn assign_exec_step(
        &self,
        region: &mut CachedRegion<'_, '_, F>,
        offset: usize,
        block: &Block,
        transaction: &Transaction,
        call: &Call,
        step: &ExecStep,
    ) -> Result<(), Error> {
        let opcode = step.opcode.unwrap();
        let is_extcodecopy = opcode == OpcodeId::EXTCODECOPY;
        let is_mcopy = opcode == OpcodeId::MCOPY;

        log::debug!(
            "ErrorOutOfGasMemoryCopy: opcode = {}, gas_left = {}, gas_cost = {}",
            opcode,
            step.gas_left,
            step.gas_cost,
        );

        let (is_warm, external_address) = if is_extcodecopy {
            (
                block.rws[step.rw_indices[1]].tx_access_list_value_pair().0,
                block.rws[step.rw_indices[2]].stack_value(),
            )
        } else {
            (false, U256::zero())
        };

        let rw_offset = if is_extcodecopy { 3 } else { 0 };
        let [dst_offset, src_offset, copy_size] = [rw_offset, rw_offset + 1, rw_offset + 2]
            .map(|idx| block.rws[step.rw_indices[idx]].stack_value());

        self.opcode
            .assign(region, offset, Value::known(F::from(opcode.as_u64())))?;
        self.is_warm
            .assign(region, offset, Value::known(F::from(u64::from(is_warm))))?;
        self.tx_id
            .assign(region, offset, Value::known(F::from(transaction.id as u64)))?;
        self.external_address
            .assign(region, offset, Some(external_address.to_le_bytes()))?;

        let src_memory_addr = self
            .src_memory_addr
            .assign(region, offset, src_offset, copy_size)?;
        let dst_memory_addr = self
            .dst_memory_addr
            .assign(region, offset, dst_offset, copy_size)?;
        let (_, memory_expansion_cost) = self.memory_expansion_normal.assign(
            region,
            offset,
            step.memory_word_size(),
            [dst_memory_addr],
        )?;

        // assign memory_expansion_mcopy
        let (_, memory_expansion_cost_mcopy) = self.memory_expansion_mcopy.assign(
            region,
            offset,
            step.memory_word_size(),
<<<<<<< HEAD
            //[src_memory_addr, dst_memory_addr],
            [dst_memory_addr],
=======
            [src_memory_addr, dst_memory_addr],
>>>>>>> 4c4d1177
        )?;

        let memory_copier_gas = self.memory_copier_gas.assign(
            region,
            offset,
            MemoryExpandedAddressGadget::<F>::length_value(dst_offset, copy_size),
            if is_mcopy {
                memory_expansion_cost_mcopy
            } else {
                memory_expansion_cost
            },
        )?;
        let constant_gas_cost = if is_extcodecopy {
            if is_warm {
                GasCost::WARM_ACCESS
            } else {
                GasCost::COLD_ACCOUNT_ACCESS
            }
        } else {
            GasCost::FASTEST
        };
        self.insufficient_gas.assign_value(
            region,
            offset,
            Value::known(F::from(step.gas_left)),
            Value::known(F::from(memory_copier_gas + constant_gas_cost.0)),
        )?;
        self.is_extcodecopy.assign(
            region,
            offset,
            F::from(opcode.as_u64()) - F::from(OpcodeId::EXTCODECOPY.as_u64()),
        )?;
        self.is_mcopy.assign(
            region,
            offset,
            F::from(opcode.as_u64()) - F::from(OpcodeId::MCOPY.as_u64()),
        )?;
        self.common_error_gadget.assign(
            region,
            offset,
            block,
            call,
            step,
            // EXTCODECOPY has extra 1 call context lookup (tx_id), 1 account access list
            // read (is_warm), and 1 stack pop (external_address).
            5 + if is_extcodecopy { 3 } else { 0 },
        )?;

        Ok(())
    }
}

#[cfg(test)]
mod tests {
    use super::*;
    use crate::{
        evm_circuit::test::{rand_bytes, rand_word},
        test_util::CircuitTestBuilder,
    };
    use bus_mapping::circuit_input_builder::CircuitsParams;
    use eth_types::{
        bytecode, evm_types::gas_utils::memory_copier_gas_cost, Bytecode, ToWord, U256,
    };
    use itertools::Itertools;
    use mock::{
        eth, test_ctx::helpers::account_0_code_account_1_no_code, TestContext, MOCK_ACCOUNTS,
        MOCK_BLOCK_GAS_LIMIT,
    };

    const TESTING_COMMON_OPCODES: &[OpcodeId] = &[
        OpcodeId::CALLDATACOPY,
        OpcodeId::CODECOPY,
        OpcodeId::RETURNDATACOPY,
    ];

    const TESTING_DST_OFFSET_COPY_SIZE_PAIRS: &[(u64, u64)] =
        &[(0x20, 0), (0x40, 20), (0x2000, 0x200)];

    // pair type (src_offset, dest_offset, copy_size)
    const TESTING_MCOPY_PARIS: &[(u64, u64, u64)] = &[
        (0x20, 80, 2),
        (0x80, 0x60, 20),
        (0x80, 100, 20),
        (0xa0, 80, 99),
    ];

    #[test]
    fn test_oog_memory_copy_for_common_opcodes() {
        for (opcode, (dst_offset, copy_size)) in TESTING_COMMON_OPCODES
            .iter()
            .cartesian_product(TESTING_DST_OFFSET_COPY_SIZE_PAIRS.iter())
        {
            let testing_data =
                TestingData::new_for_common_opcode(*opcode, *dst_offset, *copy_size, None);

            test_root(&testing_data);
            test_internal(&testing_data);
        }
    }

    #[test]
    fn test_oog_memory_copy_for_extcodecopy() {
        for (is_warm, (dst_offset, copy_size)) in [false, true]
            .iter()
            .cartesian_product(TESTING_DST_OFFSET_COPY_SIZE_PAIRS.iter())
        {
            let testing_data =
                TestingData::new_for_extcodecopy(*is_warm, *dst_offset, *copy_size, None);

            test_root(&testing_data);
            test_internal(&testing_data);
        }
    }

    #[test]
    fn test_oog_memory_copy_for_mcopy() {
        for (src_offset, dest_offset, copy_size) in TESTING_MCOPY_PARIS {
            let testing_data =
                TestingData::new_for_mcopy(*src_offset, *dest_offset, *copy_size, None);
            test_root(&testing_data);
            test_internal(&testing_data);
        }
    }

    #[test]
    fn test_oog_memory_copy_max_expanded_address() {
        // 0xffffffff1 + 0xffffffff0 = 0x1fffffffe1
        // > MAX_EXPANDED_MEMORY_ADDRESS (0x1fffffffe0)
        test_for_edge_memory_size(0xffffffff1, 0xffffffff0);
    }

    // this test added by auditing fix memory expansion case https://github.com/scroll-tech/zkevm-circuits/pull/1321
    #[test]
    fn test_oog_mcopy_src_larger_dst_addr() {
        let copy_size = 0xff;
        let src_offset = 0x20e0;
        let dest_offset = 0x20;
        let testing_data =
        TestingData::new_for_mcopy(src_offset, dest_offset, copy_size, None);

        test_root(&testing_data);
        test_internal(&testing_data);
    }

    #[test]
    fn test_oog_memory_copy_max_u64_address() {
        test_for_edge_memory_size(u64::MAX, u64::MAX);
    }

    struct TestingData {
        bytecode: Bytecode,
        gas_cost: u64,
    }

    impl TestingData {
        pub fn new_for_common_opcode(
            opcode: OpcodeId,
            dst_offset: u64,
            copy_size: u64,
            gas_cost: Option<u64>,
        ) -> Self {
            let bytecode = bytecode! {
                PUSH32(copy_size)
                PUSH32(rand_word())
                PUSH32(dst_offset)
                .write_op(opcode)
            };

            let gas_cost = gas_cost.unwrap_or_else(|| {
                let memory_word_size = (dst_offset + copy_size + 31) / 32;

                OpcodeId::PUSH32.constant_gas_cost().0 * 3
                    + opcode.constant_gas_cost().0
                    + memory_copier_gas_cost(0, memory_word_size, copy_size, GasCost::COPY.as_u64())
            });

            Self { bytecode, gas_cost }
        }

        pub fn new_for_extcodecopy(
            is_warm: bool,
            dst_offset: u64,
            copy_size: u64,
            gas_cost: Option<u64>,
        ) -> Self {
            let external_address = MOCK_ACCOUNTS[4];

            let mut bytecode = bytecode! {
                PUSH32(copy_size)
                PUSH32(U256::zero())
                PUSH32(dst_offset)
                PUSH32(external_address.to_word())
                EXTCODECOPY
            };

            if is_warm {
                bytecode.append(&bytecode! {
                    PUSH32(copy_size)
                    PUSH32(rand_word())
                    PUSH32(dst_offset)
                    PUSH32(external_address.to_word())
                    EXTCODECOPY
                });
            }

            let gas_cost = gas_cost.unwrap_or_else(|| {
                let memory_word_size = (dst_offset + copy_size + 31) / 32;

                let gas_cost = OpcodeId::PUSH32.constant_gas_cost().0 * 4
                    + GasCost::COLD_ACCOUNT_ACCESS.0
                    + memory_copier_gas_cost(
                        0,
                        memory_word_size,
                        copy_size,
                        GasCost::COPY.as_u64(),
                    );

                if is_warm {
                    gas_cost
                        + OpcodeId::PUSH32.constant_gas_cost().0 * 4
                        + GasCost::WARM_ACCESS.0
                        + memory_copier_gas_cost(
                            memory_word_size,
                            memory_word_size,
                            copy_size,
                            GasCost::COPY.as_u64(),
                        )
                } else {
                    gas_cost
                }
            });

            Self { bytecode, gas_cost }
        }

        pub fn new_for_mcopy(
            src_offset: u64,
            dst_offset: u64,
            copy_size: u64,
            gas_cost: Option<u64>,
        ) -> Self {
            let bytecode = bytecode! {
                PUSH32(copy_size)
                PUSH32(src_offset)
                PUSH32(dst_offset)
                MCOPY
            };

            let gas_cost = gas_cost.unwrap_or_else(|| {
                // no memory operation before mcopy
                let cur_memory_word_size = 0;
                let next_memory_word_size = if copy_size == 0 {
                    cur_memory_word_size
                } else {
                    (std::cmp::max(src_offset, dst_offset) + copy_size + 31) / 32
                };
<<<<<<< HEAD

                println!("cur_memory_word_size {}, next_memory_word_size{}", cur_memory_word_size, 
                 next_memory_word_size);
=======
>>>>>>> 4c4d1177

                OpcodeId::PUSH32.constant_gas_cost().0 * 3
                    + OpcodeId::MCOPY.constant_gas_cost().0
                    + memory_copier_gas_cost(
                        cur_memory_word_size,
                        next_memory_word_size,
                        copy_size,
                        GasCost::COPY.as_u64(),
                    )
            });

            Self { bytecode, gas_cost }
        }
    }

    fn test_root(testing_data: &TestingData) {
        let gas_cost = GasCost::TX
            .0
            // Decrease expected gas cost (by 1) to trigger out of gas error.
            .checked_add(testing_data.gas_cost - 1)
            .unwrap_or(MOCK_BLOCK_GAS_LIMIT);
        let gas_cost = if gas_cost > MOCK_BLOCK_GAS_LIMIT {
            MOCK_BLOCK_GAS_LIMIT
        } else {
            gas_cost
        };

        let ctx = TestContext::<2, 1>::new(
            None,
            account_0_code_account_1_no_code(testing_data.bytecode.clone()),
            |mut txs, accs| {
                txs[0]
                    .from(accs[1].address)
                    .to(accs[0].address)
                    .gas(gas_cost.into());
            },
            |block, _tx| block.number(0xcafe_u64),
        )
        .unwrap();

        CircuitTestBuilder::new_from_test_ctx(ctx)
            .params(CircuitsParams {
                max_copy_rows: 1750,
                ..Default::default()
            })
            .run();
    }

    fn test_internal(testing_data: &TestingData) {
        let (addr_a, addr_b) = (MOCK_ACCOUNTS[0], MOCK_ACCOUNTS[1]);

        // code B gets called by code A, so the call is an internal call.
        let code_b = testing_data.bytecode.clone();
        let gas_cost_b = testing_data.gas_cost;

        // Code A calls code B.
        let code_a = bytecode! {
            // populate memory in A's context.
            PUSH8(U256::from_big_endian(&rand_bytes(8)))
            PUSH1(0x00) // offset
            MSTORE
            // call ADDR_B.
            PUSH1(0x00) // retLength
            PUSH1(0x00) // retOffset
            PUSH32(0x00) // argsLength
            PUSH32(0x20) // argsOffset
            PUSH1(0x00) // value
            PUSH32(addr_b.to_word()) // addr
            // Decrease expected gas cost (by 1) to trigger out of gas error.
            PUSH32(gas_cost_b - 1) // gas
            CALL
            STOP
        };

        let ctx = TestContext::<3, 1>::new(
            None,
            |accs| {
                accs[0].address(addr_b).code(code_b);
                accs[1].address(addr_a).code(code_a);
                accs[2].address(MOCK_ACCOUNTS[2]).balance(eth(10));
            },
            |mut txs, accs| {
                txs[0].from(accs[2].address).to(accs[1].address);
            },
            |block, _tx| block,
        )
        .unwrap();

        CircuitTestBuilder::new_from_test_ctx(ctx)
            .params(CircuitsParams {
                max_copy_rows: 1750,
                ..Default::default()
            })
            .run();
    }

    fn test_for_edge_memory_size(dst_offset: u64, copy_size: u64) {
        TESTING_COMMON_OPCODES.iter().for_each(|opcode| {
            let testing_data = TestingData::new_for_common_opcode(
                *opcode,
                dst_offset,
                copy_size,
                Some(MOCK_BLOCK_GAS_LIMIT),
            );

            test_root(&testing_data);
            test_internal(&testing_data);
        });

        [false, true].into_iter().for_each(|is_warm| {
            let testing_data = TestingData::new_for_extcodecopy(
                is_warm,
                dst_offset,
                copy_size,
                Some(MOCK_BLOCK_GAS_LIMIT),
            );

            test_root(&testing_data);
            test_internal(&testing_data);
        });
    }
}<|MERGE_RESOLUTION|>--- conflicted
+++ resolved
@@ -41,12 +41,7 @@
     /// Destination offset and size to copy
     dst_memory_addr: MemoryExpandedAddressGadget<F>,
     // mcopy expansion
-<<<<<<< HEAD
-    //memory_expansion_mcopy: MemoryExpansionGadget<F, 2, N_BYTES_MEMORY_WORD_SIZE>,
-    memory_expansion_mcopy: MemoryExpansionGadget<F, 1, N_BYTES_MEMORY_WORD_SIZE>,
-=======
     memory_expansion_mcopy: MemoryExpansionGadget<F, 2, N_BYTES_MEMORY_WORD_SIZE>,
->>>>>>> 4c4d1177
     // other kind(CALLDATACOPY, CODECOPY, EXTCODECOPY, RETURNDATACOPY) expansion
     memory_expansion_normal: MemoryExpansionGadget<F, 1, N_BYTES_MEMORY_WORD_SIZE>,
     memory_copier_gas: MemoryCopierGasGadget<F, { GasCost::COPY }>,
@@ -114,12 +109,7 @@
             );
             MemoryExpansionGadget::construct(
                 cb,
-<<<<<<< HEAD
-                //[src_memory_addr.end_offset(), dst_memory_addr.end_offset()],
-                [dst_memory_addr.end_offset()],
-=======
                 [src_memory_addr.end_offset(), dst_memory_addr.end_offset()],
->>>>>>> 4c4d1177
             )
         });
 
@@ -251,12 +241,7 @@
             region,
             offset,
             step.memory_word_size(),
-<<<<<<< HEAD
-            //[src_memory_addr, dst_memory_addr],
-            [dst_memory_addr],
-=======
             [src_memory_addr, dst_memory_addr],
->>>>>>> 4c4d1177
         )?;
 
         let memory_copier_gas = self.memory_copier_gas.assign(
@@ -513,12 +498,9 @@
                 } else {
                     (std::cmp::max(src_offset, dst_offset) + copy_size + 31) / 32
                 };
-<<<<<<< HEAD
 
                 println!("cur_memory_word_size {}, next_memory_word_size{}", cur_memory_word_size, 
                  next_memory_word_size);
-=======
->>>>>>> 4c4d1177
 
                 OpcodeId::PUSH32.constant_gas_cost().0 * 3
                     + OpcodeId::MCOPY.constant_gas_cost().0
