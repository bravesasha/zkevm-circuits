--- conflicted
+++ resolved
@@ -295,7 +295,6 @@
         self.nonce.value()
     }
 
-<<<<<<< HEAD
     /// Dynamic code hash in RLC form.
     pub(crate) fn code_hash_word_rlc(&self) -> Expression<F> {
         self.code_hash_rlc.expr()
@@ -303,10 +302,6 @@
 
     /// Init Code's keccak hash word RLC.
     pub(crate) fn keccak_code_hash_word_rlc(&self, cb: &ConstraintBuilder<F>) -> Expression<F> {
-=======
-    /// Code hash word RLC.
-    pub(crate) fn code_hash_word_rlc(&self, cb: &EVMConstraintBuilder<F>) -> Expression<F> {
->>>>>>> 3902437a
         cb.word_rlc::<N_BYTES_WORD>(
             self.keccak_code_hash
                 .iter()
@@ -317,13 +312,8 @@
         )
     }
 
-<<<<<<< HEAD
     /// Init Code's keccak hash keccak RLC.
     pub(crate) fn keccak_code_hash_keccak_rlc(&self, cb: &ConstraintBuilder<F>) -> Expression<F> {
-=======
-    /// Code hash keccak RLC.
-    pub(crate) fn code_hash_keccak_rlc(&self, cb: &EVMConstraintBuilder<F>) -> Expression<F> {
->>>>>>> 3902437a
         cb.keccak_rlc::<N_BYTES_WORD>(
             self.keccak_code_hash
                 .iter()
