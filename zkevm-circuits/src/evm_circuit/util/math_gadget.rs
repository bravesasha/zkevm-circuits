use crate::{
    evm_circuit::{
        table::{FixedTableTag, Lookup},
        util::{
            self, constraint_builder::ConstraintBuilder, from_bytes, pow_of_two, pow_of_two_expr,
            select, split_u256, sum, Cell,
        },
    },
    util::Expr,
};
use eth_types::{Field, ToLittleEndian, ToScalar, Word};
use halo2_proofs::plonk::Error;
use halo2_proofs::{arithmetic::FieldExt, circuit::Region, plonk::Expression};
use std::convert::TryFrom;

/// Returns `1` when `value == 0`, and returns `0` otherwise.
#[derive(Clone, Debug)]
pub struct IsZeroGadget<F> {
    inverse: Cell<F>,
    is_zero: Expression<F>,
}

impl<F: FieldExt> IsZeroGadget<F> {
    pub(crate) fn construct(cb: &mut ConstraintBuilder<F>, value: Expression<F>) -> Self {
        let inverse = cb.query_cell();

        let is_zero = 1.expr() - (value.clone() * inverse.expr());
        // when `value != 0` check `inverse = a.invert()`: value * (1 - value *
        // inverse)
        cb.add_constraint("value ⋅ (1 - value ⋅ value_inv)", value * is_zero.clone());
        // when `value == 0` check `inverse = 0`: `inverse ⋅ (1 - value *
        // inverse)`
        cb.add_constraint(
            "value_inv ⋅ (1 - value ⋅ value_inv)",
            inverse.expr() * is_zero.clone(),
        );

        Self { inverse, is_zero }
    }

    pub(crate) fn expr(&self) -> Expression<F> {
        self.is_zero.clone()
    }

    pub(crate) fn assign(
        &self,
        region: &mut Region<'_, F>,
        offset: usize,
        value: F,
    ) -> Result<F, Error> {
        let inverse = value.invert().unwrap_or(F::zero());
        self.inverse.assign(region, offset, Some(inverse))?;
        Ok(if value.is_zero().into() {
            F::one()
        } else {
            F::zero()
        })
    }
}

/// Returns `1` when `lhs == rhs`, and returns `0` otherwise.
#[derive(Clone, Debug)]
pub struct IsEqualGadget<F> {
    is_zero: IsZeroGadget<F>,
}

impl<F: FieldExt> IsEqualGadget<F> {
    pub(crate) fn construct(
        cb: &mut ConstraintBuilder<F>,
        lhs: Expression<F>,
        rhs: Expression<F>,
    ) -> Self {
        let is_zero = IsZeroGadget::construct(cb, lhs - rhs);

        Self { is_zero }
    }

    pub(crate) fn expr(&self) -> Expression<F> {
        self.is_zero.expr()
    }

    pub(crate) fn assign(
        &self,
        region: &mut Region<'_, F>,
        offset: usize,
        lhs: F,
        rhs: F,
    ) -> Result<F, Error> {
        self.is_zero.assign(region, offset, lhs - rhs)
    }
}

/// Construction of 2 256-bit words addition and result, which is useful for
/// opcode ADD, SUB and balance operation
#[derive(Clone, Debug)]
pub(crate) struct AddWordsGadget<F, const N: usize> {
    addends: [util::Word<F>; N],
    sum: util::Word<F>,
    carry_lo: Cell<F>,
    carry_hi: Cell<F>,
}

impl<F: Field, const N: usize> AddWordsGadget<F, N> {
    pub(crate) fn construct(cb: &mut ConstraintBuilder<F>, addends: [util::Word<F>; N]) -> Self {
        let sum = cb.query_word();
        let carry_lo = cb.query_cell();
        let carry_hi = cb.query_cell();

        let addends_lo = &addends
            .iter()
            .map(|addend| from_bytes::expr(&addend.cells[..16]))
            .collect::<Vec<_>>();
        let addends_hi = &addends
            .iter()
            .map(|addend| from_bytes::expr(&addend.cells[16..]))
            .collect::<Vec<_>>();
        let sum_lo = from_bytes::expr(&sum.cells[..16]);
        let sum_hi = from_bytes::expr(&sum.cells[16..]);

        cb.require_equal(
            "sum(addends_lo) == sum_lo + carry_lo ⋅ 2^128",
            sum::expr(addends_lo),
            sum_lo + carry_lo.expr() * pow_of_two_expr(128),
        );
        cb.require_equal(
            "sum(addends_hi) + carry_lo == sum_hi + carry_hi ⋅ 2^128",
            sum::expr(addends_hi) + carry_lo.expr(),
            sum_hi + carry_hi.expr() * pow_of_two_expr(128),
        );

        for carry in [&carry_lo, &carry_hi] {
            cb.require_in_set(
                "carry_lo in 0..N",
                carry.expr(),
                (0..N).map(|idx| idx.expr()).collect(),
            );
        }

        Self {
            addends,
            sum,
            carry_lo,
            carry_hi,
        }
    }

    pub(crate) fn assign(
        &self,
        region: &mut Region<'_, F>,
        offset: usize,
        addends: [Word; N],
        sum: Word,
    ) -> Result<(), Error> {
        for (word, value) in self.addends.iter().zip(addends.iter()) {
            word.assign(region, offset, Some(value.to_le_bytes()))?;
        }
        self.sum.assign(region, offset, Some(sum.to_le_bytes()))?;

        let (addends_lo, addends_hi): (Vec<_>, Vec<_>) = addends.iter().map(split_u256).unzip();
        let (sum_lo, sum_hi) = split_u256(&sum);

        let sum_of_addends_lo = addends_lo
            .into_iter()
            .fold(Word::zero(), |acc, addend_lo| acc + addend_lo);
        let sum_of_addends_hi = addends_hi
            .into_iter()
            .fold(Word::zero(), |acc, addend_hi| acc + addend_hi);

        let carry_lo = (sum_of_addends_lo - sum_lo) >> 128;
        let carry_hi = (sum_of_addends_hi + carry_lo - sum_hi) >> 128;
        self.carry_lo.assign(region, offset, carry_lo.to_scalar())?;
        self.carry_hi.assign(region, offset, carry_hi.to_scalar())?;

        Ok(())
    }

    pub(crate) fn sum(&self) -> &util::Word<F> {
        &self.sum
    }

    pub(crate) fn carry(&self) -> &util::Cell<F> {
        &self.carry_hi
    }
}

/// Construction of 2 256-bit words mutiplication and result (modulo 2**256),
/// which is useful for opcode MUL, DIV, SDIV and xxxMOD
#[derive(Clone, Debug)]
pub(crate) struct MulWordsGadget<F> {
    a: util::Word<F>,
    b: util::Word<F>,
    product: util::Word<F>,
    //here we execute a multi-limbs multiplication, see spec or
    //https://hackmd.io/HL0QhGUeQoSgIBt2el6fHA
    // a, b and product is divided into 4 64-bit digits, call them a0 ~ a3, b0
    // ~ b3 ... a * b = a0 * b0 + a1 * b0 ..., and let
    // t0 = a0 * b0, contribute to 0 ~ 128 bit
    // t1 = a0 * b1 + a1 * b0, contribute to 64 ~ 193 bit (include the carry)
    // t2 = a0 * b2 + a2 * b0 + a1 * b1, contribute to above 128 bit
    // t3 =  a0 * b3 + a3 * b0 + a2 * b1 + a1 * b2, contribute to above 192 bit
    //
    // so t0 ~ t1 include all contributions to the low 256bit of product,
    // with a maxium 68bit radix (the part higher than 256bit) v1
    // it is similar that we have v0 as the radix of contributions
    // to the low 128bit of the product
    // we can slightly relax the constraint of v0/v1 to 72bit so just
    // use 9 bytes for them
    v0: [Cell<F>; 9],
    v1: [Cell<F>; 9],
    /* finally we just prove:
     *  t0 + t1 = <low 128 bit of product> + <radix v0>
     *  t2 + t3 + <radix v0> = <high 128 bit of product> + <radix v1> */
}

impl<F: FieldExt> MulWordsGadget<F> {
    pub(crate) fn construct(
        cb: &mut ConstraintBuilder<F>,
        a: util::Word<F>,
        b: util::Word<F>,
    ) -> Self {
        let product = cb.query_word();
        let v0 = array_init::array_init(|_| cb.query_byte());
        let v1 = array_init::array_init(|_| cb.query_byte());

        let mut a_limbs = vec![];
        let mut b_limbs = vec![];
        let mut c_limbs = vec![];
        for virtual_idx in 0..4 {
            let now_idx = (virtual_idx * 8) as usize;
            a_limbs.push(from_bytes::expr(&a.cells[now_idx..now_idx + 8]));
            b_limbs.push(from_bytes::expr(&b.cells[now_idx..now_idx + 8]));
            c_limbs.push(from_bytes::expr(&product.cells[now_idx..now_idx + 8]));
        }

        let t0 = a_limbs[0].clone() * b_limbs[0].clone();
        let t1 = a_limbs[0].clone() * b_limbs[1].clone() + a_limbs[1].clone() * b_limbs[0].clone();
        let t2 = a_limbs[0].clone() * b_limbs[2].clone()
            + a_limbs[1].clone() * b_limbs[1].clone()
            + a_limbs[2].clone() * b_limbs[0].clone();
        let t3 = a_limbs[0].clone() * b_limbs[3].clone()
            + a_limbs[1].clone() * b_limbs[2].clone()
            + a_limbs[2].clone() * b_limbs[1].clone()
            + a_limbs[3].clone() * b_limbs[0].clone();

        let cur_v0 = from_bytes::expr(&v0[..]);
        let cur_v1 = from_bytes::expr(&v1[..]);

        //radix_constant_64 == 2^64
        //radix_constant_128 == 2^128
        let radix_constant_64 = pow_of_two_expr(64);
        let radix_constant_128 = pow_of_two_expr(128);
        cb.require_equal(
            "mul(multipliers_lo) == product_lo + radix_lo ⋅ 2^128",
            cur_v0.clone() * radix_constant_128.clone(),
            t0.expr() + t1.expr() * radix_constant_64.clone()
                - (c_limbs[0].clone() + c_limbs[1].clone() * radix_constant_64.clone()),
        );
        cb.require_equal(
            "mul(multipliers_high) == product_high + radix_high ⋅ 2^128",
            cur_v1 * radix_constant_128,
            cur_v0 + t2.expr() + t3.expr() * radix_constant_64.clone()
                - (c_limbs[2].clone() + c_limbs[3].clone() * radix_constant_64),
        );

        Self {
            a,
            b,
            product,
            v0,
            v1,
        }
    }

    pub(crate) fn assign(
        &self,
        region: &mut Region<'_, F>,
        offset: usize,
        a: Word,
        b: Word,
        product: Word,
    ) -> Result<(), Error> {
        self.assign_witness(region, offset, &a, &b, &product)?;
        self.a.assign(region, offset, Some(a.to_le_bytes()))?;
        self.b.assign(region, offset, Some(b.to_le_bytes()))?;
        self.product
            .assign(region, offset, Some(product.to_le_bytes()))?;
        Ok(())
    }

    pub(crate) fn product(&self) -> &util::Word<F> {
        &self.product
    }

    //assign t0 ~ t3 and v0, v1
    fn assign_witness(
        &self,
        region: &mut Region<'_, F>,
        offset: usize,
        wa: &Word,
        wb: &Word,
        wc: &Word,
    ) -> Result<(), Error> {
        use num::BigUint;

        let a = BigUint::from_bytes_le(&wa.to_le_bytes());
        let b = BigUint::from_bytes_le(&wb.to_le_bytes());
        let c = BigUint::from_bytes_le(&wc.to_le_bytes());
        let constant_64 = BigUint::from(1u128 << 64);
        let constant_128 = constant_64.clone() * constant_64.clone();
        let a_limbs = a.to_u64_digits();
        let b_limbs = b.to_u64_digits();
        let c_limbs = c.to_u64_digits();
        let mut t_digits = vec![];
        for total_idx in 0..4 {
            let mut rhs_sum = BigUint::from(0u128);
            for a_id in 0..=total_idx {
                let (a_idx, b_idx) = (a_id as usize, (total_idx - a_id) as usize);
                let tmp_a = if a_limbs.len() > a_idx {
                    BigUint::from(a_limbs[a_idx])
                } else {
                    BigUint::from(0u128)
                };
                let tmp_b = if b_limbs.len() > b_idx {
                    BigUint::from(b_limbs[b_idx])
                } else {
                    BigUint::from(0u128)
                };
                rhs_sum = rhs_sum.clone() + tmp_a * tmp_b;
            }
            t_digits.push(rhs_sum);
        }

        let mut c_now = vec![];
        for idx in 0..4 {
            c_now.push(if c_limbs.len() > idx {
                BigUint::from(c_limbs[idx])
            } else {
                BigUint::from(0u128)
            })
        }
        let v0 = (constant_64.clone() * &t_digits[1] + &t_digits[0]
            - &c_now[0]
            - constant_64.clone() * &c_now[1])
            / &constant_128;
        let v1 = (constant_64.clone() * &t_digits[3] + &v0 + &t_digits[2]
            - &c_now[2]
            - constant_64 * &c_now[3])
            / &constant_128;

        v0.to_bytes_le()
            .into_iter()
            .zip(self.v0.iter())
            .try_for_each(|(bt, assignee)| -> Result<(), Error> {
                assignee.assign(region, offset, Some(F::from(bt as u64)))?;
                Ok(())
            })?;

        v1.to_bytes_le()
            .into_iter()
            .zip(self.v1.iter())
            .try_for_each(|(bt, assignee)| -> Result<(), Error> {
                assignee.assign(region, offset, Some(F::from(bt as u64)))?;
                Ok(())
            })?;

        Ok(())
    }
}

/// Construction of 256-bit product by 256-bit multiplicand * 64-bit multiplier.
#[derive(Clone, Debug)]
pub(crate) struct MulWordByU64Gadget<F> {
    multiplicand: util::Word<F>,
    multiplier: util::Cell<F>,
    product: util::Word<F>,
    carry_lo: [util::Cell<F>; 8],
    carry_hi: [util::Cell<F>; 8],
}

impl<F: FieldExt> MulWordByU64Gadget<F> {
    pub(crate) fn construct(
        cb: &mut ConstraintBuilder<F>,
        multiplicand: util::Word<F>,
        multiplier: util::Cell<F>,
        check_overflow: bool,
    ) -> Self {
        let gadget = Self {
            multiplicand,
            multiplier,
            product: cb.query_word(),
            carry_lo: cb.query_bytes(),
            carry_hi: cb.query_bytes(),
        };

        let multiplicand_lo = from_bytes::expr(&gadget.multiplicand.cells[..16]);
        let multiplicand_hi = from_bytes::expr(&gadget.multiplicand.cells[16..]);

        let product_lo = from_bytes::expr(&gadget.product.cells[..16]);
        let product_hi = from_bytes::expr(&gadget.product.cells[16..]);

        let carry_lo = from_bytes::expr(&gadget.carry_lo[..8]);
        let carry_hi = from_bytes::expr(&gadget.carry_hi[8..]);

        cb.require_equal(
            "multiplicand_lo ⋅ multiplier == carry_lo ⋅ 2^128 + product_lo",
            multiplicand_lo * gadget.multiplier.expr(),
            carry_lo.clone() * pow_of_two_expr(128) + product_lo,
        );

        cb.require_equal(
            "multiplicand_hi ⋅ multiplier + carry_lo == carry_hi ⋅ 2^128 + product_hi",
            multiplicand_hi * gadget.multiplier.expr() + carry_lo,
            carry_hi.clone() * pow_of_two_expr(128) + product_hi,
        );

        if check_overflow {
            cb.require_zero("carry_hi == 0", carry_hi);
        }

        gadget
    }

    pub(crate) fn assign(
        &self,
        region: &mut Region<'_, F>,
        offset: usize,
        multiplicand: Word,
        multiplier: u64,
        product: Word,
    ) -> Result<(), Error> {
        self.multiplicand
            .assign(region, offset, Some(multiplicand.to_le_bytes()))?;
        self.product
            .assign(region, offset, Some(product.to_le_bytes()))?;
        self.multiplier
            .assign(region, offset, Some(multiplier.into()))?;

        let (multiplicand_lo, multiplicand_hi) = split_u256(&multiplicand);
        let (product_lo, product_hi) = split_u256(&product);

        let mut assign_quotient = |cells: &[Cell<F>], value: Word| -> Result<(), Error> {
            for (cell, byte) in cells.iter().zip(
                u64::try_from(value)
                    .map_err(|_| Error::Synthesis)?
                    .to_le_bytes()
                    .iter(),
            ) {
                cell.assign(region, offset, Some(F::from(*byte as u64)))?;
            }
            Ok(())
        };

        let carry_lo = (multiplicand_lo * multiplier - product_lo) >> 128;
        let carry_hi = (multiplicand_hi * multiplier - product_hi + carry_lo) >> 128;
        assign_quotient(&self.carry_lo, carry_lo)?;
        assign_quotient(&self.carry_hi, carry_hi)?;

        Ok(())
    }

    pub(crate) fn product(&self) -> &util::Word<F> {
        &self.product
    }

    pub(crate) fn carry(&self) -> &[util::Cell<F>; 8] {
        &self.carry_hi
    }
}

/// Requires that the passed in value is within the specified range.
/// `N_BYTES` is required to be `<= MAX_N_BYTES_INTEGER`.
#[derive(Clone, Debug)]
pub struct RangeCheckGadget<F, const N_BYTES: usize> {
    parts: [Cell<F>; N_BYTES],
}

impl<F: Field, const N_BYTES: usize> RangeCheckGadget<F, N_BYTES> {
    pub(crate) fn construct(cb: &mut ConstraintBuilder<F>, value: Expression<F>) -> Self {
        let parts = cb.query_bytes();

        // Require that the reconstructed value from the parts equals the
        // original value
        cb.require_equal(
            "Constrain bytes recomposited to value",
            value,
            from_bytes::expr(&parts),
        );

        Self { parts }
    }

    pub(crate) fn assign(
        &self,
        region: &mut Region<'_, F>,
        offset: usize,
        value: F,
    ) -> Result<(), Error> {
        let bytes = value.to_repr();
        for (idx, part) in self.parts.iter().enumerate() {
            part.assign(region, offset, Some(F::from(bytes[idx] as u64)))?;
        }
        Ok(())
    }
}

/// Returns `1` when `lhs < rhs`, and returns `0` otherwise.
/// lhs and rhs `< 256**N_BYTES`
/// `N_BYTES` is required to be `<= MAX_N_BYTES_INTEGER` to prevent overflow:
/// values are stored in a single field element and two of these are added
/// together.
/// The equation that is enforced is `lhs - rhs == diff - (lt * range)`.
/// Because all values are `<= 256**N_BYTES` and `lt` is boolean, `lt` can only
/// be `1` when `lhs < rhs`.
#[derive(Clone, Debug)]
pub struct LtGadget<F, const N_BYTES: usize> {
    lt: Cell<F>, // `1` when `lhs < rhs`, `0` otherwise.
    diff: [Cell<F>; N_BYTES], /* The byte values of `diff`.
                  * `diff` equals `lhs - rhs` if `lhs >= rhs`,
                  * `lhs - rhs + range` otherwise. */
    range: F, // The range of the inputs, `256**N_BYTES`
}

impl<F: Field, const N_BYTES: usize> LtGadget<F, N_BYTES> {
    pub(crate) fn construct(
        cb: &mut ConstraintBuilder<F>,
        lhs: Expression<F>,
        rhs: Expression<F>,
    ) -> Self {
        let lt = cb.query_bool();
        let diff = cb.query_bytes();
        let range = pow_of_two(N_BYTES * 8);

        // The equation we require to hold: `lhs - rhs == diff - (lt * range)`.
        cb.require_equal(
            "lhs - rhs == diff - (lt ⋅ range)",
            lhs - rhs,
            from_bytes::expr(&diff) - (lt.expr() * range),
        );

        Self { lt, diff, range }
    }

    pub(crate) fn expr(&self) -> Expression<F> {
        self.lt.expr()
    }

    pub(crate) fn assign(
        &self,
        region: &mut Region<'_, F>,
        offset: usize,
        lhs: F,
        rhs: F,
    ) -> Result<(F, Vec<u8>), Error> {
        // Set `lt`
        let lt = lhs < rhs;
        self.lt
            .assign(region, offset, Some(if lt { F::one() } else { F::zero() }))?;

        // Set the bytes of diff
        let diff = (lhs - rhs) + (if lt { self.range } else { F::zero() });
        let diff_bytes = diff.to_repr();
        for (idx, diff) in self.diff.iter().enumerate() {
            diff.assign(region, offset, Some(F::from(diff_bytes[idx] as u64)))?;
        }

        Ok((if lt { F::one() } else { F::zero() }, diff_bytes.to_vec()))
    }

    pub(crate) fn diff_bytes(&self) -> Vec<Cell<F>> {
        self.diff.to_vec()
    }
}

/// Returns (lt, eq):
/// - `lt` is `1` when `lhs < rhs`, `0` otherwise.
/// - `eq` is `1` when `lhs == rhs`, `0` otherwise.
/// lhs and rhs `< 256**N_BYTES`
/// `N_BYTES` is required to be `<= MAX_N_BYTES_INTEGER`.
#[derive(Clone, Debug)]
pub struct ComparisonGadget<F, const N_BYTES: usize> {
    lt: LtGadget<F, N_BYTES>,
    eq: IsZeroGadget<F>,
}

impl<F: Field, const N_BYTES: usize> ComparisonGadget<F, N_BYTES> {
    pub(crate) fn construct(
        cb: &mut ConstraintBuilder<F>,
        lhs: Expression<F>,
        rhs: Expression<F>,
    ) -> Self {
        let lt = LtGadget::<F, N_BYTES>::construct(cb, lhs, rhs);
        let eq = IsZeroGadget::<F>::construct(cb, sum::expr(&lt.diff_bytes()));

        Self { lt, eq }
    }

    pub(crate) fn expr(&self) -> (Expression<F>, Expression<F>) {
        (self.lt.expr(), self.eq.expr())
    }

    pub(crate) fn assign(
        &self,
        region: &mut Region<'_, F>,
        offset: usize,
        lhs: F,
        rhs: F,
    ) -> Result<(F, F), Error> {
        // lt
        let (lt, diff) = self.lt.assign(region, offset, lhs, rhs)?;

        // eq
        let eq = self.eq.assign(region, offset, sum::value(&diff))?;

        Ok((lt, eq))
    }
}

/// Returns (is_a, is_b):
/// - `is_a` is `1` when `value == a`, else `0`
/// - `is_b` is `1` when `value == b`, else `0`
/// `value` is required to be either `a` or `b`.
/// The benefit of this gadget over `IsEqualGadget` is that the
/// expression returned is a single value which will make
/// future expressions depending on this result more efficient.
#[derive(Clone, Debug)]
pub struct PairSelectGadget<F> {
    is_a: Cell<F>,
    is_b: Expression<F>,
}

impl<F: FieldExt> PairSelectGadget<F> {
    pub(crate) fn construct(
        cb: &mut ConstraintBuilder<F>,
        value: Expression<F>,
        a: Expression<F>,
        b: Expression<F>,
    ) -> Self {
        let is_a = cb.query_bool();
        let is_b = 1.expr() - is_a.expr();

        // Force `is_a` to be `0` when `value != a`
        cb.add_constraint("is_a ⋅ (value - a)", is_a.expr() * (value.clone() - a));
        // Force `1 - is_a` to be `0` when `value != b`
        cb.add_constraint("(1 - is_a) ⋅ (value - b)", is_b.clone() * (value - b));

        Self { is_a, is_b }
    }

    pub(crate) fn expr(&self) -> (Expression<F>, Expression<F>) {
        (self.is_a.expr(), self.is_b.clone())
    }

    pub(crate) fn assign(
        &self,
        region: &mut Region<'_, F>,
        offset: usize,
        value: F,
        a: F,
        _b: F,
    ) -> Result<(F, F), Error> {
        let is_a = if value == a { F::one() } else { F::zero() };
        self.is_a.assign(region, offset, Some(is_a))?;

        Ok((is_a, F::one() - is_a))
    }
}

/// Returns (quotient: numerator/denominator, remainder: numerator%denominator),
/// with `numerator` an expression and `denominator` a constant.
/// Input requirements:
/// - `quotient < 256**N_BYTES`
/// - `quotient * denominator < field size`
/// - `remainder < denominator` requires a range lookup table for `denominator`
#[derive(Clone, Debug)]
pub struct ConstantDivisionGadget<F, const N_BYTES: usize> {
    quotient: Cell<F>,
    remainder: Cell<F>,
    denominator: u64,
    quotient_range_check: RangeCheckGadget<F, N_BYTES>,
}

impl<F: Field, const N_BYTES: usize> ConstantDivisionGadget<F, N_BYTES> {
    pub(crate) fn construct(
        cb: &mut ConstraintBuilder<F>,
        numerator: Expression<F>,
        denominator: u64,
    ) -> Self {
        let quotient = cb.query_cell();
        let remainder = cb.query_cell();

        // Require that remainder < denominator
        cb.range_lookup(remainder.expr(), denominator);

        // Require that quotient < 2**N_BYTES
        // so we can't have any overflow when doing `quotient * denominator`.
        let quotient_range_check = RangeCheckGadget::construct(cb, quotient.expr());

        // Check if the division was done correctly
        cb.require_equal(
            "numerator - remainder == quotient ⋅ denominator",
            numerator - remainder.expr(),
            quotient.expr() * denominator.expr(),
        );

        Self {
            quotient,
            remainder,
            denominator,
            quotient_range_check,
        }
    }

    pub(crate) fn quotient(&self) -> Expression<F> {
        self.quotient.expr()
    }

    pub(crate) fn remainder(&self) -> Expression<F> {
        self.remainder.expr()
    }

    pub(crate) fn assign(
        &self,
        region: &mut Region<'_, F>,
        offset: usize,
        numerator: u128,
    ) -> Result<(u128, u128), Error> {
        let denominator = self.denominator as u128;
        let quotient = numerator / denominator;
        let remainder = numerator % denominator;

        self.quotient
            .assign(region, offset, Some(F::from_u128(quotient)))?;
        self.remainder
            .assign(region, offset, Some(F::from_u128(remainder)))?;

        self.quotient_range_check
            .assign(region, offset, F::from_u128(quotient))?;

        Ok((quotient, remainder))
    }
}

/// Returns `rhs` when `lhs < rhs`, and returns `lhs` otherwise.
/// lhs and rhs `< 256**N_BYTES`
/// `N_BYTES` is required to be `<= MAX_N_BYTES_INTEGER`.
#[derive(Clone, Debug)]
pub struct MinMaxGadget<F, const N_BYTES: usize> {
    lt: LtGadget<F, N_BYTES>,
    min: Expression<F>,
    max: Expression<F>,
}

impl<F: Field, const N_BYTES: usize> MinMaxGadget<F, N_BYTES> {
    pub(crate) fn construct(
        cb: &mut ConstraintBuilder<F>,
        lhs: Expression<F>,
        rhs: Expression<F>,
    ) -> Self {
        let lt = LtGadget::construct(cb, lhs.clone(), rhs.clone());
        let max = select::expr(lt.expr(), rhs.clone(), lhs.clone());
        let min = select::expr(lt.expr(), lhs, rhs);

        Self { lt, min, max }
    }

    pub(crate) fn min(&self) -> Expression<F> {
        self.min.clone()
    }

    pub(crate) fn max(&self) -> Expression<F> {
        self.max.clone()
    }

    pub(crate) fn assign(
        &self,
        region: &mut Region<'_, F>,
        offset: usize,
        lhs: F,
        rhs: F,
    ) -> Result<(F, F), Error> {
        let (lt, _) = self.lt.assign(region, offset, lhs, rhs)?;
        Ok(if lt.is_zero_vartime() {
            (rhs, lhs)
        } else {
            (lhs, rhs)
        })
    }
}

<<<<<<< HEAD
// This function generates Lagrange polynomial given a cell, index, and domain
// size. The polynomial will be equal to 1 when `cell == idx`, otherwise 0.
// The value of the cell needs to be in the range [0, domain_size)
fn generate_lagrange_base_polynomial<F: FieldExt>(
    cell: Cell<F>,
    idx: u64,
    domain_size: u64,
) -> Expression<F> {
    let mut base_poly = 1.expr();
    let mut accumulated_inverse = 1.expr();
    for x in 0..domain_size {
        if x != idx {
            base_poly = base_poly * (cell.expr() - x.expr());
            let inverse = if x < idx {
                F::from_u128((idx - x) as u128).invert().unwrap()
            } else {
                -F::from_u128((x - idx) as u128).invert().unwrap()
            };
            accumulated_inverse = accumulated_inverse * inverse;
        }
    }
    base_poly * accumulated_inverse
}

#[derive(Clone, Debug)]
pub struct ShrWordsGadget<F> {
    a: util::Word<F>,
    shift: util::Word<F>,
    b: util::Word<F>,
    // slice_front means the higher part of split digit
    // slice_back means the lower part of the split digit
    a_slice_front: [Cell<F>; 32],
    a_slice_back: [Cell<F>; 32],
    // shift_div64, shift_mod64_div8, shift_mod8
    // is used to seperate shift[0]
    shift_div64: Cell<F>,
    shift_mod64_div8: Cell<F>,
    shift_mod64_decpow: Cell<F>, // means 2^(8-shift_mod64)
    shift_mod64_pow: Cell<F>,    // means 2^shift_mod64
    shift_mod8: Cell<F>,
    // if combination of shift[1..32] == 0
    // shift_overflow will be equal to 0, otherwise 1.
    shift_overflow: Cell<F>,
    // is_zero will check combination of shift[1..32] == 0
    is_zero: IsZeroGadget<F>,
}
impl<F: FieldExt> ShrWordsGadget<F> {
    pub(crate) fn construct(
        cb: &mut ConstraintBuilder<F>,
        a: util::Word<F>,
        shift: util::Word<F>,
    ) -> Self {
        let b = cb.query_word();
        let a_slice_front = array_init::array_init(|_| cb.query_byte());
        let a_slice_back = array_init::array_init(|_| cb.query_byte());
        let shift_div64 = cb.query_cell();
        let shift_mod64_div8 = cb.query_cell();
        let shift_mod64_decpow = cb.query_cell();
        let shift_mod64_pow = cb.query_cell();
        let shift_mod8 = cb.query_cell();
        let shift_overflow = cb.query_bool();

        // check (combination of shift[1..32] == 0) == 1 - shift_overflow
        let mut sum = 0.expr();
        (1..32).for_each(|idx| sum = sum.clone() + shift.cells[idx].expr());
        let is_zero = IsZeroGadget::construct(cb, sum);
        cb.require_equal(
            "shift_overflow == shift > 256 ",
            shift_overflow.expr(),
            1.expr() - is_zero.expr(),
        );

        // rename variable:
        // shift_div64 :a
        // shift_mod64_div8:b
        // shift_mod8:c
        // we split shift[0] to the equation:
        // shift[0] == a * 64 + b * 8 + c
        let shift_mod64 = 8.expr() * shift_mod64_div8.expr() + shift_mod8.expr();
        cb.require_equal(
            "shift[0] == shift_div64 * 64 + shift_mod64_div8 * 8 + shift_mod8",
            shift.cells[0].expr(),
            shift_div64.expr() * 64.expr() + shift_mod64.clone(),
        );

        // merge 8 8-bit cell for a 64-bit expression
        // for a, a_slice_front, a_slice_back, b
        let mut a_digits = vec![];
        let mut a_slice_front_digits = vec![];
        let mut a_slice_back_digits = vec![];
        let mut b_digits = vec![];
        for virtual_idx in 0..4 {
            let now_idx = (virtual_idx * 8) as usize;
            a_digits.push(from_bytes::expr(&a.cells[now_idx..now_idx + 8]));
            a_slice_back_digits.push(from_bytes::expr(&a_slice_back[now_idx..now_idx + 8]));
            a_slice_front_digits.push(from_bytes::expr(&a_slice_front[now_idx..now_idx + 8]));
            b_digits.push(from_bytes::expr(&b.cells[now_idx..now_idx + 8]));
        }

        // check combination of a_slice_back_digits and a_slice_front_digits
        // == b_digits
        let mut shr_constraints = (0..4).map(|_| 0.expr()).collect::<Vec<Expression<F>>>();
        for transplacement in (0_usize)..(4_usize) {
            // generate the polynomial depends on the shift_div64
            let select_transplacement_polynomial =
                generate_lagrange_base_polynomial(shift_div64.clone(), transplacement as u64, 4u64);
            for idx in 0..(4 - transplacement) {
                let tmpidx = idx + transplacement;
                let merge_a = if idx + transplacement == (3_usize) {
                    a_slice_front_digits[tmpidx].clone()
                } else {
                    a_slice_front_digits[tmpidx].clone()
                        + a_slice_back_digits[tmpidx + 1].clone() * shift_mod64_decpow.expr()
                };
                shr_constraints[idx] = shr_constraints[idx].clone()
                    + select_transplacement_polynomial.clone()
                        * select::expr(
                            shift_overflow.expr(),
                            b_digits[idx].clone(),
                            merge_a - b_digits[idx].clone(),
                        );
            }
            for idx in (4 - transplacement)..4 {
                shr_constraints[idx] = shr_constraints[idx].clone()
                    + select_transplacement_polynomial.clone() * b_digits[idx].clone();
            }
        }
        (0..4).for_each(|idx| {
            cb.require_zero(
                "merge a_slice_back_digits and a_slice_front_digits == b_digits",
                shr_constraints[idx].clone(),
            )
        });

        // for i in 0..4
        // a_slice_back_digits[i] + a_slice_front_digits * shift_mod64_pow
        // == a_digits[i]
        for idx in 0..4 {
            cb.require_equal(
                "a[idx] == a_slice_back[idx] + a_slice_front[idx] * shift_mod64_pow",
                a_slice_back_digits[idx].clone()
                    + a_slice_front_digits[idx].clone() * shift_mod64_pow.expr(),
                a_digits[idx].clone(),
            );
        }

        // check serveral higher cells == 0 for slice_back and slice_front
        let mut equal_to_zero = 0.expr();
        for digit_transplacement in 0..8 {
            let select_transplacement_polynomial = generate_lagrange_base_polynomial(
                shift_mod64_div8.clone(),
                digit_transplacement as u64,
                8u64,
            );
            for virtual_idx in 0..4 {
                for idx in (digit_transplacement + 1)..8 {
                    let nowidx = (virtual_idx * 8 + idx) as usize;
                    equal_to_zero = equal_to_zero
                        + (select_transplacement_polynomial.clone() * a_slice_back[nowidx].expr());
                }
                for idx in (8 - digit_transplacement)..8 {
                    let nowidx = (virtual_idx * 8 + idx) as usize;
                    equal_to_zero = equal_to_zero
                        + (select_transplacement_polynomial.clone() * a_slice_front[nowidx].expr());
                }
            }
        }

        //check the specific 4 cells in 0..(1 << shift_mod8).
        //check another specific 4 cells in 0..(1 << (8 - shift_mod8)).
        for virtual_idx in 0..4 {
            let mut slice_bits_polynomial = vec![0.expr(), 0.expr()];
            for digit_transplacement in 0..8 {
                let select_transplacement_polynomial = generate_lagrange_base_polynomial(
                    shift_mod64_div8.clone(),
                    digit_transplacement as u64,
                    8u64,
                );
                let nowidx = (virtual_idx * 8 + digit_transplacement) as usize;
                slice_bits_polynomial[0] = slice_bits_polynomial[0].clone()
                    + select_transplacement_polynomial.clone() * a_slice_back[nowidx].expr();
                let nowidx = (virtual_idx * 8 + 7 - digit_transplacement) as usize;
                slice_bits_polynomial[1] = slice_bits_polynomial[1].clone()
                    + select_transplacement_polynomial.clone() * a_slice_front[nowidx].expr();
            }
            cb.add_lookup(
                "slice_bits range lookup",
                Lookup::Fixed {
                    tag: FixedTableTag::Bitslevel.expr(),
                    values: [
                        shift_mod8.expr(),
                        slice_bits_polynomial[0].clone(),
                        0.expr(),
                    ],
                },
            );
            cb.add_lookup(
                "slice_bits range lookup",
                Lookup::Fixed {
                    tag: FixedTableTag::Bitslevel.expr(),
                    values: [
                        8.expr() - shift_mod8.expr(),
                        slice_bits_polynomial[1].clone(),
                        0.expr(),
                    ],
                },
            );
        }

        // check:
        // 2^shift_mod64 == shift_mod64_pow
        // 2^(8-shift_mod64) == shift_mod64_decpow
        cb.add_lookup(
            "pow_of_two lookup",
            Lookup::Fixed {
                tag: FixedTableTag::Pow64.expr(),
                values: [
                    shift_mod64,
                    shift_mod64_pow.expr(),
                    shift_mod64_decpow.expr(),
                ],
            },
        );

        cb.add_lookup(
            "shift_div64 range lookup",
            Lookup::Fixed {
                tag: FixedTableTag::Bitslevel.expr(),
                values: [2.expr(), shift_div64.expr(), 0.expr()],
            },
        );
        cb.add_lookup(
            "shift_mod64_div8 range lookup",
            Lookup::Fixed {
                tag: FixedTableTag::Bitslevel.expr(),
                values: [3.expr(), shift_mod64_div8.expr(), 0.expr()],
            },
        );
        cb.add_lookup(
            "shift_mod8 range lookup",
            Lookup::Fixed {
                tag: FixedTableTag::Bitslevel.expr(),
                values: [3.expr(), shift_mod8.expr(), 0.expr()],
            },
        );

        Self {
            a,
            shift,
            b,
            a_slice_front,
            a_slice_back,
            shift_div64,
            shift_mod64_div8,
            shift_mod64_decpow,
            shift_mod64_pow,
            shift_mod8,
            shift_overflow,
            is_zero,
        }
    }

    pub(crate) fn assign(
        &self,
        region: &mut Region<'_, F>,
        offset: usize,
        a: Word,
        shift: Word,
        b: Word,
    ) -> Result<(), Error> {
        self.assign_witness(region, offset, &a, &shift)?;
        self.a.assign(region, offset, Some(a.to_le_bytes()))?;
        self.shift
            .assign(region, offset, Some(shift.to_le_bytes()))?;
        self.b.assign(region, offset, Some(b.to_le_bytes()))?;
        Ok(())
    }

    pub(crate) fn b(&self) -> &util::Word<F> {
        &self.b
    }

    fn assign_witness(
        &self,
        region: &mut Region<'_, F>,
        offset: usize,
        wa: &Word,
        wshift: &Word,
    ) -> Result<(), Error> {
        let a8s = wa.to_le_bytes();
        let shift = wshift.to_le_bytes()[0] as u128;
        let shift_div64 = shift / 64;
        let shift_mod64_div8 = shift % 64 / 8;
        let shift_mod64 = shift % 64;
        let shift_mod64_pow = 1u128 << shift_mod64;
        let shift_mod64_decpow = (1u128 << 64) / (shift_mod64_pow as u128);
        let shift_mod8 = shift % 8;
        let mut a_slice_front = [0u8; 32];
        let mut a_slice_back = [0u8; 32];
        for virtual_idx in 0..4 {
            let mut tmp_a: u64 = 0;
            for idx in 0..8 {
                let now_idx = virtual_idx * 8 + idx;
                tmp_a += (1u64 << (8 * idx)) * (a8s[now_idx] as u64);
            }
            let mut slice_back = if shift_mod64 == 0 {
                0
            } else {
                tmp_a % (1u64 << shift_mod64)
            };
            let mut slice_front = if shift_mod64 == 0 {
                tmp_a
            } else {
                tmp_a / (1u64 << shift_mod64)
            };
            for idx in 0..8 {
                let now_idx = virtual_idx * 8 + idx;
                a_slice_back[now_idx] = (slice_back % (1 << 8)) as u8;
                a_slice_front[now_idx] = (slice_front % (1 << 8)) as u8;
                slice_back >>= 8;
                slice_front >>= 8;
            }
        }
        a_slice_front
            .iter()
            .zip(self.a_slice_front.iter())
            .try_for_each(|(bt, assignee)| -> Result<(), Error> {
                assignee.assign(region, offset, Some(F::from(*bt as u64)))?;
                Ok(())
            })?;
        a_slice_back
            .iter()
            .zip(self.a_slice_back.iter())
            .try_for_each(|(bt, assignee)| -> Result<(), Error> {
                assignee.assign(region, offset, Some(F::from(*bt as u64)))?;
                Ok(())
            })?;
        self.shift_div64
            .assign(region, offset, Some(F::from_u128(shift_div64)))?;
        self.shift_mod64_div8
            .assign(region, offset, Some(F::from_u128(shift_mod64_div8)))?;
        self.shift_mod64_decpow
            .assign(region, offset, Some(F::from_u128(shift_mod64_decpow)))?;
        self.shift_mod64_pow
            .assign(region, offset, Some(F::from_u128(shift_mod64_pow)))?;
        self.shift_mod8
            .assign(region, offset, Some(F::from_u128(shift_mod8)))?;

        let mut sum: u128 = 0;
        wshift.to_le_bytes().iter().for_each(|v| sum += *v as u128);
        sum -= shift as u128;
        let shift_overflow = sum != 0;
        self.is_zero.assign(region, offset, F::from_u128(sum))?;
        self.shift_overflow
            .assign(region, offset, Some(F::from_u128(shift_overflow as u128)))?;
        Ok(())
    }
=======
// This function generates a Lagrange polynomial in the range [start, end) which
// will be evaluated to 1 when `exp == value`, otherwise 0
pub(crate) fn generate_lagrange_base_polynomial<
    F: FieldExt,
    Exp: Expr<F>,
    R: Iterator<Item = usize>,
>(
    exp: Exp,
    val: usize,
    range: R,
) -> Expression<F> {
    let mut numerator = 1u64.expr();
    let mut denominator = F::from(1);
    for x in range {
        if x != val {
            numerator = numerator * (exp.expr() - x.expr());
            denominator *= F::from(val as u64) - F::from(x as u64);
        }
    }
    numerator * denominator.invert().unwrap()
>>>>>>> ccb36e14
}<|MERGE_RESOLUTION|>--- conflicted
+++ resolved
@@ -787,7 +787,6 @@
     }
 }
 
-<<<<<<< HEAD
 // This function generates Lagrange polynomial given a cell, index, and domain
 // size. The polynomial will be equal to 1 when `cell == idx`, otherwise 0.
 // The value of the cell needs to be in the range [0, domain_size)
@@ -1145,7 +1144,8 @@
             .assign(region, offset, Some(F::from_u128(shift_overflow as u128)))?;
         Ok(())
     }
-=======
+}
+
 // This function generates a Lagrange polynomial in the range [start, end) which
 // will be evaluated to 1 when `exp == value`, otherwise 0
 pub(crate) fn generate_lagrange_base_polynomial<
@@ -1166,5 +1166,4 @@
         }
     }
     numerator * denominator.invert().unwrap()
->>>>>>> ccb36e14
 }