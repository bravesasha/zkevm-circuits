use super::util::{CachedRegion, CellManager, StoredExpression};
use crate::{
    evm_circuit::{
        param::{MAX_STEP_HEIGHT, STEP_WIDTH},
        step::{ExecutionState, Step},
        table::{LookupTable, RwTableTag, Table, TxReceiptFieldTag},
        util::{
            constraint_builder::{BaseConstraintBuilder, ConstraintBuilder},
            rlc, CellType,
        },
        witness::{Block, Call, ExecStep, Transaction},
    },
    util::Expr,
};
use eth_types::Field;

use halo2_proofs::{
    arithmetic::FieldExt,
    circuit::{Layouter, Region},
    plonk::{Advice, Column, ConstraintSystem, Error, Expression, Fixed, Selector, VirtualCells},
    poly::Rotation,
};
use std::{collections::HashMap, convert::TryInto, iter};
use strum::{EnumCount, IntoEnumIterator};

mod add_sub;
mod addmod;
mod begin_tx;
mod bitwise;
mod block_ctx;
mod byte;
mod call;
mod calldatacopy;
mod calldataload;
mod calldatasize;
mod caller;
mod callvalue;
mod chainid;
mod codecopy;
mod codesize;
mod comparator;
mod copy_code_to_memory;
mod copy_to_log;
mod dummy;
mod dup;
mod end_block;
mod end_tx;
mod error_oog_constant;
mod error_oog_static_memory;
mod extcodehash;
mod gas;
mod gasprice;
mod is_zero;
mod jump;
mod jumpdest;
mod jumpi;
mod logs;
mod memory;
mod memory_copy;
mod msize;
mod mul_div_mod;
mod mulmod;
mod not;
mod origin;
mod pc;
mod pop;
mod push;
mod r#return;
mod sdiv_smod;
mod selfbalance;
mod shr;
mod signed_comparator;
mod signextend;
mod sload;
mod sstore;
mod stop;
mod swap;

use add_sub::AddSubGadget;
use addmod::AddModGadget;
use begin_tx::BeginTxGadget;
use bitwise::BitwiseGadget;
use block_ctx::{BlockCtxU160Gadget, BlockCtxU256Gadget, BlockCtxU64Gadget};
use byte::ByteGadget;
use call::CallGadget;
use calldatacopy::CallDataCopyGadget;
use calldataload::CallDataLoadGadget;
use calldatasize::CallDataSizeGadget;
use caller::CallerGadget;
use callvalue::CallValueGadget;
use chainid::ChainIdGadget;
use codecopy::CodeCopyGadget;
use codesize::CodesizeGadget;
use comparator::ComparatorGadget;
use copy_code_to_memory::CopyCodeToMemoryGadget;

use dummy::DummyGadget;
use dup::DupGadget;
use end_block::EndBlockGadget;
use end_tx::EndTxGadget;
use error_oog_constant::ErrorOOGConstantGadget;
use error_oog_static_memory::ErrorOOGStaticMemoryGadget;
use extcodehash::ExtcodehashGadget;
use gas::GasGadget;
use gasprice::GasPriceGadget;
use is_zero::IsZeroGadget;
use jump::JumpGadget;
use jumpdest::JumpdestGadget;
use jumpi::JumpiGadget;

use memory::MemoryGadget;
use memory_copy::CopyToMemoryGadget;
use msize::MsizeGadget;
use mul_div_mod::MulDivModGadget;
use mulmod::MulModGadget;
use not::NotGadget;
use origin::OriginGadget;
use pc::PcGadget;
use pop::PopGadget;
use push::PushGadget;
use r#return::ReturnGadget;
use sdiv_smod::SignedDivModGadget;
use selfbalance::SelfbalanceGadget;
use shr::ShrGadget;
use signed_comparator::SignedComparatorGadget;
use signextend::SignextendGadget;
use sload::SloadGadget;
use sstore::SstoreGadget;
use stop::StopGadget;
use swap::SwapGadget;

pub(crate) trait ExecutionGadget<F: FieldExt> {
    const NAME: &'static str;

    const EXECUTION_STATE: ExecutionState;

    fn configure(cb: &mut ConstraintBuilder<F>) -> Self;

    fn assign_exec_step(
        &self,
        region: &mut CachedRegion<'_, '_, F>,
        offset: usize,
        block: &Block<F>,
        transaction: &Transaction,
        call: &Call,
        step: &ExecStep,
    ) -> Result<(), Error>;
}

#[derive(Clone, Debug)]
pub(crate) struct ExecutionConfig<F> {
    q_usable: Column<Fixed>,
    q_used: Column<Advice>,
    q_step: Column<Advice>,
    num_rows_until_next_step: Column<Advice>,
    num_rows_inv: Column<Advice>,
    q_step_first: Selector,
    q_step_last: Column<Advice>,
    advices: [Column<Advice>; STEP_WIDTH],
    step: Step<F>,
    // internal state gadgets
    height_map: HashMap<ExecutionState, usize>,
    stored_expressions_map: HashMap<ExecutionState, Vec<StoredExpression<F>>>,
    begin_tx_gadget: BeginTxGadget<F>,
    copy_to_memory_gadget: CopyToMemoryGadget<F>,
    end_block_gadget: EndBlockGadget<F>,
    end_tx_gadget: EndTxGadget<F>,
    // opcode gadgets
    add_sub_gadget: AddSubGadget<F>,
    addmod_gadget: AddModGadget<F>,
    bitwise_gadget: BitwiseGadget<F>,
    byte_gadget: ByteGadget<F>,
    call_gadget: CallGadget<F>,
    call_value_gadget: CallValueGadget<F>,
    calldatacopy_gadget: CallDataCopyGadget<F>,
    calldataload_gadget: CallDataLoadGadget<F>,
    calldatasize_gadget: CallDataSizeGadget<F>,
    caller_gadget: CallerGadget<F>,
    chainid_gadget: ChainIdGadget<F>,
    codecopy_gadget: CodeCopyGadget<F>,
    codesize_gadget: CodesizeGadget<F>,
    comparator_gadget: ComparatorGadget<F>,
    copy_code_to_memory_gadget: CopyCodeToMemoryGadget<F>,
    copy_to_log_gadget: DummyGadget<F, 0, 0, { ExecutionState::CopyToLog }>,
    dup_gadget: DupGadget<F>,
    dummy_gadget: DummyGadget<F, 0, 0, { ExecutionState::DUMMY }>,
    extcodehash_gadget: ExtcodehashGadget<F>,
    gas_gadget: GasGadget<F>,
    gasprice_gadget: GasPriceGadget<F>,
    iszero_gadget: IsZeroGadget<F>,
    jump_gadget: JumpGadget<F>,
    jumpdest_gadget: JumpdestGadget<F>,
    jumpi_gadget: JumpiGadget<F>,
    log_gadget: DummyGadget<F, 0, 0, { ExecutionState::LOG }>,
    memory_gadget: MemoryGadget<F>,
    msize_gadget: MsizeGadget<F>,
    mul_div_mod_gadget: MulDivModGadget<F>,
    mulmod_gadget: MulModGadget<F>,
    not_gadget: NotGadget<F>,
    origin_gadget: OriginGadget<F>,
    pc_gadget: PcGadget<F>,
    pop_gadget: PopGadget<F>,
    push_gadget: PushGadget<F>,
    return_gadget: ReturnGadget<F>,
    sdiv_smod_gadget: SignedDivModGadget<F>,
    selfbalance_gadget: SelfbalanceGadget<F>,
    shr_gadget: ShrGadget<F>,
    sha3_gadget: DummyGadget<F, 2, 1, { ExecutionState::SHA3 }>,
    address_gadget: DummyGadget<F, 0, 1, { ExecutionState::ADDRESS }>,
    balance_gadget: DummyGadget<F, 1, 1, { ExecutionState::BALANCE }>,
    blockhash_gadget: DummyGadget<F, 1, 1, { ExecutionState::BLOCKHASH }>,
    exp_gadget: DummyGadget<F, 2, 1, { ExecutionState::EXP }>,
    shl_gadget: DummyGadget<F, 2, 1, { ExecutionState::SHL }>,
    sar_gadget: DummyGadget<F, 2, 1, { ExecutionState::SAR }>,
    extcodesize_gadget: DummyGadget<F, 1, 1, { ExecutionState::EXTCODESIZE }>,
    extcodecopy_gadget: DummyGadget<F, 4, 0, { ExecutionState::EXTCODECOPY }>,
    returndatasize_gadget: DummyGadget<F, 0, 1, { ExecutionState::RETURNDATASIZE }>,
    returndatacopy_gadget: DummyGadget<F, 3, 0, { ExecutionState::RETURNDATACOPY }>,
    create_gadget: DummyGadget<F, 3, 1, { ExecutionState::CREATE }>,
    callcode_gadget: DummyGadget<F, 7, 1, { ExecutionState::CALLCODE }>,
    delegatecall_gadget: DummyGadget<F, 6, 1, { ExecutionState::DELEGATECALL }>,
    create2_gadget: DummyGadget<F, 4, 1, { ExecutionState::CREATE2 }>,
    staticcall_gadget: DummyGadget<F, 6, 1, { ExecutionState::STATICCALL }>,
    selfdestruct_gadget: DummyGadget<F, 1, 0, { ExecutionState::SELFDESTRUCT }>,
    signed_comparator_gadget: SignedComparatorGadget<F>,
    signextend_gadget: SignextendGadget<F>,
    sload_gadget: SloadGadget<F>,
    sstore_gadget: SstoreGadget<F>,
    stop_gadget: StopGadget<F>,
    swap_gadget: SwapGadget<F>,
    block_ctx_u64_gadget: BlockCtxU64Gadget<F>,
    block_ctx_u160_gadget: BlockCtxU160Gadget<F>,
    block_ctx_u256_gadget: BlockCtxU256Gadget<F>,
    // error gadgets
    error_oog_constant: ErrorOOGConstantGadget<F>,
    error_stack_overflow: DummyGadget<F, 0, 0, { ExecutionState::ErrorStackOverflow }>,
    error_stack_underflow: DummyGadget<F, 0, 0, { ExecutionState::ErrorStackUnderflow }>,
    // pass error_oog_constant: DummyGadget<F, 0, 0, { ExecutionState::ErrorOutOfGasConstant }>,
    error_oog_static_memory_gadget: ErrorOOGStaticMemoryGadget<F>,
    error_oog_dynamic_memory_gadget:
        DummyGadget<F, 0, 0, { ExecutionState::ErrorOutOfGasDynamicMemoryExpansion }>,
    error_oog_log: DummyGadget<F, 0, 0, { ExecutionState::ErrorOutOfGasLOG }>,
    error_oog_sload: DummyGadget<F, 0, 0, { ExecutionState::ErrorOutOfGasSLOAD }>,
    error_oog_sstore: DummyGadget<F, 0, 0, { ExecutionState::ErrorOutOfGasSSTORE }>,
    error_oog_call: DummyGadget<F, 0, 0, { ExecutionState::ErrorOutOfGasCALL }>,
    error_oog_memory_copy: DummyGadget<F, 0, 0, { ExecutionState::ErrorOutOfGasMemoryCopy }>,
    error_oog_account_access: DummyGadget<F, 0, 0, { ExecutionState::ErrorOutOfGasAccountAccess }>,
    error_oog_sha3: DummyGadget<F, 0, 0, { ExecutionState::ErrorOutOfGasSHA3 }>,
    error_oog_ext_codecopy: DummyGadget<F, 0, 0, { ExecutionState::ErrorOutOfGasEXTCODECOPY }>,
    error_oog_call_code: DummyGadget<F, 0, 0, { ExecutionState::ErrorOutOfGasCALLCODE }>,
    error_oog_delegate_call: DummyGadget<F, 0, 0, { ExecutionState::ErrorOutOfGasDELEGATECALL }>,
    error_oog_exp: DummyGadget<F, 0, 0, { ExecutionState::ErrorOutOfGasEXP }>,
    error_oog_create2: DummyGadget<F, 0, 0, { ExecutionState::ErrorOutOfGasCREATE2 }>,
    error_oog_static_call: DummyGadget<F, 0, 0, { ExecutionState::ErrorOutOfGasSTATICCALL }>,
    error_oog_self_destruct: DummyGadget<F, 0, 0, { ExecutionState::ErrorOutOfGasSELFDESTRUCT }>,
    error_oog_insufficient_balance:
        DummyGadget<F, 0, 0, { ExecutionState::ErrorInsufficientBalance }>,

    invalid_opcode_gadget: DummyGadget<F, 0, 0, { ExecutionState::ErrorInvalidOpcode }>,
}

impl<F: Field> ExecutionConfig<F> {
    #[allow(clippy::too_many_arguments)]
    pub(crate) fn configure(
        meta: &mut ConstraintSystem<F>,
        power_of_randomness: [Expression<F>; 31],
        fixed_table: &dyn LookupTable<F>,
        byte_table: &dyn LookupTable<F>,
        tx_table: &dyn LookupTable<F>,
        rw_table: &dyn LookupTable<F>,
        bytecode_table: &dyn LookupTable<F>,
        block_table: &dyn LookupTable<F>,
    ) -> Self {
        let q_usable = meta.fixed_column();
        let q_used = meta.advice_column();
        let q_step = meta.advice_column();
        let num_rows_until_next_step = meta.advice_column();
        let num_rows_inv = meta.advice_column();
        let q_step_first = meta.complex_selector();
        let q_step_last = meta.advice_column();
        let advices = [(); STEP_WIDTH].map(|_| meta.advice_column());

        let step_curr = Step::new(meta, advices, 0);
        let mut height_map = HashMap::new();

        meta.create_gate("Constrain execution state", |meta| {
            let q_usable = meta.query_fixed(q_usable, Rotation::cur());
            let q_used = meta.query_advice(q_used, Rotation::cur());
            let q_step = meta.query_advice(q_step, Rotation::cur());
            let q_step_first = meta.query_selector(q_step_first);
            let q_step_last = meta.query_advice(q_step_last, Rotation::cur());

            // Only one of execution_state should be enabled
            debug_assert!(!step_curr.state.execution_state.is_empty());
            let sum_to_one = (
                "Only one of execution_state should be enabled",
                step_curr
                    .state
                    .execution_state
                    .iter()
                    .fold(1u64.expr(), |acc, cell| acc - cell.expr()),
            );

            // Cells representation for execution_state should be bool.
            let bool_checks = step_curr.state.execution_state.iter().map(|cell| {
                (
                    "Representation for execution_state should be bool",
                    cell.expr() * (1u64.expr() - cell.expr()),
                )
            });

            let _first_step_check = {
                let begin_tx_selector =
                    step_curr.execution_state_selector([ExecutionState::BeginTx]);
                iter::once((
                    "First step should be BeginTx",
                    q_step_first * (1.expr() - begin_tx_selector),
                ))
            };

            let _last_step_check = {
                let end_block_selector =
                    step_curr.execution_state_selector([ExecutionState::EndBlock]);
                iter::once((
                    "Last step should be EndBlock",
                    q_step_last * (1.expr() - end_block_selector),
                ))
            };

            iter::once(sum_to_one)
                .chain(bool_checks)
                .map(move |(name, poly)| {
                    (
                        name,
                        q_usable.clone() * q_used.clone() * q_step.clone() * poly,
                    )
                })
            // .chain(first_step_check)
            // .chain(last_step_check)
        });

        meta.create_gate("q_step", |meta| {
            let q_usable = meta.query_fixed(q_usable, Rotation::cur());
            let q_used = meta.query_advice(q_used, Rotation::cur());
            let q_step_first = meta.query_selector(q_step_first);
            let q_step = meta.query_advice(q_step, Rotation::cur());
            let num_rows_left_cur = meta.query_advice(num_rows_until_next_step, Rotation::cur());
            let num_rows_left_next = meta.query_advice(num_rows_until_next_step, Rotation::next());
            let num_rows_left_inverse = meta.query_advice(num_rows_inv, Rotation::cur());

            let mut cb = BaseConstraintBuilder::default();
            // q_step needs to be enabled on the first row
            cb.condition(q_step_first, |cb| {
                cb.require_equal("q_step == 1", q_step.clone(), 1.expr());
            });
            // Except when step is enabled, the step counter needs to decrease by 1
            cb.condition(1.expr() - q_step.clone(), |cb| {
                cb.require_equal(
                    "num_rows_left_cur := num_rows_left_next + 1",
                    num_rows_left_cur.clone(),
                    num_rows_left_next + 1.expr(),
                );
            });
            // Enforce that q_step := num_rows_until_next_step == 0
            let is_zero = 1.expr() - (num_rows_left_cur.clone() * num_rows_left_inverse.clone());
            cb.require_zero(
                "num_rows_left_cur * is_zero == 0",
                num_rows_left_cur * is_zero.clone(),
            );
            cb.require_zero(
                "num_rows_left_inverse * is_zero == 0",
                num_rows_left_inverse * is_zero.clone(),
            );
            cb.require_equal("q_step == is_zero", q_step, is_zero);
            // On each usable row
            cb.gate(q_usable * q_used)
        });

        let mut stored_expressions_map = HashMap::new();
        let step_next = Step::new(meta, advices, MAX_STEP_HEIGHT);
        macro_rules! configure_gadget {
            () => {
                Self::configure_gadget(
                    meta,
                    advices,
                    q_usable,
                    q_used,
                    q_step,
                    num_rows_until_next_step,
                    q_step_first,
                    q_step_last,
                    &power_of_randomness,
                    &step_curr,
                    &step_next,
                    &mut height_map,
                    &mut stored_expressions_map,
                )
            };
        }

        let cell_manager = step_curr.cell_manager.clone();
        let config = Self {
            q_usable,
            q_used,
            q_step,
            num_rows_until_next_step,
            num_rows_inv,
            q_step_first,
            q_step_last,
            advices,
            // internal states
            begin_tx_gadget: configure_gadget!(),
            copy_code_to_memory_gadget: configure_gadget!(),
            copy_to_memory_gadget: configure_gadget!(),
            copy_to_log_gadget: configure_gadget!(),
            end_block_gadget: configure_gadget!(),
            end_tx_gadget: configure_gadget!(),
            // opcode gadgets
            add_sub_gadget: configure_gadget!(),
            addmod_gadget: configure_gadget!(),
            bitwise_gadget: configure_gadget!(),
            byte_gadget: configure_gadget!(),
            call_gadget: configure_gadget!(),
            call_value_gadget: configure_gadget!(),
            calldatacopy_gadget: configure_gadget!(),
            calldataload_gadget: configure_gadget!(),
            calldatasize_gadget: configure_gadget!(),
            caller_gadget: configure_gadget!(),
            chainid_gadget: configure_gadget!(),
            codecopy_gadget: configure_gadget!(),
            codesize_gadget: configure_gadget!(),
            comparator_gadget: configure_gadget!(),
            dup_gadget: configure_gadget!(),
            dummy_gadget: configure_gadget!(),
            extcodehash_gadget: configure_gadget!(),
            gas_gadget: configure_gadget!(),
            gasprice_gadget: configure_gadget!(),
            iszero_gadget: configure_gadget!(),
            jump_gadget: configure_gadget!(),
            jumpdest_gadget: configure_gadget!(),
            jumpi_gadget: configure_gadget!(),
            log_gadget: configure_gadget!(),
            memory_gadget: configure_gadget!(),
            msize_gadget: configure_gadget!(),
            mul_div_mod_gadget: configure_gadget!(),
            mulmod_gadget: configure_gadget!(),
            not_gadget: configure_gadget!(),
            origin_gadget: configure_gadget!(),
            pc_gadget: configure_gadget!(),
            pop_gadget: configure_gadget!(),
            push_gadget: configure_gadget!(),
            return_gadget: configure_gadget!(),
            sdiv_smod_gadget: configure_gadget!(),
            selfbalance_gadget: configure_gadget!(),
            sha3_gadget: configure_gadget!(),
            address_gadget: configure_gadget!(),
            balance_gadget: configure_gadget!(),
            blockhash_gadget: configure_gadget!(),
            exp_gadget: configure_gadget!(),
            shl_gadget: configure_gadget!(),
            sar_gadget: configure_gadget!(),
            extcodesize_gadget: configure_gadget!(),
            extcodecopy_gadget: configure_gadget!(),
            returndatasize_gadget: configure_gadget!(),
            returndatacopy_gadget: configure_gadget!(),
            create_gadget: configure_gadget!(),
            callcode_gadget: configure_gadget!(),
            delegatecall_gadget: configure_gadget!(),
            create2_gadget: configure_gadget!(),
            staticcall_gadget: configure_gadget!(),
            selfdestruct_gadget: configure_gadget!(),
            shr_gadget: configure_gadget!(),
            signed_comparator_gadget: configure_gadget!(),
            signextend_gadget: configure_gadget!(),
            sload_gadget: configure_gadget!(),
            sstore_gadget: configure_gadget!(),
            stop_gadget: configure_gadget!(),
            swap_gadget: configure_gadget!(),
            block_ctx_u64_gadget: configure_gadget!(),
            block_ctx_u160_gadget: configure_gadget!(),
            block_ctx_u256_gadget: configure_gadget!(),
            // error gadgets
            error_oog_constant: configure_gadget!(),
            error_stack_overflow: configure_gadget!(),
            error_stack_underflow: configure_gadget!(),
            error_oog_static_memory_gadget: configure_gadget!(),
            error_oog_dynamic_memory_gadget: configure_gadget!(),
            error_oog_log: configure_gadget!(),
            error_oog_sload: configure_gadget!(),
            error_oog_sstore: configure_gadget!(),
            error_oog_call: configure_gadget!(),
            error_oog_memory_copy: configure_gadget!(),
            error_oog_account_access: configure_gadget!(),
            error_oog_sha3: configure_gadget!(),
            error_oog_ext_codecopy: configure_gadget!(),
            error_oog_call_code: configure_gadget!(),
            error_oog_delegate_call: configure_gadget!(),
            error_oog_exp: configure_gadget!(),
            error_oog_create2: configure_gadget!(),
            error_oog_static_call: configure_gadget!(),
            error_oog_self_destruct: configure_gadget!(),
            error_oog_insufficient_balance: configure_gadget!(),
            invalid_opcode_gadget: configure_gadget!(),
            // step and presets
            step: step_curr,
            height_map,
            stored_expressions_map,
        };

        Self::configure_lookup(
            meta,
            fixed_table,
            byte_table,
            tx_table,
            rw_table,
            bytecode_table,
            block_table,
            &power_of_randomness,
            &cell_manager,
        );

        config
    }

    pub fn get_step_height(&self, execution_state: ExecutionState) -> usize {
        *self
            .height_map
            .get(&execution_state)
            .unwrap_or_else(|| panic!("Execution state unknown: {:?}", execution_state))
    }

    #[allow(clippy::too_many_arguments)]
    fn configure_gadget<G: ExecutionGadget<F>>(
        meta: &mut ConstraintSystem<F>,
        advices: [Column<Advice>; STEP_WIDTH],
        q_usable: Column<Fixed>,
        q_used: Column<Advice>,
        q_step: Column<Advice>,
        num_rows_until_next_step: Column<Advice>,
        q_step_first: Selector,
        q_step_last: Column<Advice>,
        power_of_randomness: &[Expression<F>; 31],
        step_curr: &Step<F>,
        step_next: &Step<F>,
        height_map: &mut HashMap<ExecutionState, usize>,
        stored_expressions_map: &mut HashMap<ExecutionState, Vec<StoredExpression<F>>>,
    ) -> G {
        // Configure the gadget with the max height first so we can find out the actual
        // height
        let height = {
            let mut cb = ConstraintBuilder::new(
                step_curr.clone(),
                step_next.clone(),
                power_of_randomness,
                G::EXECUTION_STATE,
            );
            G::configure(&mut cb);
            let (_, _, _, height) = cb.build();
            height
        };

        // Now actually configure the gadget with the correct minimal height
        let step_next = &Step::new(meta, advices, height);
        let mut cb = ConstraintBuilder::new(
            step_curr.clone(),
            step_next.clone(),
            power_of_randomness,
            G::EXECUTION_STATE,
        );

        let gadget = G::configure(&mut cb);

        // Enforce the step height for this opcode
        let mut num_rows_until_next_step_next = 0.expr();
        meta.create_gate("query num rows", |meta| {
            num_rows_until_next_step_next =
                meta.query_advice(num_rows_until_next_step, Rotation::next());
            vec![0.expr()]
        });
        cb.require_equal(
            "num_rows_until_next_step_next := height - 1",
            num_rows_until_next_step_next,
            (height - 1).expr(),
        );

        let (constraints, constraints_first_step, stored_expressions, _) = cb.build();
        debug_assert!(
            !height_map.contains_key(&G::EXECUTION_STATE),
            "execution state already configured"
        );
        height_map.insert(G::EXECUTION_STATE, height);
        debug_assert!(
            !stored_expressions_map.contains_key(&G::EXECUTION_STATE),
            "execution state already configured"
        );
        stored_expressions_map.insert(G::EXECUTION_STATE, stored_expressions);

        // Enforce the logic for this opcode
        let q_steps: &dyn Fn(&mut VirtualCells<F>) -> Expression<F> =
            &|meta| meta.query_advice(q_step, Rotation::cur());
        let q_steps_first: &dyn Fn(&mut VirtualCells<F>) -> Expression<F> =
            &|meta| meta.query_selector(q_step_first);
        for (selector, constraints) in [
            (q_steps, constraints),
            (q_steps_first, constraints_first_step),
        ] {
            if !constraints.is_empty() {
                meta.create_gate(G::NAME, |meta| {
                    let q_usable = meta.query_fixed(q_usable, Rotation::cur());
                    let q_used = meta.query_advice(q_used, Rotation::cur());
                    let selector = selector(meta);

                    constraints.into_iter().map(move |(name, constraint)| {
                        (
                            name,
                            q_usable.clone() * q_used.clone() * selector.clone() * constraint,
                        )
                    })
                });
            }
        }

        // Enforce the state transitions for this opcode
        meta.create_gate("Constrain state machine transitions", |meta| {
            let q_usable = meta.query_fixed(q_usable, Rotation::cur());
            let q_used = meta.query_advice(q_used, Rotation::cur());
            let q_step = meta.query_advice(q_step, Rotation::cur());
            let q_step_last = meta.query_advice(q_step_last, Rotation::cur());

            // ExecutionState transition should be correct.
            iter::empty()
                .chain(
                    IntoIterator::into_iter([
                        (
                            "EndTx can only transit to BeginTx or EndBlock",
                            ExecutionState::EndTx,
                            vec![ExecutionState::BeginTx, ExecutionState::EndBlock],
                        ),
                        (
                            "EndBlock can only transit to EndBlock",
                            ExecutionState::EndBlock,
                            vec![ExecutionState::EndBlock],
                        ),
                    ])
                    .filter(move |(_, from, _)| *from == G::EXECUTION_STATE)
                    .map(|(_, _, to)| {
                        1.expr() - step_next.execution_state_selector(to)
                    }),
                )
                .chain(
                    IntoIterator::into_iter([
                        (
                            "Only EndTx can transit to BeginTx",
                            ExecutionState::BeginTx,
                            vec![ExecutionState::EndTx],
                        ),
                        (
                            "Only ExecutionState which halts or BeginTx can transit to EndTx",
                            ExecutionState::EndTx,
                            ExecutionState::iter()
                                .filter(ExecutionState::halts)
                                .chain(iter::once(ExecutionState::BeginTx))
                                .collect(),
                        ),
                        (
                            "Only EndTx or EndBlock can transit to EndBlock",
                            ExecutionState::EndBlock,
                            vec![ExecutionState::EndTx, ExecutionState::EndBlock],
                        ),
                        (
                            "Only ExecutionState which copies memory to memory can transit to CopyToMemory",
                            ExecutionState::CopyToMemory,
                            vec![ExecutionState::CopyToMemory, ExecutionState::CALLDATACOPY],
                        ),
                    ])
                    .filter(move |(_, _, from)| !from.contains(&G::EXECUTION_STATE))
                    .map(|(_, to, _)| {
                        step_next.execution_state_selector([to])
                    }),
                )
                // Accumulate all state transition checks.
                // This can be done because all summed values are enforced to be boolean.
                .reduce(|accum, poly| accum + poly)
                .map(move |poly| {
                        q_usable.clone()
                            * q_used.clone()
                            * q_step.clone()
                            * (1.expr() - q_step_last.clone())
                            * step_curr.execution_state_selector([G::EXECUTION_STATE])
                            * poly
                })
        });

        gadget
    }

    #[allow(clippy::too_many_arguments)]
    fn configure_lookup(
        meta: &mut ConstraintSystem<F>,
        fixed_table: &dyn LookupTable<F>,
        byte_table: &dyn LookupTable<F>,
        tx_table: &dyn LookupTable<F>,
        rw_table: &dyn LookupTable<F>,
        bytecode_table: &dyn LookupTable<F>,
        block_table: &dyn LookupTable<F>,
        power_of_randomness: &[Expression<F>; 31],
        cell_manager: &CellManager<F>,
    ) {
        for column in cell_manager.columns().iter() {
            if let CellType::Lookup(table) = column.cell_type {
                let name = format!("{:?}", table);
                meta.lookup_any(Box::leak(name.into_boxed_str()), |meta| {
                    let table_expressions = match table {
                        Table::Fixed => fixed_table,
                        Table::Tx => tx_table,
                        Table::Rw => rw_table,
                        Table::Bytecode => bytecode_table,
                        Table::Block => block_table,
                        Table::Byte => byte_table,
                    }
                    .table_exprs(meta);
                    vec![(
                        column.expr(),
                        rlc::expr(&table_expressions, power_of_randomness),
                    )]
                });
            }
        }
    }

    /// Assign block
    /// When exact is enabled, assign exact steps in block without padding for
    /// unit test purpose
    pub fn assign_block(
        &self,
        layouter: &mut impl Layouter<F>,
        block: &Block<F>,
        exact: bool,
    ) -> Result<(), Error> {
        let power_of_randomness = (1..32)
            .map(|exp| block.randomness.pow(&[exp, 0, 0, 0]))
            .collect::<Vec<F>>()
            .try_into()
            .unwrap();

        layouter.assign_region(
            || "Execution step",
            |mut region| {
                let mut offset = 0;

                self.q_step_first.enable(&mut region, offset)?;
                // Collect all steps
                let mut steps = block
                    .txs
                    .iter()
                    .flat_map(|tx| {
                        tx.steps
                            .iter()
                            .map(move |step| (tx, &tx.calls[step.call_index], step))
                    })
                    .peekable();

                let mut last_height = 0;
                while let Some((transaction, call, step)) = steps.next() {
                    let height = self.get_step_height(step.execution_state);
                    // Assign the step witness
                    let next = steps.peek();
                    if let Some(&(t, _c, _s)) = next {
                        if t != transaction {
                            let mut tx = transaction.clone();
                            tx.call_data.clear();
                            tx.calls.clear();
                            tx.steps.clear();
                            let total_gas = if step.execution_state == ExecutionState::EndTx {
                                let gas_used = tx.gas - step.gas_left;
                                let current_cumulative_gas_used: u64 = if tx.id == 1 {
                                    0
                                } else {
                                    // first transaction needs TxReceiptFieldTag::COUNT(3) lookups
                                    // to tx receipt,
                                    // while later transactions need 4 (with one extra cumulative
                                    // gas read) lookups
                                    let rw = &block.rws[(
                                        RwTableTag::TxReceipt,
                                        (tx.id - 2) * (TxReceiptFieldTag::COUNT + 1) + 2,
                                    )];
                                    rw.receipt_value()
                                };
                                current_cumulative_gas_used + gas_used
                            } else {
                                log::error!("last step not end tx? {:?}", step);
                                0
                            };

                            log::info!(
                                "offset {} tx_num {} total_gas {} assign last step {:?} of tx {:?}",
                                offset,
                                tx.id,
                                total_gas,
                                step,
                                tx
                            );
                        }
                    } else {
                        log::info!("assign last step of block");
                    }
                    self.assign_exec_step(
                        &mut region,
                        offset,
                        block,
                        transaction,
                        call,
                        step,
                        height,
                        next,
                        power_of_randomness,
                    )?;
                    // q_step logic
                    for idx in 0..height {
                        let offset = offset + idx;
                        region.assign_fixed(
                            || "row usable",
                            self.q_usable,
                            offset,
                            || Ok(F::one()),
                        )?;
                        region.assign_advice(
                            || "row used",
                            self.q_used,
                            offset,
                            || Ok(F::one()),
                        )?;
                        region.assign_advice(
                            || "last step",
                            self.q_step_last,
                            offset,
                            || Ok(F::zero()),
                        )?;
                        region.assign_advice(
                            || "step selector",
                            self.q_step,
                            offset,
                            || Ok(if idx == 0 { F::one() } else { F::zero() }),
                        )?;
                        let value = if idx == 0 {
                            F::zero()
                        } else {
                            F::from((height - idx) as u64)
                        };
                        region.assign_advice(
                            || "step height",
                            self.num_rows_until_next_step,
                            offset,
                            || Ok(value),
                        )?;
                        region.assign_advice(
                            || "step height inv",
                            self.num_rows_inv,
                            offset,
                            || Ok(value.invert().unwrap_or(F::zero())),
                        )?;
                    }

                    offset += height;
                    last_height = height;
                }
                // These are still referenced (but not used) in next rows
                region.assign_advice(
                    || "step height",
                    self.num_rows_until_next_step,
                    offset,
                    || Ok(F::zero()),
                )?;
                region.assign_advice(
                    || "step height inv",
                    self.q_step,
                    offset,
                    || Ok(F::zero()),
                )?;

                region.assign_advice(
                    || "last step",
                    self.q_step_last,
                    offset - last_height,
                    || Ok(F::one()),
                )?;

                if !exact {
<<<<<<< HEAD
                    if block.evm_circuit_pad_to != 0 {
=======
                    if block.pad_to != 0 {
                        log::info!("pad block height to {}", block.pad_to);
>>>>>>> ffcfe18e
                        // Pad leftover region to the desired capacity
                        if offset >= block.evm_circuit_pad_to {
                            panic!("row not enough");
                        }
                        for pad_offset in offset..block.evm_circuit_pad_to {
                            region.assign_fixed(
                                || "row usable",
                                self.q_usable,
                                pad_offset,
                                || Ok(F::one()),
                            )?;
                        }
                    } else {
                        log::warn!("assign_block with exact = false, but pad_to not provided");
                    }
                }
                log::info!("Execution step assign done");
                Ok(())
            },
        )?;
        log::info!("assign_block done");
        Ok(())
    }

    #[allow(clippy::too_many_arguments)]
    fn assign_exec_step(
        &self,
        region: &mut Region<'_, F>,
        offset: usize,
        block: &Block<F>,
        transaction: &Transaction,
        call: &Call,
        step: &ExecStep,
        height: usize,
        next: Option<&(&Transaction, &Call, &ExecStep)>,
        power_of_randomness: [F; 31],
    ) -> Result<(), Error> {
        log::trace!(
            "assign_exec_step offset: {} state {:?} step: {:?} call: {:?}",
            offset,
            step.execution_state,
            step,
            call
        );
        // Make the region large enough for the current step and the next step.
        // The next step's next step may also be accessed, so make the region large
        // enough for 3 steps.
        let region = &mut CachedRegion::<'_, '_, F>::new(
            region,
            power_of_randomness,
            STEP_WIDTH,
            MAX_STEP_HEIGHT * 3,
            self.advices[0].index(),
            offset,
        );

        // Also set the witness of the next step.
        // These may be used in stored expressions and
        // so their witness values need to be known to be able
        // to correctly calculate the intermediate value.
        if let Some((transaction_next, call_next, step_next)) = next {
            self.assign_exec_step_int(
                region,
                offset + height,
                block,
                transaction_next,
                call_next,
                step_next,
            )?;
        }

        self.assign_exec_step_int(region, offset, block, transaction, call, step)
    }

    fn assign_exec_step_int(
        &self,
        region: &mut CachedRegion<'_, '_, F>,
        offset: usize,
        block: &Block<F>,
        transaction: &Transaction,
        call: &Call,
        step: &ExecStep,
    ) -> Result<(), Error> {
        self.step
            .assign_exec_step(region, offset, block, transaction, call, step)?;

        macro_rules! assign_exec_step {
            ($gadget:expr) => {
                $gadget.assign_exec_step(region, offset, block, transaction, call, step)?
            };
        }

        match step.execution_state {
            // internal states
            ExecutionState::BeginTx => assign_exec_step!(self.begin_tx_gadget),
            ExecutionState::CopyCodeToMemory => assign_exec_step!(self.copy_code_to_memory_gadget),
            ExecutionState::CopyToLog => assign_exec_step!(self.copy_to_log_gadget),
            ExecutionState::CopyToMemory => assign_exec_step!(self.copy_to_memory_gadget),
            ExecutionState::EndTx => assign_exec_step!(self.end_tx_gadget),
            ExecutionState::EndBlock => assign_exec_step!(self.end_block_gadget),
            // opcode
            ExecutionState::ADD_SUB => assign_exec_step!(self.add_sub_gadget),
            ExecutionState::ADDMOD => assign_exec_step!(self.addmod_gadget),
            ExecutionState::BITWISE => assign_exec_step!(self.bitwise_gadget),
            ExecutionState::BYTE => assign_exec_step!(self.byte_gadget),
            ExecutionState::CALL => assign_exec_step!(self.call_gadget),
            ExecutionState::CALLDATACOPY => assign_exec_step!(self.calldatacopy_gadget),
            ExecutionState::CALLDATALOAD => assign_exec_step!(self.calldataload_gadget),
            ExecutionState::CALLDATASIZE => assign_exec_step!(self.calldatasize_gadget),
            ExecutionState::CALLER => assign_exec_step!(self.caller_gadget),
            ExecutionState::CALLVALUE => assign_exec_step!(self.call_value_gadget),
            ExecutionState::CHAINID => assign_exec_step!(self.chainid_gadget),
            ExecutionState::CODECOPY => assign_exec_step!(self.codecopy_gadget),
            ExecutionState::CODESIZE => assign_exec_step!(self.codesize_gadget),
            ExecutionState::CMP => assign_exec_step!(self.comparator_gadget),
            ExecutionState::DUP => assign_exec_step!(self.dup_gadget),
            ExecutionState::EXTCODEHASH => assign_exec_step!(self.extcodehash_gadget),
            ExecutionState::GAS => assign_exec_step!(self.gas_gadget),
            ExecutionState::GASPRICE => assign_exec_step!(self.gasprice_gadget),
            ExecutionState::ISZERO => assign_exec_step!(self.iszero_gadget),
            ExecutionState::JUMP => assign_exec_step!(self.jump_gadget),
            ExecutionState::JUMPDEST => assign_exec_step!(self.jumpdest_gadget),
            ExecutionState::JUMPI => assign_exec_step!(self.jumpi_gadget),
            ExecutionState::LOG => assign_exec_step!(self.log_gadget),
            ExecutionState::MEMORY => assign_exec_step!(self.memory_gadget),
            ExecutionState::MSIZE => assign_exec_step!(self.msize_gadget),
            ExecutionState::MUL_DIV_MOD => assign_exec_step!(self.mul_div_mod_gadget),
            ExecutionState::MULMOD => assign_exec_step!(self.mulmod_gadget),
            ExecutionState::NOT => assign_exec_step!(self.not_gadget),
            ExecutionState::ORIGIN => assign_exec_step!(self.origin_gadget),
            ExecutionState::PC => assign_exec_step!(self.pc_gadget),
            ExecutionState::POP => assign_exec_step!(self.pop_gadget),
            ExecutionState::PUSH => assign_exec_step!(self.push_gadget),
            ExecutionState::RETURN => assign_exec_step!(self.return_gadget),
            ExecutionState::SCMP => assign_exec_step!(self.signed_comparator_gadget),
            ExecutionState::SDIV_SMOD => assign_exec_step!(self.sdiv_smod_gadget),
            ExecutionState::BLOCKCTXU64 => assign_exec_step!(self.block_ctx_u64_gadget),
            ExecutionState::BLOCKCTXU160 => assign_exec_step!(self.block_ctx_u160_gadget),
            ExecutionState::BLOCKCTXU256 => assign_exec_step!(self.block_ctx_u256_gadget),
            ExecutionState::SELFBALANCE => assign_exec_step!(self.selfbalance_gadget),
            // dummy gadgets
            ExecutionState::SHA3 => assign_exec_step!(self.sha3_gadget),
            ExecutionState::ADDRESS => assign_exec_step!(self.address_gadget),
            ExecutionState::BALANCE => assign_exec_step!(self.balance_gadget),
            ExecutionState::BLOCKHASH => assign_exec_step!(self.blockhash_gadget),
            ExecutionState::EXP => assign_exec_step!(self.exp_gadget),
            ExecutionState::SHL => assign_exec_step!(self.shl_gadget),
            ExecutionState::SAR => assign_exec_step!(self.sar_gadget),
            ExecutionState::EXTCODESIZE => assign_exec_step!(self.extcodesize_gadget),
            ExecutionState::EXTCODECOPY => assign_exec_step!(self.extcodecopy_gadget),
            ExecutionState::RETURNDATASIZE => assign_exec_step!(self.returndatasize_gadget),
            ExecutionState::RETURNDATACOPY => assign_exec_step!(self.returndatacopy_gadget),
            ExecutionState::CREATE => assign_exec_step!(self.create_gadget),
            ExecutionState::CALLCODE => assign_exec_step!(self.callcode_gadget),
            ExecutionState::DELEGATECALL => assign_exec_step!(self.delegatecall_gadget),
            ExecutionState::CREATE2 => assign_exec_step!(self.create2_gadget),
            ExecutionState::STATICCALL => assign_exec_step!(self.staticcall_gadget),
            ExecutionState::SELFDESTRUCT => assign_exec_step!(self.selfdestruct_gadget),
            // end of dummy gadgets
            ExecutionState::SHR => assign_exec_step!(self.shr_gadget),
            ExecutionState::SIGNEXTEND => assign_exec_step!(self.signextend_gadget),
            ExecutionState::SLOAD => assign_exec_step!(self.sload_gadget),
            ExecutionState::SSTORE => assign_exec_step!(self.sstore_gadget),
            ExecutionState::STOP => assign_exec_step!(self.stop_gadget),
            ExecutionState::SWAP => assign_exec_step!(self.swap_gadget),
            // errors
            ExecutionState::ErrorOutOfGasConstant => {
                assign_exec_step!(self.error_oog_constant)
            }
            ExecutionState::ErrorOutOfGasStaticMemoryExpansion => {
                assign_exec_step!(self.error_oog_static_memory_gadget)
            }
            ExecutionState::ErrorOutOfGasDynamicMemoryExpansion => {
                assign_exec_step!(self.error_oog_dynamic_memory_gadget)
            }
            ExecutionState::ErrorOutOfGasLOG => {
                assign_exec_step!(self.error_oog_log)
            }
            ExecutionState::ErrorOutOfGasSLOAD => {
                assign_exec_step!(self.error_oog_sload)
            }
            ExecutionState::ErrorOutOfGasSSTORE => {
                assign_exec_step!(self.error_oog_sstore)
            }
            ExecutionState::ErrorOutOfGasCALL => {
                assign_exec_step!(self.error_oog_call)
            }
            ExecutionState::ErrorOutOfGasMemoryCopy => {
                assign_exec_step!(self.error_oog_memory_copy)
            }
            ExecutionState::ErrorOutOfGasAccountAccess => {
                assign_exec_step!(self.error_oog_account_access)
            }
            ExecutionState::ErrorOutOfGasSHA3 => {
                assign_exec_step!(self.error_oog_sha3)
            }
            ExecutionState::ErrorOutOfGasEXTCODECOPY => {
                assign_exec_step!(self.error_oog_ext_codecopy)
            }
            ExecutionState::ErrorOutOfGasCALLCODE => {
                assign_exec_step!(self.error_oog_call_code)
            }
            ExecutionState::ErrorOutOfGasDELEGATECALL => {
                assign_exec_step!(self.error_oog_delegate_call)
            }
            ExecutionState::ErrorOutOfGasEXP => {
                assign_exec_step!(self.error_oog_exp)
            }
            ExecutionState::ErrorOutOfGasCREATE2 => {
                assign_exec_step!(self.error_oog_create2)
            }
            ExecutionState::ErrorOutOfGasSTATICCALL => {
                assign_exec_step!(self.error_oog_static_call)
            }
            ExecutionState::ErrorOutOfGasSELFDESTRUCT => {
                assign_exec_step!(self.error_oog_self_destruct)
            }

            ExecutionState::ErrorStackOverflow => {
                assign_exec_step!(self.error_stack_overflow)
            }
            ExecutionState::ErrorStackUnderflow => {
                assign_exec_step!(self.error_stack_underflow)
            }
            ExecutionState::ErrorInsufficientBalance => {
                assign_exec_step!(self.error_oog_insufficient_balance)
            }

            ExecutionState::ErrorInvalidOpcode => {
                assign_exec_step!(self.dummy_gadget)
            }
            ExecutionState::DUMMY => {
                assign_exec_step!(self.dummy_gadget)
            }
            _ => unimplemented!("unimplemented ExecutionState: {:?}", step.execution_state),
        };

        // Fill in the witness values for stored expressions
        let assigned_stored_expressions = self.assign_stored_expressions(region, offset, step)?;

        Self::check_rw_lookup(
            &assigned_stored_expressions,
            offset,
            step,
            call,
            transaction,
            block,
        );
        Ok(())
    }

    fn assign_stored_expressions(
        &self,
        region: &mut CachedRegion<'_, '_, F>,
        offset: usize,
        step: &ExecStep,
    ) -> Result<Vec<(String, F)>, Error> {
        let mut assigned_stored_expressions = Vec::new();
        for stored_expression in self
            .stored_expressions_map
            .get(&step.execution_state)
            .unwrap_or_else(|| panic!("Execution state unknown: {:?}", step.execution_state))
        {
            let assigned = stored_expression.assign(region, offset)?;
            if let Some(v) = assigned.value() {
                let name = stored_expression.name.clone();
                assigned_stored_expressions.push((name, *v))
            }
        }
        Ok(assigned_stored_expressions)
    }
    fn check_rw_lookup(
        assigned_stored_expressions: &Vec<(String, F)>,
        offset: usize,
        step: &ExecStep,
        call: &Call,
        transaction: &Transaction,
        block: &Block<F>,
    ) {
        let mut assigned_rw_values = Vec::new();
        for (name, v) in assigned_stored_expressions {
            if name.starts_with("rw lookup ")
                && !name.contains(" with reversion")
                && !v.is_zero_vartime()
                && !assigned_rw_values.contains(&(name.clone(), *v))
            {
                assigned_rw_values.push((name.clone(), *v));
            }
        }

        for idx in 0..assigned_rw_values.len() {
            let log_ctx = || {
                log::error!("assigned_rw_values {:?}", assigned_rw_values);
                for rw_idx in &step.rw_indices {
                    log::error!(
                        "step rw {:?} rlc {:?}",
                        block.rws[*rw_idx],
                        block.rws[*rw_idx]
                            .table_assignment(block.randomness)
                            .rlc(block.randomness, block.randomness)
                    );
                }
                let mut tx = transaction.clone();
                tx.call_data.clear();
                tx.calls.clear();
                tx.steps.clear();
                log::error!(
                    "ctx: offset {} step {:?}. call: {:?}, tx: {:?}, block number {:?}",
                    offset,
                    step,
                    call,
                    tx,
                    block.context.number
                );
            };
            if idx >= step.rw_indices.len() {
                log_ctx();
                panic!(
                    "invalid rw len exp {} witness {}",
                    assigned_rw_values.len(),
                    step.rw_indices.len()
                );
            }
            let rw_idx = step.rw_indices[idx];
            let rw = block.rws[rw_idx];
            let table_assignments = rw.table_assignment(block.randomness);
            let rlc = table_assignments.rlc(block.randomness, block.randomness);
            if rlc != assigned_rw_values[idx].1 {
                log_ctx();
                log::error!(
                    "incorrect rw witness. input_value {:?}, name \"{}\". table_value {:?}, table_assignments {:?}, rw {:?}, index {:?}, {}th rw of step",
                    assigned_rw_values[idx].1,
                    assigned_rw_values[idx].0,
                    rlc,
                    table_assignments,
                    rw,
                    rw_idx, idx);

                debug_assert_eq!(
                    rlc, assigned_rw_values[idx].1,
                    "left is witness, right is expression"
                );
            }
        }
    }
}<|MERGE_RESOLUTION|>--- conflicted
+++ resolved
@@ -886,12 +886,8 @@
                 )?;
 
                 if !exact {
-<<<<<<< HEAD
                     if block.evm_circuit_pad_to != 0 {
-=======
-                    if block.pad_to != 0 {
                         log::info!("pad block height to {}", block.pad_to);
->>>>>>> ffcfe18e
                         // Pad leftover region to the desired capacity
                         if offset >= block.evm_circuit_pad_to {
                             panic!("row not enough");
