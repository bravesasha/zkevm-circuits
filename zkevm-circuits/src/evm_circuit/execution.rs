use super::{
    param::{
        BLOCK_TABLE_LOOKUPS, BYTECODE_TABLE_LOOKUPS, COPY_TABLE_LOOKUPS, EXP_TABLE_LOOKUPS,
        FIXED_TABLE_LOOKUPS, KECCAK_TABLE_LOOKUPS, N_BYTE_LOOKUPS, N_COPY_COLUMNS,
        N_PHASE1_COLUMNS, RW_TABLE_LOOKUPS, TX_TABLE_LOOKUPS,
    },
    step::HasExecutionState,
    util::{instrumentation::Instrument, CachedRegion, CellManager, StoredExpression},
};
use crate::{
    evm_circuit::{
        param::{EVM_LOOKUP_COLS, MAX_STEP_HEIGHT, N_PHASE2_COLUMNS, STEP_WIDTH},
        step::{ExecutionState, Step},
        table::Table,
        util::{
            constraint_builder::{
                BaseConstraintBuilder, ConstrainBuilderCommon, EVMConstraintBuilder,
            },
            rlc, CellType,
        },
        witness::{Block, Call, ExecStep, Transaction},
    },
    table::LookupTable,
    util::{query_expression, Challenges, Expr},
};
<<<<<<< HEAD
use eth_types::Field;
=======
use bus_mapping::operation::Target;
use eth_types::{evm_unimplemented, Field};
>>>>>>> 9e974d94
use gadgets::util::not;
use halo2_proofs::{
    circuit::{Layouter, Region, Value},
    plonk::{
        Advice, Column, ConstraintSystem, Error, Expression, FirstPhase, Fixed, SecondPhase,
        Selector, ThirdPhase, VirtualCells,
    },
    poly::Rotation,
};
use std::{
    collections::{BTreeSet, HashMap},
    iter,
};
use strum::IntoEnumIterator;

mod add_sub;
mod addmod;
mod address;
mod balance;
mod begin_tx;
mod bitwise;
mod block_ctx;
mod blockhash;
mod byte;
mod calldatacopy;
mod calldataload;
mod calldatasize;
mod caller;
mod callop;
mod callvalue;
mod chainid;
mod codecopy;
mod codesize;
mod comparator;
mod create;
mod dummy;
mod dup;
mod end_block;
mod end_tx;
mod error_code_store;
mod error_invalid_jump;
mod error_invalid_opcode;
mod error_oog_call;
mod error_oog_constant;
mod error_oog_exp;
mod error_oog_log;
mod error_oog_memory_copy;
mod error_oog_sload_sstore;
mod error_oog_static_memory;
mod error_return_data_oo_bound;
mod error_stack;
mod error_write_protection;

mod exp;
mod extcodecopy;
mod extcodehash;
mod extcodesize;
mod gas;
mod gasprice;
mod is_zero;
mod jump;
mod jumpdest;
mod jumpi;
mod logs;
mod memory;
mod msize;
mod mul_div_mod;
mod mulmod;
#[path = "execution/not.rs"]
mod opcode_not;
mod origin;
mod pc;
mod pop;
mod push;
mod return_revert;
mod returndatacopy;
mod returndatasize;
mod sar;
mod sdiv_smod;
mod selfbalance;
mod sha3;
mod shl_shr;
mod signed_comparator;
mod signextend;
mod sload;
mod sstore;
mod stop;
mod swap;

use self::sha3::Sha3Gadget;
use add_sub::AddSubGadget;
use addmod::AddModGadget;
use address::AddressGadget;
use balance::BalanceGadget;
use begin_tx::BeginTxGadget;
use bitwise::BitwiseGadget;
use block_ctx::{BlockCtxU160Gadget, BlockCtxU256Gadget, BlockCtxU64Gadget};
use blockhash::BlockHashGadget;
use byte::ByteGadget;
use calldatacopy::CallDataCopyGadget;
use calldataload::CallDataLoadGadget;
use calldatasize::CallDataSizeGadget;
use caller::CallerGadget;
use callop::CallOpGadget;
use callvalue::CallValueGadget;
use chainid::ChainIdGadget;
use codecopy::CodeCopyGadget;
use codesize::CodesizeGadget;
use comparator::ComparatorGadget;
use create::CreateGadget;
use dummy::DummyGadget;
use dup::DupGadget;
use end_block::EndBlockGadget;
use end_tx::EndTxGadget;
use error_code_store::ErrorCodeStoreGadget;
use error_invalid_jump::ErrorInvalidJumpGadget;
use error_invalid_opcode::ErrorInvalidOpcodeGadget;
use error_oog_call::ErrorOOGCallGadget;
use error_oog_constant::ErrorOOGConstantGadget;
use error_oog_exp::ErrorOOGExpGadget;
use error_oog_log::ErrorOOGLogGadget;
use error_oog_memory_copy::ErrorOOGMemoryCopyGadget;
use error_oog_sload_sstore::ErrorOOGSloadSstoreGadget;
use error_return_data_oo_bound::ErrorReturnDataOutOfBoundGadget;
use error_stack::ErrorStackGadget;
use error_write_protection::ErrorWriteProtectionGadget;

use exp::ExponentiationGadget;
use extcodecopy::ExtcodecopyGadget;
use extcodehash::ExtcodehashGadget;
use extcodesize::ExtcodesizeGadget;
use gas::GasGadget;
use gasprice::GasPriceGadget;
use is_zero::IsZeroGadget;
use jump::JumpGadget;
use jumpdest::JumpdestGadget;
use jumpi::JumpiGadget;
use logs::LogGadget;
use memory::MemoryGadget;
use msize::MsizeGadget;
use mul_div_mod::MulDivModGadget;
use mulmod::MulModGadget;
use opcode_not::NotGadget;
use origin::OriginGadget;
use pc::PcGadget;
use pop::PopGadget;
use push::PushGadget;
use return_revert::ReturnRevertGadget;
use returndatacopy::ReturnDataCopyGadget;
use returndatasize::ReturnDataSizeGadget;
use sar::SarGadget;
use sdiv_smod::SignedDivModGadget;
use selfbalance::SelfbalanceGadget;
use shl_shr::ShlShrGadget;
use signed_comparator::SignedComparatorGadget;
use signextend::SignextendGadget;
use sload::SloadGadget;
use sstore::SstoreGadget;
use stop::StopGadget;
use swap::SwapGadget;

pub(crate) trait ExecutionGadget<F: Field> {
    const NAME: &'static str;

    const EXECUTION_STATE: ExecutionState;

    fn configure(cb: &mut EVMConstraintBuilder<F>) -> Self;

    fn assign_exec_step(
        &self,
        region: &mut CachedRegion<'_, '_, F>,
        offset: usize,
        block: &Block<F>,
        transaction: &Transaction,
        call: &Call,
        step: &ExecStep,
    ) -> Result<(), Error>;
}

#[derive(Clone, Debug)]
pub struct ExecutionConfig<F> {
    // EVM Circuit selector, which enables all usable rows.  The rows where this selector is
    // disabled won't verify any constraint (they can be unused rows or rows with blinding
    // factors).
    q_usable: Selector,
    // Dynamic selector that is enabled at the rows where each assigned execution step starts (a
    // step has dynamic height).
    q_step: Column<Advice>,
    // Column to hold constant values used for copy constraints
    constants: Column<Fixed>,
    num_rows_until_next_step: Column<Advice>,
    num_rows_inv: Column<Advice>,
    // Selector enabled in the row where the first execution step starts.
    q_step_first: Selector,
    // Selector enabled in the row where the last execution step starts.
    q_step_last: Selector,
    advices: [Column<Advice>; STEP_WIDTH],
    step: Step<F>,
    pub(crate) height_map: HashMap<ExecutionState, usize>,
    stored_expressions_map: HashMap<ExecutionState, Vec<StoredExpression<F>>>,
    instrument: Instrument,
    // internal state gadgets
    begin_tx_gadget: Box<BeginTxGadget<F>>,
    end_block_gadget: Box<EndBlockGadget<F>>,
    end_tx_gadget: Box<EndTxGadget<F>>,
    // opcode gadgets
    add_sub_gadget: Box<AddSubGadget<F>>,
    addmod_gadget: Box<AddModGadget<F>>,
    address_gadget: Box<AddressGadget<F>>,
    balance_gadget: Box<BalanceGadget<F>>,
    bitwise_gadget: Box<BitwiseGadget<F>>,
    byte_gadget: Box<ByteGadget<F>>,
    call_op_gadget: Box<CallOpGadget<F>>,
    call_value_gadget: Box<CallValueGadget<F>>,
    calldatacopy_gadget: Box<CallDataCopyGadget<F>>,
    calldataload_gadget: Box<CallDataLoadGadget<F>>,
    calldatasize_gadget: Box<CallDataSizeGadget<F>>,
    caller_gadget: Box<CallerGadget<F>>,
    chainid_gadget: Box<ChainIdGadget<F>>,
    codecopy_gadget: Box<CodeCopyGadget<F>>,
    codesize_gadget: Box<CodesizeGadget<F>>,
    comparator_gadget: Box<ComparatorGadget<F>>,
    dup_gadget: Box<DupGadget<F>>,
    exp_gadget: Box<ExponentiationGadget<F>>,
    extcodehash_gadget: Box<ExtcodehashGadget<F>>,
    extcodesize_gadget: Box<ExtcodesizeGadget<F>>,
    extcodecopy_gadget: Box<ExtcodecopyGadget<F>>,
    gas_gadget: Box<GasGadget<F>>,
    gasprice_gadget: Box<GasPriceGadget<F>>,
    iszero_gadget: Box<IsZeroGadget<F>>,
    jump_gadget: Box<JumpGadget<F>>,
    jumpdest_gadget: Box<JumpdestGadget<F>>,
    jumpi_gadget: Box<JumpiGadget<F>>,
    log_gadget: Box<LogGadget<F>>,
    memory_gadget: Box<MemoryGadget<F>>,
    msize_gadget: Box<MsizeGadget<F>>,
    mul_div_mod_gadget: Box<MulDivModGadget<F>>,
    mulmod_gadget: Box<MulModGadget<F>>,
    not_gadget: Box<NotGadget<F>>,
    origin_gadget: Box<OriginGadget<F>>,
    pc_gadget: Box<PcGadget<F>>,
    pop_gadget: Box<PopGadget<F>>,
    push_gadget: Box<PushGadget<F>>,
    return_revert_gadget: Box<ReturnRevertGadget<F>>,
    sar_gadget: Box<SarGadget<F>>,
    sdiv_smod_gadget: Box<SignedDivModGadget<F>>,
    selfbalance_gadget: Box<SelfbalanceGadget<F>>,
    sha3_gadget: Box<Sha3Gadget<F>>,
    shl_shr_gadget: Box<ShlShrGadget<F>>,
    returndatasize_gadget: Box<ReturnDataSizeGadget<F>>,
    returndatacopy_gadget: Box<ReturnDataCopyGadget<F>>,
    create_gadget: Box<CreateGadget<F, false, { ExecutionState::CREATE }>>,
    create2_gadget: Box<CreateGadget<F, true, { ExecutionState::CREATE2 }>>,
    selfdestruct_gadget: Box<DummyGadget<F, 1, 0, { ExecutionState::SELFDESTRUCT }>>,
    signed_comparator_gadget: Box<SignedComparatorGadget<F>>,
    signextend_gadget: Box<SignextendGadget<F>>,
    sload_gadget: Box<SloadGadget<F>>,
    sstore_gadget: Box<SstoreGadget<F>>,
    stop_gadget: Box<StopGadget<F>>,
    swap_gadget: Box<SwapGadget<F>>,
    blockhash_gadget: Box<BlockHashGadget<F>>,
    block_ctx_u64_gadget: Box<BlockCtxU64Gadget<F>>,
    block_ctx_u160_gadget: Box<BlockCtxU160Gadget<F>>,
    block_ctx_u256_gadget: Box<BlockCtxU256Gadget<F>>,
    // error gadgets
    error_oog_call: Box<ErrorOOGCallGadget<F>>,
    error_oog_constant: Box<ErrorOOGConstantGadget<F>>,
    error_oog_exp: Box<ErrorOOGExpGadget<F>>,
    error_oog_memory_copy: Box<ErrorOOGMemoryCopyGadget<F>>,
    error_oog_sload_sstore: Box<ErrorOOGSloadSstoreGadget<F>>,
    error_oog_static_memory_gadget:
        Box<DummyGadget<F, 0, 0, { ExecutionState::ErrorOutOfGasStaticMemoryExpansion }>>,
    error_stack: Box<ErrorStackGadget<F>>,
    error_write_protection: Box<ErrorWriteProtectionGadget<F>>,
    error_oog_dynamic_memory_gadget:
        Box<DummyGadget<F, 0, 0, { ExecutionState::ErrorOutOfGasDynamicMemoryExpansion }>>,
    error_oog_log: Box<ErrorOOGLogGadget<F>>,
    error_oog_account_access:
        Box<DummyGadget<F, 0, 0, { ExecutionState::ErrorOutOfGasAccountAccess }>>,
    error_oog_sha3: Box<DummyGadget<F, 0, 0, { ExecutionState::ErrorOutOfGasSHA3 }>>,
    error_oog_ext_codecopy: Box<DummyGadget<F, 0, 0, { ExecutionState::ErrorOutOfGasEXTCODECOPY }>>,
    error_oog_create2: Box<DummyGadget<F, 0, 0, { ExecutionState::ErrorOutOfGasCREATE2 }>>,
    error_oog_self_destruct:
        Box<DummyGadget<F, 0, 0, { ExecutionState::ErrorOutOfGasSELFDESTRUCT }>>,
    error_code_store: Box<ErrorCodeStoreGadget<F>>,
    error_insufficient_balance:
        Box<DummyGadget<F, 0, 0, { ExecutionState::ErrorInsufficientBalance }>>,
    error_invalid_jump: Box<ErrorInvalidJumpGadget<F>>,
    error_invalid_opcode: Box<ErrorInvalidOpcodeGadget<F>>,
    error_depth: Box<DummyGadget<F, 0, 0, { ExecutionState::ErrorDepth }>>,
    error_contract_address_collision:
        Box<DummyGadget<F, 0, 0, { ExecutionState::ErrorContractAddressCollision }>>,
    error_invalid_creation_code:
        Box<DummyGadget<F, 0, 0, { ExecutionState::ErrorInvalidCreationCode }>>,
    error_return_data_out_of_bound: Box<ErrorReturnDataOutOfBoundGadget<F>>,
}

impl<F: Field> ExecutionConfig<F> {
    #[allow(clippy::too_many_arguments)]
    #[allow(clippy::redundant_closure_call)]
    pub(crate) fn configure(
        meta: &mut ConstraintSystem<F>,
        challenges: Challenges<Expression<F>>,
        fixed_table: &dyn LookupTable<F>,
        byte_table: &dyn LookupTable<F>,
        tx_table: &dyn LookupTable<F>,
        rw_table: &dyn LookupTable<F>,
        bytecode_table: &dyn LookupTable<F>,
        block_table: &dyn LookupTable<F>,
        copy_table: &dyn LookupTable<F>,
        keccak_table: &dyn LookupTable<F>,
        exp_table: &dyn LookupTable<F>,
    ) -> Self {
        let mut instrument = Instrument::default();
        let q_usable = meta.complex_selector();
        let q_step = meta.advice_column();
        let constants = meta.fixed_column();
        meta.enable_constant(constants);
        let num_rows_until_next_step = meta.advice_column();
        let num_rows_inv = meta.advice_column();
        let q_step_first = meta.complex_selector();
        let q_step_last = meta.complex_selector();

        let advices = [(); STEP_WIDTH]
            .iter()
            .enumerate()
            .map(|(n, _)| {
                if n < EVM_LOOKUP_COLS {
                    meta.advice_column_in(ThirdPhase)
                } else if n < EVM_LOOKUP_COLS + N_PHASE2_COLUMNS {
                    meta.advice_column_in(SecondPhase)
                } else {
                    meta.advice_column_in(FirstPhase)
                }
            })
            .collect::<Vec<_>>()
            .try_into()
            .unwrap();

        let step_curr = Step::new(meta, advices, 0, false);
        let mut height_map = HashMap::new();

        meta.create_gate("Constrain execution state", |meta| {
            let q_usable = meta.query_selector(q_usable);
            let q_step = meta.query_advice(q_step, Rotation::cur());
            let q_step_first = meta.query_selector(q_step_first);
            let q_step_last = meta.query_selector(q_step_last);

            let execution_state_selector_constraints = step_curr.state.execution_state.configure();

            // NEW: Enabled, this will break hand crafted tests, maybe we can remove them?
            let first_step_check = {
                let begin_tx_end_block_selector = step_curr
                    .execution_state_selector([ExecutionState::BeginTx, ExecutionState::EndBlock]);
                iter::once((
                    "First step should be BeginTx or EndBlock",
                    q_step_first * (1.expr() - begin_tx_end_block_selector),
                ))
            };

            let last_step_check = {
                let end_block_selector =
                    step_curr.execution_state_selector([ExecutionState::EndBlock]);
                iter::once((
                    "Last step should be EndBlock",
                    q_step_last * (1.expr() - end_block_selector),
                ))
            };

            execution_state_selector_constraints
                .into_iter()
                .map(move |(name, poly)| (name, q_usable.clone() * q_step.clone() * poly))
                .chain(first_step_check)
                .chain(last_step_check)
        });

        meta.create_gate("q_step", |meta| {
            let q_usable = meta.query_selector(q_usable);
            let q_step_first = meta.query_selector(q_step_first);
            let q_step_last = meta.query_selector(q_step_last);
            let q_step = meta.query_advice(q_step, Rotation::cur());
            let num_rows_left_cur = meta.query_advice(num_rows_until_next_step, Rotation::cur());
            let num_rows_left_next = meta.query_advice(num_rows_until_next_step, Rotation::next());
            let num_rows_left_inverse = meta.query_advice(num_rows_inv, Rotation::cur());

            let mut cb = BaseConstraintBuilder::default();
            // q_step needs to be enabled on the first row
            // rw_counter starts at 1
            cb.condition(q_step_first, |cb| {
                cb.require_equal("q_step == 1", q_step.clone(), 1.expr());
                cb.require_equal(
                    "rw_counter is initialized to be 1",
                    step_curr.state.rw_counter.expr(),
                    1.expr(),
                )
            });
            // For every step, is_create and is_root are boolean.
            cb.condition(q_step.clone(), |cb| {
                cb.require_boolean(
                    "step.is_create is boolean",
                    step_curr.state.is_create.expr(),
                );
                cb.require_boolean("step.is_root is boolean", step_curr.state.is_root.expr());
            });
            // q_step needs to be enabled on the last row
            cb.condition(q_step_last, |cb| {
                cb.require_equal("q_step == 1", q_step.clone(), 1.expr());
            });
            // Except when step is enabled, the step counter needs to decrease by 1
            cb.condition(1.expr() - q_step.clone(), |cb| {
                cb.require_equal(
                    "num_rows_left_cur := num_rows_left_next + 1",
                    num_rows_left_cur.clone(),
                    num_rows_left_next + 1.expr(),
                );
            });
            // Enforce that q_step := num_rows_until_next_step == 0
            let is_zero = 1.expr() - (num_rows_left_cur.clone() * num_rows_left_inverse.clone());
            cb.require_zero(
                "num_rows_left_cur * is_zero == 0",
                num_rows_left_cur * is_zero.clone(),
            );
            cb.require_zero(
                "num_rows_left_inverse * is_zero == 0",
                num_rows_left_inverse * is_zero.clone(),
            );
            cb.require_equal("q_step == is_zero", q_step, is_zero);
            // On each usable row
            cb.gate(q_usable)
        });

        let mut stored_expressions_map = HashMap::new();

        macro_rules! configure_gadget {
            () => {
                // We create each gadget in a closure so that the stack required to hold
                // the gadget value before being copied to the box is freed immediately after
                // the boxed gadget is returned.
                // We put each gadget in a box so that they stay in the heap to keep
                // ExecutionConfig at a managable size.
                (|| {
                    Box::new(Self::configure_gadget(
                        meta,
                        advices,
                        q_usable,
                        q_step,
                        num_rows_until_next_step,
                        q_step_first,
                        q_step_last,
                        &challenges,
                        &step_curr,
                        &mut height_map,
                        &mut stored_expressions_map,
                        &mut instrument,
                    ))
                })()
            };
        }

        let cell_manager = step_curr.cell_manager.clone();

        let config = Self {
            q_usable,
            q_step,
            constants,
            num_rows_until_next_step,
            num_rows_inv,
            q_step_first,
            q_step_last,
            advices,
            // internal states
            begin_tx_gadget: configure_gadget!(),
            end_block_gadget: configure_gadget!(),
            end_tx_gadget: configure_gadget!(),
            // opcode gadgets
            add_sub_gadget: configure_gadget!(),
            addmod_gadget: configure_gadget!(),
            bitwise_gadget: configure_gadget!(),
            byte_gadget: configure_gadget!(),
            call_op_gadget: configure_gadget!(),
            call_value_gadget: configure_gadget!(),
            calldatacopy_gadget: configure_gadget!(),
            calldataload_gadget: configure_gadget!(),
            calldatasize_gadget: configure_gadget!(),
            caller_gadget: configure_gadget!(),
            chainid_gadget: configure_gadget!(),
            codecopy_gadget: configure_gadget!(),
            codesize_gadget: configure_gadget!(),
            comparator_gadget: configure_gadget!(),
            dup_gadget: configure_gadget!(),
            extcodehash_gadget: configure_gadget!(),
            extcodesize_gadget: configure_gadget!(),
            gas_gadget: configure_gadget!(),
            gasprice_gadget: configure_gadget!(),
            iszero_gadget: configure_gadget!(),
            jump_gadget: configure_gadget!(),
            jumpdest_gadget: configure_gadget!(),
            jumpi_gadget: configure_gadget!(),
            log_gadget: configure_gadget!(),
            memory_gadget: configure_gadget!(),
            msize_gadget: configure_gadget!(),
            mul_div_mod_gadget: configure_gadget!(),
            mulmod_gadget: configure_gadget!(),
            not_gadget: configure_gadget!(),
            origin_gadget: configure_gadget!(),
            pc_gadget: configure_gadget!(),
            pop_gadget: configure_gadget!(),
            push_gadget: configure_gadget!(),
            return_revert_gadget: configure_gadget!(),
            sdiv_smod_gadget: configure_gadget!(),
            selfbalance_gadget: configure_gadget!(),
            sha3_gadget: configure_gadget!(),
            address_gadget: configure_gadget!(),
            balance_gadget: configure_gadget!(),
            blockhash_gadget: configure_gadget!(),
            exp_gadget: configure_gadget!(),
            sar_gadget: configure_gadget!(),
            extcodecopy_gadget: configure_gadget!(),
            returndatasize_gadget: configure_gadget!(),
            returndatacopy_gadget: configure_gadget!(),
            create_gadget: configure_gadget!(),
            create2_gadget: configure_gadget!(),
            selfdestruct_gadget: configure_gadget!(),
            shl_shr_gadget: configure_gadget!(),
            signed_comparator_gadget: configure_gadget!(),
            signextend_gadget: configure_gadget!(),
            sload_gadget: configure_gadget!(),
            sstore_gadget: configure_gadget!(),
            stop_gadget: configure_gadget!(),
            swap_gadget: configure_gadget!(),
            block_ctx_u64_gadget: configure_gadget!(),
            block_ctx_u160_gadget: configure_gadget!(),
            block_ctx_u256_gadget: configure_gadget!(),
            // error gadgets
            error_oog_constant: configure_gadget!(),
            error_oog_static_memory_gadget: configure_gadget!(),
            error_stack: configure_gadget!(),
            error_oog_dynamic_memory_gadget: configure_gadget!(),
            error_oog_log: configure_gadget!(),
            error_oog_sload_sstore: configure_gadget!(),
            error_oog_call: configure_gadget!(),
            error_oog_memory_copy: configure_gadget!(),
            error_oog_account_access: configure_gadget!(),
            error_oog_sha3: configure_gadget!(),
            error_oog_ext_codecopy: configure_gadget!(),
            error_oog_exp: configure_gadget!(),
            error_oog_create2: configure_gadget!(),
            error_oog_self_destruct: configure_gadget!(),
            error_code_store: configure_gadget!(),
            error_insufficient_balance: configure_gadget!(),
            error_invalid_jump: configure_gadget!(),
            error_invalid_opcode: configure_gadget!(),
            error_write_protection: configure_gadget!(),
            error_depth: configure_gadget!(),
            error_contract_address_collision: configure_gadget!(),
            error_invalid_creation_code: configure_gadget!(),
            error_return_data_out_of_bound: configure_gadget!(),
            // step and presets
            step: step_curr,
            height_map,
            stored_expressions_map,
            instrument,
        };

        Self::configure_lookup(
            meta,
            fixed_table,
            byte_table,
            tx_table,
            rw_table,
            bytecode_table,
            block_table,
            copy_table,
            keccak_table,
            exp_table,
            &challenges,
            &cell_manager,
        );
        config
    }

    pub fn instrument(&self) -> &Instrument {
        &self.instrument
    }

    #[allow(clippy::too_many_arguments)]
    fn configure_gadget<G: ExecutionGadget<F>>(
        meta: &mut ConstraintSystem<F>,
        advices: [Column<Advice>; STEP_WIDTH],
        q_usable: Selector,
        q_step: Column<Advice>,
        num_rows_until_next_step: Column<Advice>,
        q_step_first: Selector,
        q_step_last: Selector,
        challenges: &Challenges<Expression<F>>,
        step_curr: &Step<F>,
        height_map: &mut HashMap<ExecutionState, usize>,
        stored_expressions_map: &mut HashMap<ExecutionState, Vec<StoredExpression<F>>>,
        instrument: &mut Instrument,
    ) -> G {
        // Configure the gadget with the max height first so we can find out the actual
        // height
        let height = {
            let dummy_step_next = Step::new(meta, advices, MAX_STEP_HEIGHT, true);
            let mut cb = EVMConstraintBuilder::new(
                step_curr.clone(),
                dummy_step_next,
                challenges,
                G::EXECUTION_STATE,
            );
            G::configure(&mut cb);
            let (_, _, height) = cb.build();
            height
        };

        // Now actually configure the gadget with the correct minimal height
        let step_next = &Step::new(meta, advices, height, true);
        let mut cb = EVMConstraintBuilder::new(
            step_curr.clone(),
            step_next.clone(),
            challenges,
            G::EXECUTION_STATE,
        );

        let gadget = G::configure(&mut cb);

        Self::configure_gadget_impl(
            meta,
            q_usable,
            q_step,
            num_rows_until_next_step,
            q_step_first,
            q_step_last,
            step_curr,
            step_next,
            height_map,
            stored_expressions_map,
            instrument,
            G::NAME,
            G::EXECUTION_STATE,
            height,
            cb,
        );

        gadget
    }

    #[allow(clippy::too_many_arguments)]
    fn configure_gadget_impl(
        meta: &mut ConstraintSystem<F>,
        q_usable: Selector,
        q_step: Column<Advice>,
        num_rows_until_next_step: Column<Advice>,
        q_step_first: Selector,
        q_step_last: Selector,
        step_curr: &Step<F>,
        step_next: &Step<F>,
        height_map: &mut HashMap<ExecutionState, usize>,
        stored_expressions_map: &mut HashMap<ExecutionState, Vec<StoredExpression<F>>>,
        instrument: &mut Instrument,
        name: &'static str,
        execution_state: ExecutionState,
        height: usize,
        mut cb: EVMConstraintBuilder<F>,
    ) {
        // Enforce the step height for this opcode
        let num_rows_until_next_step_next = query_expression(meta, |meta| {
            meta.query_advice(num_rows_until_next_step, Rotation::next())
        });
        cb.require_equal(
            "num_rows_until_next_step_next := height - 1",
            num_rows_until_next_step_next,
            (height - 1).expr(),
        );

        instrument.on_gadget_built(execution_state, &cb);

        let (constraints, stored_expressions, _) = cb.build();
        debug_assert!(
            !height_map.contains_key(&execution_state),
            "execution state already configured"
        );

        height_map.insert(execution_state, height);
        debug_assert!(
            !stored_expressions_map.contains_key(&execution_state),
            "execution state already configured"
        );
        stored_expressions_map.insert(execution_state, stored_expressions);

        // Enforce the logic for this opcode
        let sel_step: &dyn Fn(&mut VirtualCells<F>) -> Expression<F> =
            &|meta| meta.query_advice(q_step, Rotation::cur());
        let sel_step_first: &dyn Fn(&mut VirtualCells<F>) -> Expression<F> =
            &|meta| meta.query_selector(q_step_first);
        let sel_step_last: &dyn Fn(&mut VirtualCells<F>) -> Expression<F> =
            &|meta| meta.query_selector(q_step_last);
        let sel_not_step_last: &dyn Fn(&mut VirtualCells<F>) -> Expression<F> = &|meta| {
            meta.query_advice(q_step, Rotation::cur()) * not::expr(meta.query_selector(q_step_last))
        };

        for (selector, constraints) in [
            (sel_step, constraints.step),
            (sel_step_first, constraints.step_first),
            (sel_step_last, constraints.step_last),
            (sel_not_step_last, constraints.not_step_last),
        ] {
            if !constraints.is_empty() {
                meta.create_gate(name, |meta| {
                    let q_usable = meta.query_selector(q_usable);
                    let selector = selector(meta);
                    constraints.into_iter().map(move |(name, constraint)| {
                        (name, q_usable.clone() * selector.clone() * constraint)
                    })
                });
            }
        }

        // Enforce the state transitions for this opcode
        meta.create_gate("Constrain state machine transitions", |meta| {
            let q_usable = meta.query_selector(q_usable);
            let q_step = meta.query_advice(q_step, Rotation::cur());
            let q_step_last = meta.query_selector(q_step_last);

            // ExecutionState transition should be correct.
            iter::empty()
                .chain(
                    IntoIterator::into_iter([
                        (
                            "EndTx can only transit to BeginTx or EndBlock",
                            ExecutionState::EndTx,
                            vec![ExecutionState::BeginTx, ExecutionState::EndBlock],
                        ),
                        (
                            "EndBlock can only transit to EndBlock",
                            ExecutionState::EndBlock,
                            vec![ExecutionState::EndBlock],
                        ),
                    ])
                    .filter(move |(_, from, _)| *from == execution_state)
                    .map(|(_, _, to)| 1.expr() - step_next.execution_state_selector(to)),
                )
                .chain(
                    IntoIterator::into_iter([
                        (
                            "Only EndTx can transit to BeginTx",
                            ExecutionState::BeginTx,
                            vec![ExecutionState::EndTx],
                        ),
                        (
                            "Only ExecutionState which halts or BeginTx can transit to EndTx",
                            ExecutionState::EndTx,
                            ExecutionState::iter()
                                .filter(ExecutionState::halts)
                                .chain(iter::once(ExecutionState::BeginTx))
                                .collect(),
                        ),
                        (
                            "Only EndTx or EndBlock can transit to EndBlock",
                            ExecutionState::EndBlock,
                            vec![ExecutionState::EndTx, ExecutionState::EndBlock],
                        ),
                    ])
                    .filter(move |(_, _, from)| !from.contains(&execution_state))
                    .map(|(_, to, _)| step_next.execution_state_selector([to])),
                )
                // Accumulate all state transition checks.
                // This can be done because all summed values are enforced to be boolean.
                .reduce(|accum, poly| accum + poly)
                .map(move |poly| {
                    q_usable.clone()
                        * q_step.clone()
                        * (1.expr() - q_step_last.clone())
                        * step_curr.execution_state_selector([execution_state])
                        * poly
                })
        });
    }

    #[allow(clippy::too_many_arguments)]
    fn configure_lookup(
        meta: &mut ConstraintSystem<F>,
        fixed_table: &dyn LookupTable<F>,
        byte_table: &dyn LookupTable<F>,
        tx_table: &dyn LookupTable<F>,
        rw_table: &dyn LookupTable<F>,
        bytecode_table: &dyn LookupTable<F>,
        block_table: &dyn LookupTable<F>,
        copy_table: &dyn LookupTable<F>,
        keccak_table: &dyn LookupTable<F>,
        exp_table: &dyn LookupTable<F>,
        challenges: &Challenges<Expression<F>>,
        cell_manager: &CellManager<F>,
    ) {
        for column in cell_manager.columns().iter() {
            if let CellType::Lookup(table) = column.cell_type {
                let name = format!("{:?}", table);
                meta.lookup_any(Box::leak(name.into_boxed_str()), |meta| {
                    let table_expressions = match table {
                        Table::Fixed => fixed_table,
                        Table::Tx => tx_table,
                        Table::Rw => rw_table,
                        Table::Bytecode => bytecode_table,
                        Table::Block => block_table,
                        Table::Copy => copy_table,
                        Table::Keccak => keccak_table,
                        Table::Exp => exp_table,
                    }
                    .table_exprs(meta);
                    vec![(
                        column.expr(),
                        rlc::expr(&table_expressions, challenges.lookup_input()),
                    )]
                });
            }
        }
        for column in cell_manager.columns().iter() {
            if let CellType::LookupByte = column.cell_type {
                meta.lookup_any("Byte lookup", |meta| {
                    let byte_table_expression = byte_table.table_exprs(meta)[0].clone();
                    vec![(column.expr(), byte_table_expression)]
                });
            }
        }
    }

    /// Assign columns related to step counter
    fn assign_q_step(
        &self,
        region: &mut Region<'_, F>,
        offset: usize,
        height: usize,
    ) -> Result<(), Error> {
        // Name Advice columns
        for idx in 0..height {
            let offset = offset + idx;
            self.q_usable.enable(region, offset)?;
            region.assign_advice(
                || "step selector",
                self.q_step,
                offset,
                || Value::known(if idx == 0 { F::ONE } else { F::ZERO }),
            )?;
            let value = if idx == 0 {
                F::ZERO
            } else {
                F::from((height - idx) as u64)
            };
            region.assign_advice(
                || "step height",
                self.num_rows_until_next_step,
                offset,
                || Value::known(value),
            )?;
            region.assign_advice(
                || "step height inv",
                self.num_rows_inv,
                offset,
                || Value::known(value.invert().unwrap_or(F::ZERO)),
            )?;
        }
        Ok(())
    }

    /// Assign block
    /// When exact is enabled, assign exact steps in block without padding for
    /// unit test purpose
    pub fn assign_block(
        &self,
        layouter: &mut impl Layouter<F>,
        block: &Block<F>,
        challenges: &Challenges<Value<F>>,
    ) -> Result<(), Error> {
        layouter.assign_region(
            || "Execution step",
            |mut region| {
                let mut offset = 0;

                // Annotate the EVMCircuit columns within it's single region.
                self.annotate_circuit(&mut region);

                self.q_step_first.enable(&mut region, offset)?;

                let dummy_tx = Transaction::default();
                let last_call = block
                    .txs
                    .last()
                    .map(|tx| tx.calls[0].clone())
                    .unwrap_or_else(Call::default);
                let end_block_not_last = &block.end_block_not_last;
                let end_block_last = &block.end_block_last;
                // Collect all steps
                let mut steps = block
                    .txs
                    .iter()
                    .flat_map(|tx| {
                        tx.steps
                            .iter()
                            .map(move |step| (tx, &tx.calls[step.call_index], step))
                    })
                    .chain(std::iter::once((&dummy_tx, &last_call, end_block_not_last)))
                    .peekable();

                let evm_rows = block.circuits_params.max_evm_rows;
                let no_padding = evm_rows == 0;

                // part1: assign real steps
                loop {
                    let (transaction, call, step) = steps.next().expect("should not be empty");
                    let next = steps.peek();
                    if next.is_none() {
                        break;
                    }
                    let height = step.execution_state().get_step_height();

                    // Assign the step witness
                    self.assign_exec_step(
                        &mut region,
                        offset,
                        block,
                        transaction,
                        call,
                        step,
                        height,
                        next.copied(),
                        challenges,
                    )?;

                    // q_step logic
                    self.assign_q_step(&mut region, offset, height)?;

                    offset += height;
                }

                // part2: assign non-last EndBlock steps when padding needed
                if !no_padding {
                    if offset >= evm_rows {
                        log::error!(
                            "evm circuit offset larger than padding: {} > {}",
                            offset,
                            evm_rows
                        );
                        return Err(Error::Synthesis);
                    }
                    let height = ExecutionState::EndBlock.get_step_height();
                    debug_assert_eq!(height, 1);
                    let last_row = evm_rows - 1;
                    log::trace!(
                        "assign non-last EndBlock in range [{},{})",
                        offset,
                        last_row
                    );
                    self.assign_same_exec_step_in_range(
                        &mut region,
                        offset,
                        last_row,
                        block,
                        &dummy_tx,
                        &last_call,
                        end_block_not_last,
                        height,
                        challenges,
                    )?;

                    for row_idx in offset..last_row {
                        self.assign_q_step(&mut region, row_idx, height)?;
                    }
                    offset = last_row;
                }

                // part3: assign the last EndBlock at offset `evm_rows - 1`
                let height = ExecutionState::EndBlock.get_step_height();
                debug_assert_eq!(height, 1);
                log::trace!("assign last EndBlock at offset {}", offset);
                self.assign_exec_step(
                    &mut region,
                    offset,
                    block,
                    &dummy_tx,
                    &last_call,
                    end_block_last,
                    height,
                    None,
                    challenges,
                )?;
                self.assign_q_step(&mut region, offset, height)?;
                // enable q_step_last
                self.q_step_last.enable(&mut region, offset)?;
                offset += height;

                // part4:
                // These are still referenced (but not used) in next rows
                region.assign_advice(
                    || "step height",
                    self.num_rows_until_next_step,
                    offset,
                    || Value::known(F::ZERO),
                )?;
                region.assign_advice(
                    || "step height inv",
                    self.q_step,
                    offset,
                    || Value::known(F::ZERO),
                )?;

                Ok(())
            },
        )
    }

    fn annotate_circuit(&self, region: &mut Region<F>) {
        let groups = [
            ("EVM_lookup_fixed", FIXED_TABLE_LOOKUPS),
            ("EVM_lookup_tx", TX_TABLE_LOOKUPS),
            ("EVM_lookup_rw", RW_TABLE_LOOKUPS),
            ("EVM_lookup_bytecode", BYTECODE_TABLE_LOOKUPS),
            ("EVM_lookup_block", BLOCK_TABLE_LOOKUPS),
            ("EVM_lookup_copy", COPY_TABLE_LOOKUPS),
            ("EVM_lookup_keccak", KECCAK_TABLE_LOOKUPS),
            ("EVM_lookup_exp", EXP_TABLE_LOOKUPS),
            ("EVM_adv_phase2", N_PHASE2_COLUMNS),
            ("EVM_copy", N_COPY_COLUMNS),
            ("EVM_lookup_byte", N_BYTE_LOOKUPS),
            ("EVM_adv_phase1", N_PHASE1_COLUMNS),
        ];
        let mut group_index = 0;
        let mut index = 0;
        for col in self.advices {
            let (name, length) = groups[group_index];
            region.name_column(|| format!("{}_{}", name, index), col);
            index += 1;
            if index >= length {
                index = 0;
                group_index += 1;
            }
        }

        region.name_column(|| "EVM_q_step", self.q_step);
        region.name_column(|| "EVM_num_rows_inv", self.num_rows_inv);
        region.name_column(|| "EVM_rows_until_next_step", self.num_rows_until_next_step);
        region.name_column(|| "Copy_Constr_const", self.constants);
    }

    #[allow(clippy::too_many_arguments)]
    fn assign_same_exec_step_in_range(
        &self,
        region: &mut Region<'_, F>,
        offset_begin: usize,
        offset_end: usize,
        block: &Block<F>,
        transaction: &Transaction,
        call: &Call,
        step: &ExecStep,
        height: usize,
        challenges: &Challenges<Value<F>>,
    ) -> Result<(), Error> {
        if offset_end <= offset_begin {
            return Ok(());
        }
        assert_eq!(height, 1);
        assert!(step.rw_indices_len() == 0);
        assert!(matches!(step.execution_state(), ExecutionState::EndBlock));

        // Disable access to next step deliberately for "repeatable" step
        let region = &mut CachedRegion::<'_, '_, F>::new(
            region,
            challenges,
            self.advices.to_vec(),
            1,
            offset_begin,
        );
        self.assign_exec_step_int(region, offset_begin, block, transaction, call, step)?;

        region.replicate_assignment_for_range(
            || format!("repeat {:?} rows", step.execution_state()),
            offset_begin + 1,
            offset_end,
        )?;

        Ok(())
    }

    #[allow(clippy::too_many_arguments)]
    fn assign_exec_step(
        &self,
        region: &mut Region<'_, F>,
        offset: usize,
        block: &Block<F>,
        transaction: &Transaction,
        call: &Call,
        step: &ExecStep,
        height: usize,
        next: Option<(&Transaction, &Call, &ExecStep)>,
        challenges: &Challenges<Value<F>>,
    ) -> Result<(), Error> {
        if !matches!(step.execution_state(), ExecutionState::EndBlock) {
            log::trace!(
                "assign_exec_step offset: {} state {:?} step: {:?} call: {:?}",
                offset,
                step.execution_state(),
                step,
                call
            );
        }
        // Make the region large enough for the current step and the next step.
        // The next step's next step may also be accessed, so make the region large
        // enough for 3 steps.
        let region = &mut CachedRegion::<'_, '_, F>::new(
            region,
            challenges,
            self.advices.to_vec(),
            MAX_STEP_HEIGHT * 3,
            offset,
        );

        // Also set the witness of the next step.
        // These may be used in stored expressions and
        // so their witness values need to be known to be able
        // to correctly calculate the intermediate value.
        if let Some((transaction_next, call_next, step_next)) = next {
            self.assign_exec_step_int(
                region,
                offset + height,
                block,
                transaction_next,
                call_next,
                step_next,
            )?;
        }

        self.assign_exec_step_int(region, offset, block, transaction, call, step)
    }

    fn assign_exec_step_int(
        &self,
        region: &mut CachedRegion<'_, '_, F>,
        offset: usize,
        block: &Block<F>,
        transaction: &Transaction,
        call: &Call,
        step: &ExecStep,
    ) -> Result<(), Error> {
        self.step
            .assign_exec_step(region, offset, block, call, step)?;

        macro_rules! assign_exec_step {
            ($gadget:expr) => {
                $gadget.assign_exec_step(region, offset, block, transaction, call, step)?
            };
        }

        match step.execution_state() {
            // internal states
            ExecutionState::BeginTx => assign_exec_step!(self.begin_tx_gadget),
            ExecutionState::EndTx => assign_exec_step!(self.end_tx_gadget),
            ExecutionState::EndBlock => assign_exec_step!(self.end_block_gadget),
            // opcode
            ExecutionState::ADD_SUB => assign_exec_step!(self.add_sub_gadget),
            ExecutionState::ADDMOD => assign_exec_step!(self.addmod_gadget),
            ExecutionState::ADDRESS => assign_exec_step!(self.address_gadget),
            ExecutionState::BALANCE => assign_exec_step!(self.balance_gadget),
            ExecutionState::BITWISE => assign_exec_step!(self.bitwise_gadget),
            ExecutionState::BYTE => assign_exec_step!(self.byte_gadget),
            ExecutionState::CALL_OP => assign_exec_step!(self.call_op_gadget),
            ExecutionState::CALLDATACOPY => assign_exec_step!(self.calldatacopy_gadget),
            ExecutionState::CALLDATALOAD => assign_exec_step!(self.calldataload_gadget),
            ExecutionState::CALLDATASIZE => assign_exec_step!(self.calldatasize_gadget),
            ExecutionState::CALLER => assign_exec_step!(self.caller_gadget),
            ExecutionState::CALLVALUE => assign_exec_step!(self.call_value_gadget),
            ExecutionState::CHAINID => assign_exec_step!(self.chainid_gadget),
            ExecutionState::CODECOPY => assign_exec_step!(self.codecopy_gadget),
            ExecutionState::CODESIZE => assign_exec_step!(self.codesize_gadget),
            ExecutionState::CMP => assign_exec_step!(self.comparator_gadget),
            ExecutionState::DUP => assign_exec_step!(self.dup_gadget),
            ExecutionState::EXP => assign_exec_step!(self.exp_gadget),
            ExecutionState::EXTCODEHASH => assign_exec_step!(self.extcodehash_gadget),
            ExecutionState::EXTCODESIZE => assign_exec_step!(self.extcodesize_gadget),
            ExecutionState::GAS => assign_exec_step!(self.gas_gadget),
            ExecutionState::GASPRICE => assign_exec_step!(self.gasprice_gadget),
            ExecutionState::ISZERO => assign_exec_step!(self.iszero_gadget),
            ExecutionState::JUMP => assign_exec_step!(self.jump_gadget),
            ExecutionState::JUMPDEST => assign_exec_step!(self.jumpdest_gadget),
            ExecutionState::JUMPI => assign_exec_step!(self.jumpi_gadget),
            ExecutionState::LOG => assign_exec_step!(self.log_gadget),
            ExecutionState::MEMORY => assign_exec_step!(self.memory_gadget),
            ExecutionState::MSIZE => assign_exec_step!(self.msize_gadget),
            ExecutionState::MUL_DIV_MOD => assign_exec_step!(self.mul_div_mod_gadget),
            ExecutionState::MULMOD => assign_exec_step!(self.mulmod_gadget),
            ExecutionState::NOT => assign_exec_step!(self.not_gadget),
            ExecutionState::ORIGIN => assign_exec_step!(self.origin_gadget),
            ExecutionState::PC => assign_exec_step!(self.pc_gadget),
            ExecutionState::POP => assign_exec_step!(self.pop_gadget),
            ExecutionState::PUSH => assign_exec_step!(self.push_gadget),
            ExecutionState::RETURN_REVERT => assign_exec_step!(self.return_revert_gadget),
            ExecutionState::RETURNDATASIZE => assign_exec_step!(self.returndatasize_gadget),
            ExecutionState::RETURNDATACOPY => assign_exec_step!(self.returndatacopy_gadget),
            ExecutionState::SAR => assign_exec_step!(self.sar_gadget),
            ExecutionState::SCMP => assign_exec_step!(self.signed_comparator_gadget),
            ExecutionState::SDIV_SMOD => assign_exec_step!(self.sdiv_smod_gadget),
            ExecutionState::BLOCKCTXU64 => assign_exec_step!(self.block_ctx_u64_gadget),
            ExecutionState::BLOCKCTXU160 => assign_exec_step!(self.block_ctx_u160_gadget),
            ExecutionState::BLOCKCTXU256 => assign_exec_step!(self.block_ctx_u256_gadget),
            ExecutionState::BLOCKHASH => assign_exec_step!(self.blockhash_gadget),
            ExecutionState::SELFBALANCE => assign_exec_step!(self.selfbalance_gadget),
            // dummy gadgets
            ExecutionState::EXTCODECOPY => assign_exec_step!(self.extcodecopy_gadget),
            ExecutionState::CREATE => assign_exec_step!(self.create_gadget),
            ExecutionState::CREATE2 => assign_exec_step!(self.create2_gadget),
            ExecutionState::SELFDESTRUCT => assign_exec_step!(self.selfdestruct_gadget),
            // end of dummy gadgets
            ExecutionState::SHA3 => assign_exec_step!(self.sha3_gadget),
            ExecutionState::SHL_SHR => assign_exec_step!(self.shl_shr_gadget),
            ExecutionState::SIGNEXTEND => assign_exec_step!(self.signextend_gadget),
            ExecutionState::SLOAD => assign_exec_step!(self.sload_gadget),
            ExecutionState::SSTORE => assign_exec_step!(self.sstore_gadget),
            ExecutionState::STOP => assign_exec_step!(self.stop_gadget),
            ExecutionState::SWAP => assign_exec_step!(self.swap_gadget),
            // dummy errors
            ExecutionState::ErrorOutOfGasStaticMemoryExpansion => {
                assign_exec_step!(self.error_oog_static_memory_gadget)
            }
            ExecutionState::ErrorOutOfGasConstant => {
                assign_exec_step!(self.error_oog_constant)
            }
            ExecutionState::ErrorOutOfGasCall => {
                assign_exec_step!(self.error_oog_call)
            }
            ExecutionState::ErrorOutOfGasDynamicMemoryExpansion => {
                assign_exec_step!(self.error_oog_dynamic_memory_gadget)
            }
            ExecutionState::ErrorOutOfGasLOG => {
                assign_exec_step!(self.error_oog_log)
            }
            ExecutionState::ErrorOutOfGasSloadSstore => {
                assign_exec_step!(self.error_oog_sload_sstore)
            }
            ExecutionState::ErrorOutOfGasMemoryCopy => {
                assign_exec_step!(self.error_oog_memory_copy)
            }
            ExecutionState::ErrorOutOfGasAccountAccess => {
                assign_exec_step!(self.error_oog_account_access)
            }
            ExecutionState::ErrorOutOfGasSHA3 => {
                assign_exec_step!(self.error_oog_sha3)
            }
            ExecutionState::ErrorOutOfGasEXTCODECOPY => {
                assign_exec_step!(self.error_oog_ext_codecopy)
            }
            ExecutionState::ErrorOutOfGasEXP => {
                assign_exec_step!(self.error_oog_exp)
            }
            ExecutionState::ErrorOutOfGasCREATE2 => {
                assign_exec_step!(self.error_oog_create2)
            }
            ExecutionState::ErrorOutOfGasSELFDESTRUCT => {
                assign_exec_step!(self.error_oog_self_destruct)
            }

            ExecutionState::ErrorCodeStore => {
                assign_exec_step!(self.error_code_store)
            }
            ExecutionState::ErrorStack => {
                assign_exec_step!(self.error_stack)
            }

            ExecutionState::ErrorInvalidJump => {
                assign_exec_step!(self.error_invalid_jump)
            }
            ExecutionState::ErrorInvalidOpcode => {
                assign_exec_step!(self.error_invalid_opcode)
            }
            ExecutionState::ErrorWriteProtection => {
                assign_exec_step!(self.error_write_protection)
            }
            ExecutionState::ErrorInvalidCreationCode => {
                assign_exec_step!(self.error_invalid_creation_code)
            }
            ExecutionState::ErrorReturnDataOutOfBound => {
                assign_exec_step!(self.error_return_data_out_of_bound)
            }
<<<<<<< HEAD
=======

            unimpl_state => evm_unimplemented!("unimplemented ExecutionState: {:?}", unimpl_state),
>>>>>>> 9e974d94
        }

        // Fill in the witness values for stored expressions
        let assigned_stored_expressions = self.assign_stored_expressions(region, offset, step)?;

        // enable with `RUST_LOG=debug`
        if log::log_enabled!(log::Level::Debug) {
            let is_padding_step = matches!(step.execution_state(), ExecutionState::EndBlock)
                && step.rw_indices_len() == 0;
            if !is_padding_step {
                // expensive function call
                Self::check_rw_lookup(
                    &assigned_stored_expressions,
                    step,
                    block,
                    region.challenges(),
                );
            }
        }
        Ok(())
    }

    fn assign_stored_expressions(
        &self,
        region: &mut CachedRegion<'_, '_, F>,
        offset: usize,
        step: &ExecStep,
    ) -> Result<Vec<(String, F)>, Error> {
        let mut assigned_stored_expressions = Vec::new();
        for stored_expression in self
            .stored_expressions_map
            .get(&step.execution_state())
            .unwrap_or_else(|| panic!("Execution state unknown: {:?}", step.execution_state()))
        {
            let assigned = stored_expression.assign(region, offset)?;
            assigned.map(|v| {
                let name = stored_expression.name.clone();
                assigned_stored_expressions.push((name, v));
            });
        }
        Ok(assigned_stored_expressions)
    }

    fn check_rw_lookup(
        assigned_stored_expressions: &[(String, F)],
        step: &ExecStep,
        block: &Block<F>,
        challenges: &Challenges<Value<F>>,
    ) {
        let mut evm_randomness = F::ZERO;
        challenges.evm_word().map(|v| evm_randomness = v);
        let mut lookup_randomness = F::ZERO;
        challenges.lookup_input().map(|v| lookup_randomness = v);
        if evm_randomness.is_zero_vartime() || lookup_randomness.is_zero_vartime() {
            // challenges not ready
            return;
        }

        let mut copy_lookup_count = 0;
        let mut assigned_rw_values = Vec::new();
        for (name, v) in assigned_stored_expressions {
            // If any `copy lookup` which dst_tag or src_tag is Memory in opcode execution,
            // block.get_rws() contains memory operations but
            // assigned_stored_expressions only has a single `copy lookup` expression without
            // any rw memory lookup.
            // So, we include `copy lookup` in assigned_rw_values as well, then we could verify
            // those memory operations later.
            if (name.starts_with("rw lookup ") || name.starts_with("copy lookup"))
                && !v.is_zero_vartime()
                && !assigned_rw_values.contains(&(name.clone(), *v))
            {
                assigned_rw_values.push((name.clone(), *v));

                if name.starts_with("copy lookup") {
                    copy_lookup_count += 1;
                }
            }
        }

        // TODO: We should find a better way to avoid this kind of special case.
        // #1489 is the issue for this refactor.
        if copy_lookup_count > 1 {
            log::warn!("The number of copy events is more than 1, it's not supported by current design. Stop checking this step: {:?}", 
                step
            );
            return;
        }

        let rlc_assignments: BTreeSet<_> = (0..step.rw_indices_len())
            .map(|index| block.get_rws(step, index))
            .map(|rw| {
                rw.table_assignment_aux(evm_randomness)
                    .rlc(lookup_randomness)
            })
            .fold(BTreeSet::<F>::new(), |mut set, value| {
                set.insert(value);
                set
            });

        // Check that every rw_lookup assigned from the execution steps in the EVM
        // Circuit is in the set of rw operations generated by the step.
        for (name, value) in assigned_rw_values.iter() {
            if name.starts_with("copy lookup") {
                continue;
            }
            if !rlc_assignments.contains(value) {
                log::error!("rw lookup error: name: {}, step: {:?}", *name, step);
            }
        }

        // if copy_rw_counter_delta is zero, ignore `copy lookup` event.
        if step.copy_rw_counter_delta == 0 && copy_lookup_count > 0 {
            copy_lookup_count = 0;
        }

        // Check that the number of rw operations generated from the bus-mapping
        // correspond to the number of assigned rw lookups by the EVM Circuit
        // plus the number of rw lookups done by the copy circuit
        // minus the number of copy lookup event.
        if step.rw_indices_len()
            != assigned_rw_values.len() + step.copy_rw_counter_delta as usize - copy_lookup_count
        {
            log::error!(
                "step.rw_indices.len: {} != assigned_rw_values.len: {} + step.copy_rw_counter_delta: {} - copy_lookup_count: {} in step: {:?}", 
                step.rw_indices_len(),
                assigned_rw_values.len(),
                step.copy_rw_counter_delta,
                copy_lookup_count,
                step
            );
        }

        let mut rev_count = 0;
        let mut offset = 0;
        let mut copy_lookup_processed = false;
        for (idx, assigned_rw_value) in assigned_rw_values.iter().enumerate() {
            let is_rev = if assigned_rw_value.0.contains(" with reversion") {
                rev_count += 1;
                true
            } else {
                false
            };
            assert!(
                rev_count <= step.reversible_write_counter_delta,
                "Assigned {} reversions, but step only has {}",
                rev_count,
                step.reversible_write_counter_delta
            );

            // In the EVM Circuit, reversion rw lookups are assigned after their
            // corresponding rw lookup, but in the bus-mapping they are
            // generated at the end of the step.
            let idx = if is_rev {
                step.rw_indices_len() - rev_count
            } else {
                idx - rev_count + offset - copy_lookup_processed as usize
            };

            // TODO: can remove after #1483 fixed
            // step.rw_indices_len() doesn't inclued copy_rw_counter_delta in some cases
            // which will cuase out of boundary while calling rw_index().
            // Beside, if this condition holds, `copy lookup` is the last element of
            // assigned_rw_value. Therefore, can ignore it for now.
            if idx > step.rw_indices_len() - 1 {
                continue;
            }

            // If assigned_rw_value is a `copy lookup` event, the following
            // `step.copy_rw_counter_delta` rw lookups must be memory operations.
            if assigned_rw_value.0.starts_with("copy lookup") {
                for i in 0..step.copy_rw_counter_delta as usize {
                    let index = idx + i;
                    let rw = block.get_rws(step, index);
                    if rw.tag() != Target::Memory {
                        log::error!(
                                "incorrect rw memory witness from copy lookup.\n lookup name: \"{}\"\n {}th rw of step {:?}, rw: {:?}",
                                assigned_rw_value.0,
                                index,
                                step.execution_state(),
                                rw);
                    }
                }

                offset = step.copy_rw_counter_delta as usize;
                copy_lookup_processed = true;
                continue;
            }

            let rw = block.get_rws(step, idx);
            let table_assignments = rw.table_assignment_aux(evm_randomness);
            let rlc = table_assignments.rlc(lookup_randomness);
            if rlc != assigned_rw_value.1 {
                log::error!(
                    "incorrect rw witness. lookup input name: \"{}\"\nassigned={:?}\nrlc     ={:?}\n{}th rw of step {:?}, rw: {:?}",
                    assigned_rw_value.0,
                    assigned_rw_value.1,
                    rlc,
                    idx,
                    step.execution_state(),
                    rw);
            }
        }
    }
}<|MERGE_RESOLUTION|>--- conflicted
+++ resolved
@@ -23,12 +23,8 @@
     table::LookupTable,
     util::{query_expression, Challenges, Expr},
 };
-<<<<<<< HEAD
-use eth_types::Field;
-=======
 use bus_mapping::operation::Target;
 use eth_types::{evm_unimplemented, Field};
->>>>>>> 9e974d94
 use gadgets::util::not;
 use halo2_proofs::{
     circuit::{Layouter, Region, Value},
@@ -1309,11 +1305,8 @@
             ExecutionState::ErrorReturnDataOutOfBound => {
                 assign_exec_step!(self.error_return_data_out_of_bound)
             }
-<<<<<<< HEAD
-=======
 
             unimpl_state => evm_unimplemented!("unimplemented ExecutionState: {:?}", unimpl_state),
->>>>>>> 9e974d94
         }
 
         // Fill in the witness values for stored expressions
