//! The EVM circuit implementation.

#![allow(missing_docs)]
use halo2_proofs::{
    circuit::{Layouter, Value},
    plonk::*,
};

mod execution;
pub mod param;
pub(crate) mod step;
pub(crate) mod util;

pub mod table;

use crate::table::{BlockTable, BytecodeTable, CopyTable, ExpTable, KeccakTable, RwTable, TxTable};
use crate::util::{Challenges, SubCircuit, SubCircuitConfig};
pub use crate::witness;
use eth_types::Field;
use execution::ExecutionConfig;
use itertools::Itertools;
use strum::IntoEnumIterator;
use table::FixedTableTag;
use witness::Block;

/// EvmCircuitConfig implements verification of execution trace of a block.
#[derive(Clone, Debug)]
pub struct EvmCircuitConfig<F> {
    fixed_table: [Column<Fixed>; 4],
    byte_table: [Column<Fixed>; 1],
    pub(crate) execution: Box<ExecutionConfig<F>>,
    // External tables
    tx_table: TxTable,
    rw_table: RwTable,
    bytecode_table: BytecodeTable,
    block_table: BlockTable,
    copy_table: CopyTable,
    keccak_table: KeccakTable,
    exp_table: ExpTable,
}

/// Circuit configuration arguments
pub struct EvmCircuitConfigArgs<F: Field> {
    /// Power of randomness
    pub power_of_randomness: [Expression<F>; 31],
    /// TxTable
    pub tx_table: TxTable,
    /// RwTable
    pub rw_table: RwTable,
    /// BytecodeTable
    pub bytecode_table: BytecodeTable,
    /// BlockTable
    pub block_table: BlockTable,
    /// CopyTable
    pub copy_table: CopyTable,
    /// KeccakTable
    pub keccak_table: KeccakTable,
    /// ExpTable
    pub exp_table: ExpTable,
}

impl<F: Field> SubCircuitConfig<F> for EvmCircuitConfig<F> {
    type ConfigArgs = EvmCircuitConfigArgs<F>;

    /// Configure EvmCircuitConfig
    #[allow(clippy::too_many_arguments)]
    fn new(
        meta: &mut ConstraintSystem<F>,
        Self::ConfigArgs {
            power_of_randomness,
            tx_table,
            rw_table,
            bytecode_table,
            block_table,
            copy_table,
            keccak_table,
            exp_table,
        }: Self::ConfigArgs,
    ) -> Self {
        let fixed_table = [(); 4].map(|_| meta.fixed_column());
        let byte_table = [(); 1].map(|_| meta.fixed_column());
        let execution = Box::new(ExecutionConfig::configure(
            meta,
            power_of_randomness,
            &fixed_table,
            &byte_table,
            &tx_table,
            &rw_table,
            &bytecode_table,
            &block_table,
            &copy_table,
            &keccak_table,
            &exp_table,
        ));

        Self {
            fixed_table,
            byte_table,
            execution,
            tx_table,
            rw_table,
            bytecode_table,
            block_table,
            copy_table,
            keccak_table,
            exp_table,
        }
    }
}

impl<F: Field> EvmCircuitConfig<F> {
    /// Load fixed table
    pub fn load_fixed_table(
        &self,
        layouter: &mut impl Layouter<F>,
        fixed_table_tags: Vec<FixedTableTag>,
    ) -> Result<(), Error> {
        layouter.assign_region(
            || "fixed table",
            |mut region| {
                for (offset, row) in std::iter::once([F::zero(); 4])
                    .chain(fixed_table_tags.iter().flat_map(|tag| tag.build()))
                    .enumerate()
                {
                    for (column, value) in self.fixed_table.iter().zip_eq(row) {
                        region.assign_fixed(|| "", *column, offset, || Value::known(value))?;
                    }
                }

                Ok(())
            },
        )
    }

    /// Load byte table
    pub fn load_byte_table(&self, layouter: &mut impl Layouter<F>) -> Result<(), Error> {
        layouter.assign_region(
            || "byte table",
            |mut region| {
                for offset in 0..256 {
                    region.assign_fixed(
                        || "",
                        self.byte_table[0],
                        offset,
                        || Value::known(F::from(offset as u64)),
                    )?;
                }

                Ok(())
            },
        )
    }

    /// Calculate which rows are "actually" used in the circuit
    pub fn get_active_rows(&self, block: &Block<F>) -> (Vec<usize>, Vec<usize>) {
        let max_offset = self.get_num_rows_required(block);
        // some gates are enabled on all rows
        let gates_row_ids = (0..max_offset).collect();
        // lookups are enabled at "q_step" rows and byte lookup rows
        let lookup_row_ids = (0..max_offset).collect();
        (gates_row_ids, lookup_row_ids)
    }

    pub fn get_num_rows_required(&self, block: &Block<F>) -> usize {
        let mut num_rows = 0;
        let evm_rows = block.evm_circuit_pad_to;
        if evm_rows == 0 {
            for transaction in &block.txs {
                for step in &transaction.steps {
                    num_rows += self.execution.get_step_height(step.execution_state);
                }
            }
            num_rows += 1; // EndBlock
        } else {
            num_rows += block.evm_circuit_pad_to;
        }
        num_rows + 1
    }
}

/// Tx Circuit for verifying transaction signatures
#[derive(Clone, Default, Debug)]
pub struct EvmCircuit<F: Field> {
    /// Block
    pub block: Option<Block<F>>,
    fixed_table_tags: Vec<FixedTableTag>,
}

impl<F: Field> EvmCircuit<F> {
    /// Return a new EvmCircuit
    pub fn new(block: Block<F>) -> Self {
        Self {
            block: Some(block),
            fixed_table_tags: FixedTableTag::iter().collect(),
        }
    }

    pub fn new_dev(block: Block<F>, fixed_table_tags: Vec<FixedTableTag>) -> Self {
        Self {
            block: Some(block),
            fixed_table_tags,
        }
    }
}

impl<F: Field> SubCircuit<F> for EvmCircuit<F> {
    type Config = EvmCircuitConfig<F>;

    fn new_from_block(block: &witness::Block<F>) -> Self {
        Self::new(block.clone())
    }

    /// Make the assignments to the EvmCircuit
    fn synthesize_sub(
        &self,
        config: &Self::Config,
        _challenges: &Challenges<Value<F>>,
        layouter: &mut impl Layouter<F>,
    ) -> Result<(), Error> {
        let block = self.block.as_ref().unwrap();

        config.load_fixed_table(layouter, self.fixed_table_tags.clone())?;
        config.load_byte_table(layouter)?;
        config.execution.assign_block(layouter, block)
    }
}

#[cfg(any(feature = "test", test))]
pub mod test {
    use super::*;
    use std::convert::TryInto;
    use strum::IntoEnumIterator;

    use crate::{
        evm_circuit::{table::FixedTableTag, witness::Block, EvmCircuitConfig},
        table::{BlockTable, BytecodeTable, CopyTable, ExpTable, KeccakTable, RwTable, TxTable},
        util::Challenges,
        util::DEFAULT_RAND,
        witness::block_convert,
    };
    use bus_mapping::{circuit_input_builder::CircuitsParams, evm::OpcodeId, mock::BlockData};
    use eth_types::{geth_types::GethData, Field, Word};
    use halo2_proofs::{
        circuit::{Layouter, SimpleFloorPlanner, Value},
        dev::{MockProver, VerifyFailure},
        plonk::{Circuit, ConstraintSystem, Error, Expression},
    };
    use rand::{
        distributions::uniform::{SampleRange, SampleUniform},
        random, thread_rng, Rng,
    };

    pub(crate) fn rand_range<T, R>(range: R) -> T
    where
        T: SampleUniform,
        R: SampleRange<T>,
    {
        thread_rng().gen_range(range)
    }

    pub(crate) fn rand_bytes(n: usize) -> Vec<u8> {
        (0..n).map(|_| random()).collect()
    }

    pub(crate) fn rand_bytes_array<const N: usize>() -> [u8; N] {
        [(); N].map(|_| random())
    }

    pub(crate) fn rand_word() -> Word {
        Word::from_big_endian(&rand_bytes_array::<32>())
    }

    /// create fixed_table_tags needed given witness block
    pub(crate) fn detect_fixed_table_tags<F: Field>(block: &Block<F>) -> Vec<FixedTableTag> {
        let need_bitwise_lookup = block.txs.iter().any(|tx| {
            tx.steps.iter().any(|step| {
                matches!(
                    step.opcode,
                    Some(OpcodeId::AND)
                        | Some(OpcodeId::OR)
                        | Some(OpcodeId::XOR)
                        | Some(OpcodeId::NOT)
                )
            })
        });
        FixedTableTag::iter()
            .filter(|t| {
                !matches!(
                    t,
                    FixedTableTag::BitwiseAnd
                        | FixedTableTag::BitwiseOr
                        | FixedTableTag::BitwiseXor
                ) || need_bitwise_lookup
            })
            .collect()
    }

    impl<F: Field> Circuit<F> for EvmCircuit<F> {
        type Config = EvmCircuitConfig<F>;
        type FloorPlanner = SimpleFloorPlanner;

        fn without_witnesses(&self) -> Self {
            Self::default()
        }

        fn configure(meta: &mut ConstraintSystem<F>) -> Self::Config {
            let rw_table = RwTable::construct(meta);
            let tx_table = TxTable::construct(meta);
            let bytecode_table = BytecodeTable::construct(meta);
            let block_table = BlockTable::construct(meta);
            let q_copy_table = meta.fixed_column();
            let copy_table = CopyTable::construct(meta, q_copy_table);
            let keccak_table = KeccakTable::construct(meta);
            let exp_table = ExpTable::construct(meta);
            let power_of_randomness: [Expression<F>; 31] = (1..32)
                .map(|exp| Expression::Constant(F::from_u128(DEFAULT_RAND).pow(&[exp, 0, 0, 0])))
                .collect::<Vec<_>>()
                .try_into()
                .unwrap();
            EvmCircuitConfig::new(
                meta,
                EvmCircuitConfigArgs {
                    power_of_randomness,
                    tx_table,
                    rw_table,
                    bytecode_table,
                    block_table,
                    copy_table,
                    keccak_table,
                    exp_table,
                },
            )
        }

        fn synthesize(
            &self,
            config: Self::Config,
            mut layouter: impl Layouter<F>,
        ) -> Result<(), Error> {
            let block = self.block.as_ref().unwrap();
            let challenges = Challenges::mock(
                Value::known(block.randomness),
                Value::known(block.randomness),
            );

            config.tx_table.load(
                &mut layouter,
                &block.txs,
                block.circuits_params.max_txs,
                &challenges,
            )?;
            block.rws.check_rw_counter_sanity();
            config.rw_table.load(
                &mut layouter,
                &block.rws.table_assignments(),
                block.circuits_params.max_rws,
                Value::known(block.randomness),
            )?;
            config
                .bytecode_table
                .load(&mut layouter, block.bytecodes.values(), &challenges)?;
            config
                .block_table
                .load(&mut layouter, &block.context, &block.txs, block.randomness)?;
            config.copy_table.load(&mut layouter, block, &challenges)?;
            config
                .keccak_table
                .dev_load(&mut layouter, &block.sha3_inputs, &challenges)?;
            config.exp_table.load(&mut layouter, block)?;

            self.synthesize_sub(&config, &challenges, &mut layouter)
        }
    }

    impl<F: Field> EvmCircuit<F> {
        pub fn get_num_rows_required(block: &Block<F>) -> usize {
            let mut cs = ConstraintSystem::default();
            let config = EvmCircuit::<F>::configure(&mut cs);
            config.get_num_rows_required(block)
        }

        pub fn get_active_rows(block: &Block<F>) -> (Vec<usize>, Vec<usize>) {
            let mut cs = ConstraintSystem::default();
            let config = EvmCircuit::<F>::configure(&mut cs);
            config.get_active_rows(block)
        }
    }

    pub fn run_test_circuit_geth_data_default<F: Field>(
        block: GethData,
    ) -> Result<(), Vec<VerifyFailure>> {
        let mut builder =
            BlockData::new_from_geth_data_with_params(block.clone(), CircuitsParams::default())
                .new_circuit_input_builder();
        builder
            .handle_block(&block.eth_block, &block.geth_traces)
            .unwrap();
        let block = block_convert(&builder.block, &builder.code_db).unwrap();
        run_test_circuit(block)
    }

    pub fn run_test_circuit_geth_data<F: Field>(
        block: GethData,
        circuits_params: CircuitsParams,
    ) -> Result<(), Vec<VerifyFailure>> {
        let mut builder = BlockData::new_from_geth_data_with_params(block.clone(), circuits_params)
            .new_circuit_input_builder();
        builder
            .handle_block(&block.eth_block, &block.geth_traces)
            .unwrap();
        let block = block_convert(&builder.block, &builder.code_db).unwrap();
        run_test_circuit(block)
    }

    pub fn get_test_degree<F: Field>(block: &Block<F>) -> u32 {
        let log2_ceil = |n| u32::BITS - (n as u32).leading_zeros() - (n & (n - 1) == 0) as u32;

        let num_rows_required_for_steps = EvmCircuit::<F>::get_num_rows_required(block);
        const NUM_BLINDING_ROWS: usize = 64;

        let fixed_table_tags = detect_fixed_table_tags(block);

        let k = log2_ceil(
            NUM_BLINDING_ROWS
                + fixed_table_tags
                    .iter()
                    .map(|tag| tag.build::<F>().count())
                    .sum::<usize>(),
        );
        let k = k.max(log2_ceil(
            NUM_BLINDING_ROWS
                + block
                    .bytecodes
                    .values()
                    .map(|bytecode| bytecode.bytes.len())
                    .sum::<usize>(),
        ));
        let k = k.max(log2_ceil(NUM_BLINDING_ROWS + num_rows_required_for_steps));
        let k = k.max(log2_ceil(NUM_BLINDING_ROWS + block.circuits_params.max_rws));
<<<<<<< HEAD
        log::info!("evm circuit uses k = {}", k);
        k
    }

    pub fn get_test_cicuit_from_block<F: Field>(block: Block<F>) -> EvmCircuit<F> {
        let fixed_table_tags = detect_fixed_table_tags(&block);
        EvmCircuit::<F>::new_dev(block, fixed_table_tags)
    }

    pub fn get_test_instance<F: Field>(block: &Block<F>) -> Vec<Vec<F>> {
        let k = get_test_degree(block);
        (1..32)
            .map(|exp| vec![block.randomness.pow(&[exp, 0, 0, 0]); (1 << k) - 64])
            .collect()
    }

    pub fn run_test_circuit<F: Field>(block: Block<F>) -> Result<(), Vec<VerifyFailure>> {
        let k = get_test_degree(&block);
=======
        log::info!(
            "evm circuit uses k = {}, rows {}",
            k,
            num_rows_required_for_steps
        );
>>>>>>> 6ea29112
        let (active_gate_rows, active_lookup_rows) = EvmCircuit::<F>::get_active_rows(&block);
        let circuit = get_test_cicuit_from_block(block);
        let prover = MockProver::<F>::run(k, &circuit, vec![]).unwrap();
        prover.verify_at_rows_par(active_gate_rows.into_iter(), active_lookup_rows.into_iter())
    }
}

#[cfg(test)]
mod evm_circuit_stats {
    use super::test::*;
    use super::*;
    use crate::evm_circuit::step::ExecutionState;
    use eth_types::{bytecode, evm_types::OpcodeId, geth_types::GethData};
    use halo2_proofs::halo2curves::bn256::Fr;
    use halo2_proofs::plonk::ConstraintSystem;
    use mock::test_ctx::{helpers::*, TestContext};
    use strum::IntoEnumIterator;

    #[test]
    pub fn empty_evm_circuit() {
        let block: GethData = TestContext::<0, 0>::new(None, |_| {}, |_, _| {}, |b, _| b)
            .unwrap()
            .into();
        run_test_circuit_geth_data_default::<Fr>(block).unwrap();
    }

    /// This function prints to stdout a table with all the implemented states
    /// and their responsible opcodes with the following stats:
    /// - height: number of rows in the EVM circuit used by the execution state
    /// - gas: gas value used for the opcode execution
    /// - height/gas: ratio between circuit cost and gas cost
    ///
    /// Run with:
    /// `cargo test -p zkevm-circuits --release get_evm_states_stats --
    /// --nocapture --ignored`
    #[ignore]
    #[test]
    pub fn get_evm_states_stats() {
        let mut meta = ConstraintSystem::<Fr>::default();
        let circuit = EvmCircuit::configure(&mut meta);

        let mut implemented_states = Vec::new();
        for state in ExecutionState::iter() {
            let height = circuit.execution.get_step_height_option(state);
            if let Some(h) = height {
                implemented_states.push((state, h));
            }
        }

        let mut stats = Vec::new();
        for (state, h) in implemented_states {
            for opcode in state.responsible_opcodes() {
                let mut code = bytecode! {
                    PUSH2(0x8000)
                    PUSH2(0x00)
                    PUSH2(0x10)
                    PUSH2(0x20)
                    PUSH2(0x30)
                    PUSH2(0x40)
                    PUSH2(0x50)
                };
                code.write_op(opcode);
                code.write_op(OpcodeId::STOP);
                let block: GethData = TestContext::<2, 1>::new(
                    None,
                    account_0_code_account_1_no_code(code),
                    tx_from_1_to_0,
                    |block, _tx| block.number(0xcafeu64),
                )
                .unwrap()
                .into();
                let gas_cost = block.geth_traces[0].struct_logs[7].gas_cost.0;
                stats.push((state, opcode, h, gas_cost));
            }
        }

        println!(
            "| {: <14} | {: <14} | {: <2} | {: >6} | {: <5} |",
            "state", "opcode", "h", "g", "h/g"
        );
        println!("| ---            | ---            | ---|    --- | ---   |");
        for (state, opcode, height, gas_cost) in stats {
            println!(
                "| {: <14?} | {: <14?} | {: >2} | {: >6} | {: >1.3} |",
                state,
                opcode,
                height,
                gas_cost,
                height as f64 / gas_cost as f64
            );
        }
    }
}<|MERGE_RESOLUTION|>--- conflicted
+++ resolved
@@ -437,8 +437,11 @@
         ));
         let k = k.max(log2_ceil(NUM_BLINDING_ROWS + num_rows_required_for_steps));
         let k = k.max(log2_ceil(NUM_BLINDING_ROWS + block.circuits_params.max_rws));
-<<<<<<< HEAD
-        log::info!("evm circuit uses k = {}", k);
+        log::info!(
+            "evm circuit uses k = {}, rows {}",
+            k,
+            num_rows_required_for_steps
+        );
         k
     }
 
@@ -456,13 +459,6 @@
 
     pub fn run_test_circuit<F: Field>(block: Block<F>) -> Result<(), Vec<VerifyFailure>> {
         let k = get_test_degree(&block);
-=======
-        log::info!(
-            "evm circuit uses k = {}, rows {}",
-            k,
-            num_rows_required_for_steps
-        );
->>>>>>> 6ea29112
         let (active_gate_rows, active_lookup_rows) = EvmCircuit::<F>::get_active_rows(&block);
         let circuit = get_test_cicuit_from_block(block);
         let prover = MockProver::<F>::run(k, &circuit, vec![]).unwrap();
