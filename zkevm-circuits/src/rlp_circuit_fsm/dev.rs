--- conflicted
+++ resolved
@@ -1,6 +1,6 @@
 use crate::{
     rlp_circuit_fsm::{RlpCircuit, RlpCircuitConfig, RlpCircuitConfigArgs},
-    table::{RlpFsmRlpTable, U8Table},
+    table::{RlpFsmRlpTable, U16Table, U8Table},
     util::{Challenges, SubCircuit, SubCircuitConfig},
     witness::Transaction,
 };
@@ -22,12 +22,8 @@
         let rlp_table = RlpFsmRlpTable::construct(meta);
         let challenges = Challenges::construct(meta);
         let challenge_exprs = challenges.exprs(meta);
-<<<<<<< HEAD
-        let u8_table = RangeTable::construct(meta);
-        let u16_table = RangeTable::construct(meta);
-=======
         let u8_table = U8Table::construct(meta);
->>>>>>> 8950effa
+        let u16_table = U16Table::construct(meta);
 
         let config = RlpCircuitConfig::new(
             meta,
