//! Public Input Circuit implementation

use std::iter;
use std::marker::PhantomData;

use crate::table::TxFieldTag;
use crate::table::TxTable;
use crate::table::{BlockTable, KeccakTable};
use crate::util::{random_linear_combine_word as rlc, Challenges};
use bus_mapping::circuit_input_builder::get_dummy_tx;
use eth_types::geth_types::BlockConstants;
use eth_types::sign_types::SignData;
use eth_types::H256;
<<<<<<< HEAD
use eth_types::{geth_types::Transaction, Address, Field, ToBigEndian, ToScalar, Word};
use ethers_core::types::Block;
use ethers_core::utils::keccak256;
use gadgets::util::Expr;
use halo2_proofs::plonk::{Fixed, Instance, SecondPhase};
=======
use eth_types::{
    geth_types::Transaction, Address, Field, ToBigEndian, ToLittleEndian, ToScalar, Word,
};
use ethers_core::abi::ethereum_types::BigEndianHash;
use halo2_proofs::plonk::Instance;

use crate::table::BlockTable;
use crate::table::TxFieldTag;
use crate::table::TxTable;
use crate::util::{random_linear_combine_word as rlc, Challenges, SubCircuit, SubCircuitConfig};
use crate::witness;
use gadgets::is_zero::IsZeroChip;
use gadgets::util::{not, or, Expr};
>>>>>>> f8e09125
use halo2_proofs::{
    circuit::{AssignedCell, Layouter, Region, SimpleFloorPlanner, Value},
    plonk::{Advice, Circuit, Column, ConstraintSystem, Error, Fixed, Selector},
    poly::Rotation,
};

/// Fixed by the spec
<<<<<<< HEAD
const BLOCK_LEN: usize = 7 + 256;
const EXTRA_LEN: usize = 2;
const BYTE_POW_BASE: u64 = 1 << 8;
const BLOCK_HEADER_BYTES_NUM: usize = 116;
const KECCAK_DIGEST_SIZE: usize = 32;
const RPI_CELL_IDX: usize = 0;
const RPI_RLC_ACC_CELL_IDX: usize = 1;
=======
const TX_LEN: usize = 10;
const BLOCK_LEN: usize = 7 + 256;
const EXTRA_LEN: usize = 2;
const ZERO_BYTE_GAS_COST: u64 = 4;
const NONZERO_BYTE_GAS_COST: u64 = 16;
>>>>>>> f8e09125

/// Values of the block table (as in the spec)
#[derive(Clone, Default, Debug)]
pub struct BlockValues {
    coinbase: Address,
    gas_limit: u64,
    number: u64,
    timestamp: u64,
    difficulty: Word,
    base_fee: Word, // NOTE: BaseFee was added by EIP-1559 and is ignored in legacy headers.
    chain_id: u64,
    history_hashes: Vec<H256>,
}

/// Values of the tx table (as in the spec)
#[derive(Default, Debug, Clone)]
pub struct TxValues {
    nonce: u64,
    gas: u64, //gas limit
    gas_price: Word,
    from_addr: Address,
    to_addr: Address,
    is_create: u64,
    value: Word,
    call_data_len: u64,
    call_data_gas_cost: u64,
<<<<<<< HEAD
    v: u64,
    r: Word,
    s: Word,
=======
>>>>>>> f8e09125
    tx_sign_hash: [u8; 32],

    /// Transaction hash.
    pub tx_hash: H256,
}

/// Extra values (not contained in block or tx tables)
#[derive(Default, Debug, Clone)]
pub struct ExtraValues {
    // block_hash: H256,
    state_root: H256,
    prev_state_root: H256,
}

/// PublicData contains all the values that the PiCircuit recieves as input
#[derive(Debug, Clone, Default)]
pub struct PublicData {
    /// chain id
    pub chain_id: Word,
    /// History hashes contains the most recent 256 block hashes in history,
    /// where the latest one is at history_hashes[history_hashes.len() - 1].
    pub history_hashes: Vec<Word>,
    /// Block Transactions
    pub transactions: Vec<eth_types::Transaction>,
    /// Block State Root
    pub state_root: H256,
    /// Previous block root
    pub prev_state_root: H256,
    /// Constants related to Ethereum block
    pub block_constants: BlockConstants,
}

impl PublicData {
    /// Returns struct with values for the block table
    pub fn get_block_table_values(&self) -> BlockValues {
        let history_hashes = [
            vec![H256::zero(); 256 - self.history_hashes.len()],
            self.history_hashes
                .iter()
                .map(|&hash| H256::from(hash.to_be_bytes()))
                .collect(),
        ]
        .concat();
        BlockValues {
            coinbase: self.block_constants.coinbase,
            gas_limit: self.block_constants.gas_limit.as_u64(),
            number: self.block_constants.number.as_u64(),
            timestamp: self.block_constants.timestamp.as_u64(),
            difficulty: self.block_constants.difficulty,
            base_fee: self.block_constants.base_fee,
            chain_id: self.chain_id.as_u64(),
            history_hashes,
        }
    }

    /// Returns struct with values for the tx table
    pub fn get_tx_table_values(&self) -> Vec<TxValues> {
        let chain_id: u64 = self
            .chain_id
            .try_into()
            .expect("Error converting chain_id to u64");
        let mut tx_vals = vec![];
        for tx in &self.txs() {
            let sign_data: SignData = tx
                .sign_data(chain_id)
                .expect("Error computing tx_sign_hash");
            let mut msg_hash_le = [0u8; 32];
            msg_hash_le.copy_from_slice(sign_data.msg_hash.to_bytes().as_slice());
            tx_vals.push(TxValues {
                nonce: tx.nonce.as_u64(),
                gas_price: tx.gas_price,
                gas: tx.gas_limit.as_u64(),
                from_addr: tx.from,
                to_addr: tx.to.unwrap_or_else(Address::zero),
                is_create: (tx.to.is_none() as u64),
                value: tx.value,
                call_data_len: tx.call_data.0.len() as u64,
<<<<<<< HEAD
                call_data_gas_cost: tx.call_data.iter().fold(0, |acc, b| {
                    if *b == 0 {
                        acc + 4
                    } else {
                        acc + 16
                    }
                }),
                v: tx.v,
                r: tx.r,
                s: tx.s,
=======
                call_data_gas_cost: tx.call_data.0.iter().fold(0, |acc, byte| {
                    acc + if *byte == 0 {
                        ZERO_BYTE_GAS_COST
                    } else {
                        NONZERO_BYTE_GAS_COST
                    }
                }),
>>>>>>> f8e09125
                tx_sign_hash: msg_hash_le,
                tx_hash: tx.hash,
            });
        }
        tx_vals
    }

    /// Returns struct with the extra values
    pub fn get_extra_values(&self) -> ExtraValues {
        ExtraValues {
            // block_hash: self.hash.unwrap_or_else(H256::zero),
            state_root: self.state_root,
            prev_state_root: self.prev_state_root,
        }
    }

    fn txs(&self) -> Vec<Transaction> {
        self.transactions.iter().map(Transaction::from).collect()
    }

    fn get_pi<const MAX_TXS: usize, const MAX_CALLDATA: usize>(&self) -> H256 {
        let rpi_bytes = raw_public_input_bytes::<MAX_TXS, MAX_CALLDATA>(self);
        let rpi_keccak = keccak256(&rpi_bytes);
        H256(rpi_keccak)
    }
}

fn rlc_be_bytes<F: Field, const N: usize>(bytes: [u8; N], rand: Value<F>) -> Value<F> {
    bytes
        .into_iter()
        .fold(Value::known(F::zero()), |acc, byte| {
            acc.zip(rand)
                .and_then(|(acc, rand)| Value::known(acc * rand + F::from(byte as u64)))
        })
}

/// Config for PiCircuit
#[derive(Clone, Debug)]
<<<<<<< HEAD
pub struct PiCircuitConfig<F: Field, const MAX_TXS: usize, const MAX_CALLDATA: usize> {
    block_table: BlockTable,
    tx_table: TxTable,
    keccak_table: KeccakTable,

    raw_public_inputs: Column<Advice>, // block, extra, tx hashes
    rpi_field_bytes: Column<Advice>,   // rpi in bytes
    rpi_field_bytes_acc: Column<Advice>,
    rpi_rlc_acc: Column<Advice>, // RLC(rpi) as the input to Keccak table

    q_field_start: Selector,
    q_field_step: Selector,
    is_field_rlc: Column<Fixed>,
    q_field_end: Selector,

    q_start: Selector,
=======
pub struct PiCircuitConfig<F: Field> {
    /// Max number of supported transactions
    max_txs: usize,
    /// Max number of supported calldata bytes
    max_calldata: usize,

    q_block_table: Selector,
    q_tx_table: Selector,
    q_tx_calldata: Selector,
    q_calldata_start: Selector,

    tx_id_inv: Column<Advice>,
    tx_value_inv: Column<Advice>,
    tx_id_diff_inv: Column<Advice>,
    fixed_u16: Column<Fixed>,
    calldata_gas_cost: Column<Advice>,
    is_final: Column<Advice>,

    raw_public_inputs: Column<Advice>,
    rpi_rlc_acc: Column<Advice>,
    rand_rpi: Column<Advice>,
>>>>>>> f8e09125
    q_not_end: Selector,
    q_keccak: Selector,

    challenges: Challenges,

    pi: Column<Instance>, // hi(keccak(rpi)), lo(keccak(rpi))

    _marker: PhantomData<F>,
    // External tables
    block_table: BlockTable,
    tx_table: TxTable,
}

/// Circuit configuration arguments
pub struct PiCircuitConfigArgs {
    /// Max number of supported transactions
    pub max_txs: usize,
    /// Max number of supported calldata bytes
    pub max_calldata: usize,
    /// TxTable
    pub tx_table: TxTable,
    /// BlockTable
    pub block_table: BlockTable,
}

impl<F: Field> SubCircuitConfig<F> for PiCircuitConfig<F> {
    type ConfigArgs = PiCircuitConfigArgs;

    /// Return a new PiCircuitConfig
<<<<<<< HEAD
    pub fn new(
        meta: &mut ConstraintSystem<F>,
        block_table: BlockTable,
        tx_table: TxTable,
        keccak_table: KeccakTable,
        challenges: Challenges,
    ) -> Self {
        let rpi = meta.advice_column_in(SecondPhase);
        let rpi_bytes = meta.advice_column();
        let rpi_bytes_acc = meta.advice_column_in(SecondPhase);
        let rpi_rlc_acc = meta.advice_column_in(SecondPhase);

        let pi = meta.instance_column();
=======
    fn new(
        meta: &mut ConstraintSystem<F>,
        Self::ConfigArgs {
            max_txs,
            max_calldata,
            block_table,
            tx_table,
        }: Self::ConfigArgs,
    ) -> Self {
        let q_block_table = meta.selector();

        let q_tx_table = meta.complex_selector();
        let q_tx_calldata = meta.complex_selector();
        let q_calldata_start = meta.complex_selector();
        // Tx Table
        let tx_id = tx_table.tx_id;
        let tx_value = tx_table.value;
        let tag = tx_table.tag;
        let index = tx_table.index;
        let tx_id_inv = meta.advice_column();
        let tx_value_inv = meta.advice_column();
        let tx_id_diff_inv = meta.advice_column();
        // The difference of tx_id of adjacent rows in calldata part of tx table
        // lies in the interval [0, 2^16] if their tx_id both do not equal to zero.
        // We do not use 2^8 for the reason that a large block may have more than
        // 2^8 transfer transactions which have 21000*2^8 (~ 5.376M) gas.
        let fixed_u16 = meta.fixed_column();
        let calldata_gas_cost = meta.advice_column();
        let is_final = meta.advice_column();
>>>>>>> f8e09125

        let q_field_start = meta.complex_selector();
        let q_field_step = meta.complex_selector();
        let q_field_end = meta.complex_selector();
        let is_field_rlc = meta.fixed_column();

        let q_start = meta.complex_selector();
        let q_not_end = meta.complex_selector();
        let q_keccak = meta.complex_selector();

        meta.enable_equality(rpi);
        meta.enable_equality(rpi_rlc_acc);
        meta.enable_equality(block_table.value); // copy block to rpi
        meta.enable_equality(tx_table.value); // copy tx hashes to rpi
        meta.enable_equality(pi);

        let challenge_exprs = challenges.exprs(meta);

        // field bytes
        meta.create_gate(
            "rpi_bytes_acc[i+1] = rpi_bytes_acc[i] * t + rpi_bytes[i+1]",
            |meta| {
                let q_field_step = meta.query_selector(q_field_step);
                let bytes_acc_next = meta.query_advice(rpi_bytes_acc, Rotation::next());
                let bytes_acc = meta.query_advice(rpi_bytes_acc, Rotation::cur());
                let bytes_next = meta.query_advice(rpi_bytes, Rotation::next());
                let is_field_rlc = meta.query_fixed(is_field_rlc, Rotation::cur());
                let evm_rand = challenge_exprs.evm_word();
                let t = is_field_rlc.expr() * evm_rand
                    + (1.expr() - is_field_rlc) * BYTE_POW_BASE.expr();

                vec![q_field_step * (bytes_acc_next - (bytes_acc * t + bytes_next))]
            },
        );
        meta.create_gate("rpi_bytes_acc = rpi_bytes for field start", |meta| {
            let q_field_start = meta.query_selector(q_field_start);
            let rpi_field_bytes_acc = meta.query_advice(rpi_bytes_acc, Rotation::cur());
            let rpi_field_bytes = meta.query_advice(rpi_bytes, Rotation::cur());

            vec![q_field_start * (rpi_field_bytes_acc - rpi_field_bytes)]
        });
        meta.create_gate("rpi_bytes_acc = rpi for field end", |meta| {
            let q_field_end = meta.query_selector(q_field_end);
            let rpi_bytes_acc = meta.query_advice(rpi_bytes_acc, Rotation::cur());
            let rpi = meta.query_advice(rpi, Rotation::cur());

            vec![q_field_end * (rpi - rpi_bytes_acc)]
        });
        meta.create_gate("rpi_next = rpi", |meta| {
            let q_field_step = meta.query_selector(q_field_step);
            let rpi_next = meta.query_advice(rpi, Rotation::next());
            let rpi = meta.query_advice(rpi, Rotation::cur());

<<<<<<< HEAD
            vec![q_field_step * (rpi_next - rpi)]
        });
=======
        let offset = BLOCK_LEN + 1 + EXTRA_LEN;
        let tx_table_len = max_txs * TX_LEN + 1;
>>>>>>> f8e09125

        // rpi_rlc
        meta.create_gate(
            "rpi_rlc_acc[i+1] = keccak_rand * rpi_rlc_acc[i] + rpi_bytes[i+1]",
            |meta| {
                // q_not_end * row_next.rpi_rlc_acc ==
                // (q_not_end * row.rpi_rlc_acc * keccak_rand + row_next.rpi_bytes)
                let q_not_end = meta.query_selector(q_not_end);
                let rpi_rlc_acc_cur = meta.query_advice(rpi_rlc_acc, Rotation::cur());
                let rpi_rlc_acc_next = meta.query_advice(rpi_rlc_acc, Rotation::next());
                let keccak_rand = challenge_exprs.keccak_input();
                let rpi_bytes_next = meta.query_advice(rpi_bytes, Rotation::next());

                vec![
                    q_not_end * (rpi_rlc_acc_cur * keccak_rand + rpi_bytes_next - rpi_rlc_acc_next),
                ]
            },
        );
        meta.create_gate("rpi_rlc_acc[0] = rpi_bytes[0]", |meta| {
            let q_start = meta.query_selector(q_start);
            let rpi_rlc_acc = meta.query_advice(rpi_rlc_acc, Rotation::cur());
            let rpi_bytes = meta.query_advice(rpi_bytes, Rotation::cur());

            vec![q_start * (rpi_rlc_acc - rpi_bytes)]
        });

<<<<<<< HEAD
        meta.lookup_any("keccak(rpi)", |meta| {
            let is_enabled = meta.query_advice(keccak_table.is_enabled, Rotation::cur());
            let input_rlc = meta.query_advice(keccak_table.input_rlc, Rotation::cur());
            let input_len = meta.query_advice(keccak_table.input_len, Rotation::cur());
            let output_rlc = meta.query_advice(keccak_table.output_rlc, Rotation::cur());
            let q_keccak = meta.query_selector(q_keccak);

            let rpi_rlc = meta.query_advice(rpi, Rotation::cur());
            let output = meta.query_advice(rpi_rlc_acc, Rotation::cur());

            vec![
                (q_keccak.expr() * 1.expr(), is_enabled),
                (q_keccak.expr() * rpi_rlc, input_rlc),
                (
                    q_keccak.expr()
                        * (BLOCK_HEADER_BYTES_NUM + (MAX_TXS + 256) * KECCAK_DIGEST_SIZE).expr(),
                    input_len,
                ),
                (q_keccak * output, output_rlc),
            ]
        });

        // The 32 bytes of keccak output are combined into (hi, lo)
        //  where r = challenges.evm_word().
        // And the layout will be like this.
        // | rpi | rpi_bytes | rpi_bytes_acc | rpi_rlc_acc |
        // | hi  |    b31    |      b31      |     b31     |
        // | hi  |    b30    | b31*2^8 + b30 | b31*r + b30 |
        // | hi  |    ...    |      ...      |     ...     |
        // | hi  |    b16    | b31*2^120+... | b31*r^15+...|
        // | lo  |    b15    |      b15      | b31*r^16+...|
        // | lo  |    b14    | b15*2^8 + b14 | b31*r^17+...|
        // | lo  |    ...    |      ...      |     ...     |
        // | lo  |     b0    | b15*2^120+... | b31*r^31+...|
=======
        meta.create_gate(
            "tx_table.tx_value[i] == raw_public_inputs[offset + 2* tx_table_len + i]",
            |meta| {
                // (row.q_tx_calldata | row.q_tx_table) * row.tx_table.tx_value
                // == (row.q_tx_calldata | row.q_tx_table) *
                // row_offset_tx_table_tx_value.raw_public_inputs
                let q_tx_table = meta.query_selector(q_tx_table);
                let tx_value = meta.query_advice(tx_value, Rotation::cur());
                let q_tx_calldata = meta.query_selector(q_tx_calldata);
                let rpi_tx_value = meta.query_advice(
                    raw_public_inputs,
                    Rotation((offset + 2 * tx_table_len) as i32),
                );

                vec![or::expr([q_tx_table, q_tx_calldata]) * (tx_value - rpi_tx_value)]
            },
        );

        let tx_id_is_zero_config = IsZeroChip::configure(
            meta,
            |meta| meta.query_selector(q_tx_calldata),
            |meta| meta.query_advice(tx_table.tx_id, Rotation::cur()),
            tx_id_inv,
        );
        let tx_value_is_zero_config = IsZeroChip::configure(
            meta,
            |meta| {
                or::expr([
                    meta.query_selector(q_tx_table),
                    meta.query_selector(q_tx_calldata),
                ])
            },
            |meta| meta.query_advice(tx_value, Rotation::cur()),
            tx_value_inv,
        );
        let _tx_id_diff_is_zero_config = IsZeroChip::configure(
            meta,
            |meta| meta.query_selector(q_tx_calldata),
            |meta| {
                meta.query_advice(tx_table.tx_id, Rotation::next())
                    - meta.query_advice(tx_table.tx_id, Rotation::cur())
            },
            tx_id_diff_inv,
        );
>>>>>>> f8e09125

        meta.lookup_any("tx_id_diff", |meta| {
            let tx_id_next = meta.query_advice(tx_id, Rotation::next());
            let tx_id = meta.query_advice(tx_id, Rotation::cur());
            let tx_id_inv_next = meta.query_advice(tx_id_inv, Rotation::next());
            let tx_id_diff_inv = meta.query_advice(tx_id_diff_inv, Rotation::cur());
            let fixed_u16_table = meta.query_fixed(fixed_u16, Rotation::cur());

            let tx_id_next_nonzero = tx_id_next.expr() * tx_id_inv_next;
            let tx_id_not_equal_to_next = (tx_id_next.expr() - tx_id.expr()) * tx_id_diff_inv;
            let tx_id_diff_minus_one = tx_id_next - tx_id - 1.expr();

            vec![(
                tx_id_diff_minus_one * tx_id_next_nonzero * tx_id_not_equal_to_next,
                fixed_u16_table,
            )]
        });

        meta.create_gate("calldata constraints", |meta| {
            let q_is_calldata = meta.query_selector(q_tx_calldata);
            let q_calldata_start = meta.query_selector(q_calldata_start);
            let tx_idx = meta.query_advice(tx_id, Rotation::cur());
            let tx_idx_next = meta.query_advice(tx_id, Rotation::next());
            let tx_idx_inv_next = meta.query_advice(tx_id_inv, Rotation::next());
            let tx_idx_diff_inv = meta.query_advice(tx_id_diff_inv, Rotation::cur());
            let idx = meta.query_advice(index, Rotation::cur());
            let idx_next = meta.query_advice(index, Rotation::next());
            let value_next = meta.query_advice(tx_value, Rotation::next());
            let value_next_inv = meta.query_advice(tx_value_inv, Rotation::next());

            let gas_cost = meta.query_advice(calldata_gas_cost, Rotation::cur());
            let gas_cost_next = meta.query_advice(calldata_gas_cost, Rotation::next());
            let is_final = meta.query_advice(is_final, Rotation::cur());

            let is_tx_id_nonzero = not::expr(tx_id_is_zero_config.expr());
            let is_tx_id_next_nonzero = tx_idx_next.expr() * tx_idx_inv_next.expr();

            let is_value_zero = tx_value_is_zero_config.expr();
            let is_value_nonzero = not::expr(tx_value_is_zero_config.expr());

            let is_value_next_nonzero = value_next.expr() * value_next_inv.expr();
            let is_value_next_zero = not::expr(is_value_next_nonzero.expr());

            // gas = value == 0 ? 4 : 16
            let gas = ZERO_BYTE_GAS_COST.expr() * is_value_zero.expr()
                + NONZERO_BYTE_GAS_COST.expr() * is_value_nonzero.expr();
            let gas_next = ZERO_BYTE_GAS_COST.expr() * is_value_next_zero
                + NONZERO_BYTE_GAS_COST.expr() * is_value_next_nonzero;

            // if tx_id == 0 then idx == 0, tx_id_next == 0
            let default_calldata_row_constraint1 = tx_id_is_zero_config.expr() * idx.expr();
            let default_calldata_row_constraint2 = tx_id_is_zero_config.expr() * tx_idx_next.expr();
            let default_calldata_row_constraint3 = tx_id_is_zero_config.expr() * is_final.expr();
            let default_calldata_row_constraint4 = tx_id_is_zero_config.expr() * gas_cost.expr();

            // if tx_id != 0 then
            //    1. tx_id_next == tx_id: idx_next == idx + 1, gas_cost_next == gas_cost +
            //       gas_next, is_final == false;
            //    2. tx_id_next == tx_id + 1 + x (where x is in [0, 2^16)): idx_next == 0,
            //       gas_cost_next == gas_next, is_final == true;
            //    3. tx_id_next == 0: is_final == true, idx_next == 0, gas_cost_next == 0;
            // either case 1, case 2 or case 3 holds.

            let tx_id_equal_to_next =
                1.expr() - (tx_idx_next.expr() - tx_idx.expr()) * tx_idx_diff_inv.expr();
            let idx_of_same_tx_constraint =
                tx_id_equal_to_next.clone() * (idx_next.expr() - idx.expr() - 1.expr());
            let idx_of_next_tx_constraint = (tx_idx_next.expr() - tx_idx.expr()) * idx_next.expr();

            let gas_cost_of_same_tx_constraint = tx_id_equal_to_next.clone()
                * (gas_cost_next.expr() - gas_cost.expr() - gas_next.expr());
            let gas_cost_of_next_tx_constraint = is_tx_id_next_nonzero.expr()
                * (tx_idx_next.expr() - tx_idx.expr())
                * (gas_cost_next.expr() - gas_next.expr());

            let is_final_of_same_tx_constraint = tx_id_equal_to_next * is_final.expr();
            let is_final_of_next_tx_constraint =
                (tx_idx_next.expr() - tx_idx.expr()) * (is_final.expr() - 1.expr());

            // if tx_id != 0 then
            //    1. q_calldata_start * (index - 0) == 0 and
            //    2. q_calldata_start * (gas_cost - gas) == 0.

            vec![
                q_is_calldata.expr() * default_calldata_row_constraint1,
                q_is_calldata.expr() * default_calldata_row_constraint2,
                q_is_calldata.expr() * default_calldata_row_constraint3,
                q_is_calldata.expr() * default_calldata_row_constraint4,
                q_is_calldata.expr() * is_tx_id_nonzero.expr() * idx_of_same_tx_constraint,
                q_is_calldata.expr() * is_tx_id_nonzero.expr() * idx_of_next_tx_constraint,
                q_is_calldata.expr() * is_tx_id_nonzero.expr() * gas_cost_of_same_tx_constraint,
                q_is_calldata.expr() * is_tx_id_nonzero.expr() * gas_cost_of_next_tx_constraint,
                q_is_calldata.expr() * is_tx_id_nonzero.expr() * is_final_of_same_tx_constraint,
                q_is_calldata.expr() * is_tx_id_nonzero.expr() * is_final_of_next_tx_constraint,
                q_calldata_start.expr() * is_tx_id_nonzero.expr() * (idx - 0.expr()),
                q_calldata_start.expr() * is_tx_id_nonzero.expr() * (gas_cost - gas),
            ]
        });

        // Test if tx tag equals to CallDataLength
        let tx_tag_is_cdl_config = IsZeroChip::configure(
            meta,
            |meta| meta.query_selector(q_tx_table),
            |meta| meta.query_advice(tag, Rotation::cur()) - TxFieldTag::CallDataLength.expr(),
            tx_id_inv,
        );

        meta.create_gate(
            "call_data_gas_cost should be zero if call_data_length is zero",
            |meta| {
                let q_tx_table = meta.query_selector(q_tx_table);

                let is_calldata_length_zero = tx_value_is_zero_config.expr();
                let is_calldata_length_row = tx_tag_is_cdl_config.expr();
                let calldata_cost = meta.query_advice(tx_value, Rotation::next());

                vec![q_tx_table * is_calldata_length_row * is_calldata_length_zero * calldata_cost]
            },
        );

        meta.lookup_any("gas_cost in tx table", |meta| {
            let q_tx_table = meta.query_selector(q_tx_table);
            let is_final = meta.query_advice(is_final, Rotation::cur());

            let tx_id = meta.query_advice(tx_id, Rotation::cur());

            // calldata gas cost assigned in the tx table
            // CallDataGasCost is on the next row of CallDataLength
            let calldata_cost_assigned = meta.query_advice(tx_value, Rotation::next());
            // calldata gas cost calculated in call data
            let calldata_cost_calc = meta.query_advice(calldata_gas_cost, Rotation::cur());

            let is_calldata_length_row = tx_tag_is_cdl_config.expr();
            let is_calldata_length_nonzero = not::expr(tx_value_is_zero_config.expr());

            // lookup (tx_id, true, is_calldata_length_nonzero * is_calldata_cost *
            // gas_cost) in the table (tx_id, is_final, gas_cost)
            // if q_tx_table is true
            let condition = q_tx_table * is_calldata_length_nonzero * is_calldata_length_row;

            vec![
                (condition.expr() * tx_id.expr(), tx_id),
                (condition.expr() * 1.expr(), is_final),
                (
                    condition.expr() * calldata_cost_assigned,
                    calldata_cost_calc,
                ),
            ]
        });

        Self {
<<<<<<< HEAD
            block_table,
            tx_table,
            keccak_table,
            raw_public_inputs: rpi,
            rpi_field_bytes: rpi_bytes,
            rpi_field_bytes_acc: rpi_bytes_acc,
=======
            max_txs,
            max_calldata,
            q_block_table,
            block_table,
            q_tx_table,
            q_tx_calldata,
            q_calldata_start,
            tx_table,
            tx_id_inv,
            tx_value_inv,
            tx_id_diff_inv,
            fixed_u16,
            calldata_gas_cost,
            is_final,
            raw_public_inputs,
>>>>>>> f8e09125
            rpi_rlc_acc,
            q_field_start,
            q_field_step,
            is_field_rlc,
            q_field_end,
            q_start,
            q_not_end,
            q_keccak,
            challenges,
            pi,
            _marker: PhantomData,
        }
    }
}

<<<<<<< HEAD
    /// Assign `rpi_rlc_acc` and `rand_rpi` columns
    #[allow(clippy::type_complexity)]
    pub fn assign_rlc_pi(
        &self,
        region: &mut Region<'_, F>,
        public_data: &PublicData,
        block_values: BlockValues,
        challenges: &Challenges<Value<F>>,
        tx_hashes: Vec<H256>,
    ) -> Result<(AssignedCell<F, F>, AssignedCell<F, F>), Error> {
        let mut offset = 0;
        let mut block_copy_cells = vec![];
        let mut tx_copy_cells = vec![];
        let mut rpi_rlc_acc = Value::known(F::zero());
        let dummy_tx_hash = get_dummy_tx_hash(block_values.chain_id);

        self.q_start.enable(region, offset)?;
        // Assign fields in block table
        // coinbase
        let mut cells = self.assign_field_in_pi(
            region,
            &mut offset,
            &block_values.coinbase.to_fixed_bytes(),
            &mut rpi_rlc_acc,
            challenges,
            false,
        )?;
        debug_assert_eq!(cells.len(), 2);
        block_copy_cells.push(cells[RPI_CELL_IDX].clone());

        // gas_limit
        cells = self.assign_field_in_pi(
            region,
            &mut offset,
            &block_values.gas_limit.to_be_bytes(),
            &mut rpi_rlc_acc,
            challenges,
            false,
        )?;
        block_copy_cells.push(cells[RPI_CELL_IDX].clone());

        // number
        cells = self.assign_field_in_pi(
            region,
            &mut offset,
            &block_values.number.to_be_bytes(),
            &mut rpi_rlc_acc,
            challenges,
            false,
        )?;
        block_copy_cells.push(cells[RPI_CELL_IDX].clone());

        // timestamp
        cells = self.assign_field_in_pi(
            region,
            &mut offset,
            &block_values.timestamp.to_be_bytes(),
            &mut rpi_rlc_acc,
            challenges,
            false,
        )?;
        block_copy_cells.push(cells[RPI_CELL_IDX].clone());

        // difficulty
        cells = self.assign_field_in_pi(
            region,
            &mut offset,
            &block_values.difficulty.to_be_bytes(),
            &mut rpi_rlc_acc,
            challenges,
            false,
        )?;
        block_copy_cells.push(cells[RPI_CELL_IDX].clone());

        // base_fee
        cells = self.assign_field_in_pi(
            region,
            &mut offset,
            &block_values.base_fee.to_be_bytes(),
            &mut rpi_rlc_acc,
            challenges,
            false,
        )?;
        block_copy_cells.push(cells[RPI_CELL_IDX].clone());

        // chain_id
        cells = self.assign_field_in_pi(
            region,
            &mut offset,
            &block_values.chain_id.to_be_bytes(),
            &mut rpi_rlc_acc,
            challenges,
            false,
        )?;
        block_copy_cells.push(cells[RPI_CELL_IDX].clone());

        debug_assert_eq!(offset, BLOCK_HEADER_BYTES_NUM);

        // assign history block hashes
        debug_assert_eq!(block_values.history_hashes.len(), 256);
        for prev_hash in block_values.history_hashes.iter() {
            let mut prev_hash_le_bytes = prev_hash.to_fixed_bytes();
            prev_hash_le_bytes.reverse();
            let cells = self.assign_field_in_pi(
                region,
                &mut offset,
                &prev_hash.to_fixed_bytes(),
                &mut rpi_rlc_acc,
                challenges,
                false,
            )?;
            block_copy_cells.push(cells[RPI_CELL_IDX].clone());
        }

        // assign tx hashes
        let num_txs = tx_hashes.len();
        let mut rpi_rlc_cell = None;
        for tx_hash in tx_hashes
            .into_iter()
            .chain((0..MAX_TXS - num_txs).into_iter().map(|_| dummy_tx_hash))
        {
            let cells = self.assign_field_in_pi(
                region,
                &mut offset,
                &tx_hash.to_fixed_bytes(),
                &mut rpi_rlc_acc,
                challenges,
                false,
            )?;
            tx_copy_cells.push(cells[RPI_CELL_IDX].clone());
            rpi_rlc_cell = Some(cells[RPI_RLC_ACC_CELL_IDX].clone());
        }

        debug_assert_eq!(
            offset,
            BLOCK_HEADER_BYTES_NUM
                + (MAX_TXS + block_values.history_hashes.len()) * KECCAK_DIGEST_SIZE
        );

        for i in 0..(offset - 1) {
            self.q_not_end.enable(region, i)?;
        }

        for (i, block_cell) in block_copy_cells.into_iter().enumerate() {
            block_cell.copy_advice(
                || "copy to block table",
                region,
                self.block_table.value,
                i + 1, // starts from 1
            )?;
        }
        for (i, tx_hash_cell) in tx_copy_cells.into_iter().enumerate() {
            tx_hash_cell.copy_advice(
                || "copy to tx table",
                region,
                self.tx_table.value,
                1 + i * 14 + 14,
            )?;
        }
        // assign rpi_acc, keccak_rpi
        let keccak_row = offset;
        let rpi_rlc_cell = rpi_rlc_cell.unwrap();
        rpi_rlc_cell.copy_advice(
            || "keccak(rpi)_input",
            region,
            self.raw_public_inputs,
            keccak_row,
        )?;
        let keccak = public_data.get_pi::<MAX_TXS, MAX_CALLDATA>();
        let keccak_rlc =
            keccak
                .to_fixed_bytes()
                .iter()
                .fold(Value::known(F::zero()), |acc, byte| {
                    acc.zip(challenges.evm_word())
                        .and_then(|(acc, rand)| Value::known(acc * rand + F::from(*byte as u64)))
                });
        let keccak_output_cell = region.assign_advice(
            || "keccak(rpi)_output",
            self.rpi_rlc_acc,
            keccak_row,
            || keccak_rlc,
        )?;
        self.q_keccak.enable(region, keccak_row)?;

        // start over to accumulate big-endian bytes of keccak output
        rpi_rlc_acc = Value::known(F::zero());
        offset += 1;
        // the high 16 bytes of keccak output
        cells = self.assign_field_in_pi(
            region,
            &mut offset,
            &keccak.to_fixed_bytes()[..16],
            &mut rpi_rlc_acc,
            challenges,
            true,
        )?;
        let keccak_hi_cell = cells[RPI_CELL_IDX].clone();

        // the low 16 bytes of keccak output
        cells = self.assign_field_in_pi(
            region,
            &mut offset,
            &keccak.to_fixed_bytes()[16..],
            &mut rpi_rlc_acc,
            challenges,
            true,
        )?;
        let keccak_lo_cell = cells[RPI_CELL_IDX].clone();

        region.constrain_equal(
            keccak_output_cell.cell(),
            cells[RPI_RLC_ACC_CELL_IDX].cell(),
        )?;

        Ok((keccak_hi_cell, keccak_lo_cell))
    }

    fn assign_field_in_pi(
        &self,
        region: &mut Region<'_, F>,
        offset: &mut usize,
        value_bytes: &[u8],
        rpi_rlc_acc: &mut Value<F>,
        challenges: &Challenges<Value<F>>,
        keccak_hi_lo: bool,
    ) -> Result<Vec<AssignedCell<F, F>>, Error> {
        let len = value_bytes.len();

        let mut value_bytes_acc = Value::known(F::zero());
        let (use_rlc, t) = if len * 8 > F::CAPACITY as usize {
            (F::one(), challenges.evm_word())
        } else {
            (F::zero(), Value::known(F::from(BYTE_POW_BASE)))
        };
        let r = if keccak_hi_lo {
            challenges.evm_word()
        } else {
            challenges.keccak_input()
        };
        let value = value_bytes
            .iter()
            .fold(Value::known(F::zero()), |acc, byte| {
                acc.zip(t)
                    .and_then(|(acc, t)| Value::known(acc * t + F::from(*byte as u64)))
            });

        let mut cells = vec![None, None];
        for (i, byte) in value_bytes.iter().enumerate() {
            let row_offset = *offset + i;

            // calculate acc
            value_bytes_acc = value_bytes_acc
                .zip(t)
                .and_then(|(acc, t)| Value::known(acc * t + F::from(*byte as u64)));

            *rpi_rlc_acc = rpi_rlc_acc
                .zip(r)
                .and_then(|(acc, rand)| Value::known(acc * rand + F::from(*byte as u64)));

            // set field-related selectors
            if i == 0 {
                self.q_field_start.enable(region, row_offset)?;
            }
            if i == len - 1 {
                self.q_field_end.enable(region, row_offset)?;
            } else {
                self.q_field_step.enable(region, row_offset)?;
            }

            region.assign_fixed(
                || "is_field_rlc",
                self.is_field_rlc,
                row_offset,
                || Value::known(use_rlc),
            )?;
            region.assign_advice(
                || "field byte",
                self.rpi_field_bytes,
                row_offset,
                || Value::known(F::from(*byte as u64)),
            )?;
            region.assign_advice(
                || "field byte acc",
                self.rpi_field_bytes_acc,
                row_offset,
                || value_bytes_acc,
            )?;
            let rpi_cell = region.assign_advice(
                || "field value",
                self.raw_public_inputs,
                row_offset,
                || value,
            )?;
            let rpi_rlc_cell = region.assign_advice(
                || "rpi_rlc_acc",
                self.rpi_rlc_acc,
                row_offset,
                || *rpi_rlc_acc,
            )?;

            if i == len - 1 {
                cells[RPI_CELL_IDX] = Some(rpi_cell);
                cells[RPI_RLC_ACC_CELL_IDX] = Some(rpi_rlc_cell);
            }
        }
        *offset += len;

        Ok(cells.into_iter().map(|cell| cell.unwrap()).collect())
=======
impl<F: Field> PiCircuitConfig<F> {
    /// Return the number of rows in the circuit
    #[inline]
    fn circuit_len(&self) -> usize {
        // +1 empty row in block table, +1 empty row in tx_table
        BLOCK_LEN + 1 + EXTRA_LEN + 3 * (TX_LEN * self.max_txs + 1) + self.max_calldata
>>>>>>> f8e09125
    }

    fn assign_tx_empty_row(&self, region: &mut Region<'_, F>, offset: usize) -> Result<(), Error> {
        region.assign_advice(
            || "tx_id",
            self.tx_table.tx_id,
            offset,
            || Value::known(F::zero()),
        )?;
        region.assign_advice(
            || "tx_id_inv",
            self.tx_id_inv,
            offset,
            || Value::known(F::zero()),
        )?;
        region.assign_advice(
            || "tag",
            self.tx_table.tag,
            offset,
            || Value::known(F::from(TxFieldTag::Null as u64)),
        )?;
        region.assign_advice(
            || "index",
            self.tx_table.index,
            offset,
            || Value::known(F::zero()),
        )?;
        region.assign_advice(
            || "tx_value",
            self.tx_table.value,
            offset,
            || Value::known(F::zero()),
        )?;
        region.assign_advice(
            || "tx_value_inv",
            self.tx_value_inv,
            offset,
            || Value::known(F::zero()),
        )?;
        region.assign_advice(
            || "is_final",
            self.is_final,
            offset,
            || Value::known(F::zero()),
        )?;
        region.assign_advice(
            || "gas_cost",
            self.calldata_gas_cost,
            offset,
            || Value::known(F::zero()),
        )?;
        Ok(())
    }
    /// Assigns a tx_table row and stores the values in a vec for the
    /// raw_public_inputs column
    #[allow(clippy::too_many_arguments)]
    fn assign_tx_row(
        &self,
        region: &mut Region<'_, F>,
        offset: usize,
        tx_id: usize,
        tag: TxFieldTag,
        index: usize,
        tx_value: Value<F>,
    ) -> Result<(), Error> {
        let tx_id = F::from(tx_id as u64);
        // tx_id_inv = (tag - CallDataLength)^(-1)
        let tx_id_inv = if tag != TxFieldTag::CallDataLength {
            let x = F::from(tag as u64) - F::from(TxFieldTag::CallDataLength as u64);
            x.invert().unwrap_or(F::zero())
        } else {
            F::zero()
        };
        let tag = F::from(tag as u64);
        let index = F::from(index as u64);
        let tx_value = tx_value;
        let tx_value_inv = tx_value.invert().unwrap_or(F::zero());

        // Assign vals to Tx_table
        region.assign_advice(
            || "tx_id",
            self.tx_table.tx_id,
            offset,
            || Value::known(tx_id),
        )?;
        region.assign_advice(|| "tag", self.tx_table.tag, offset, || Value::known(tag))?;
        region.assign_advice(
            || "index",
            self.tx_table.index,
            offset,
            || Value::known(index),
        )?;
<<<<<<< HEAD
        region.assign_advice(|| "tx_value", self.tx_table.value, offset, || tx_value)?;
=======
        region.assign_advice(
            || "tx_value",
            self.tx_table.value,
            offset,
            || Value::known(tx_value),
        )?;
        region.assign_advice(
            || "tx_id_inv",
            self.tx_id_inv,
            offset,
            || Value::known(tx_id_inv),
        )?;
        region.assign_advice(
            || "tx_value_inverse",
            self.tx_value_inv,
            offset,
            || Value::known(tx_value_inv),
        )?;

        // Assign vals to raw_public_inputs column
        let tx_table_len = TX_LEN * self.max_txs + 1;

        let id_offset = BLOCK_LEN + 1 + EXTRA_LEN;
        let index_offset = id_offset + tx_table_len;
        let value_offset = index_offset + tx_table_len;

        region.assign_advice(
            || "raw_pi.tx_id",
            self.raw_public_inputs,
            offset + id_offset,
            || Value::known(tx_id),
        )?;

        region.assign_advice(
            || "raw_pi.tx_index",
            self.raw_public_inputs,
            offset + index_offset,
            || Value::known(index),
        )?;

        region.assign_advice(
            || "raw_pi.tx_value",
            self.raw_public_inputs,
            offset + value_offset,
            || Value::known(tx_value),
        )?;

        // Add copy to vec
        raw_pi_vals[offset + id_offset] = tx_id;
        raw_pi_vals[offset + index_offset] = index;
        raw_pi_vals[offset + value_offset] = tx_value;
>>>>>>> f8e09125

        Ok(())
    }

    /// Assigns one calldata row
    #[allow(clippy::too_many_arguments)]
    fn assign_tx_calldata_row(
        &self,
        region: &mut Region<'_, F>,
        offset: usize,
        tx_id: usize,
        tx_id_next: usize,
        index: usize,
        tx_value: F,
        is_final: bool,
        gas_cost: F,
        raw_pi_vals: &mut [F],
    ) -> Result<(), Error> {
        let tx_id = F::from(tx_id as u64);
        let tx_id_inv = tx_id.invert().unwrap_or(F::zero());
        let tx_id_diff = F::from(tx_id_next as u64) - tx_id;
        let tx_id_diff_inv = tx_id_diff.invert().unwrap_or(F::zero());
        let tag = F::from(TxFieldTag::CallData as u64);
        let index = F::from(index as u64);
        let tx_value = tx_value;
        let tx_value_inv = tx_value.invert().unwrap_or(F::zero());
        let is_final = if is_final { F::one() } else { F::zero() };

        // Assign vals to raw_public_inputs column
        let tx_table_len = TX_LEN * self.max_txs + 1;
        let calldata_offset = tx_table_len + offset;

        self.q_tx_calldata.enable(region, calldata_offset)?;

        // Assign vals to Tx_table
        region.assign_advice(
            || "tx_id",
            self.tx_table.tx_id,
            calldata_offset,
            || Value::known(tx_id),
        )?;
        region.assign_advice(
            || "tx_id_inv",
            self.tx_id_inv,
            calldata_offset,
            || Value::known(tx_id_inv),
        )?;
        region.assign_advice(
            || "tag",
            self.tx_table.tag,
            calldata_offset,
            || Value::known(tag),
        )?;
        region.assign_advice(
            || "index",
            self.tx_table.index,
            calldata_offset,
            || Value::known(index),
        )?;
        region.assign_advice(
            || "tx_value",
            self.tx_table.value,
            calldata_offset,
            || Value::known(tx_value),
        )?;
        region.assign_advice(
            || "tx_value_inv",
            self.tx_value_inv,
            calldata_offset,
            || Value::known(tx_value_inv),
        )?;
        region.assign_advice(
            || "tx_id_diff_inv",
            self.tx_id_diff_inv,
            calldata_offset,
            || Value::known(tx_id_diff_inv),
        )?;
        region.assign_advice(
            || "is_final",
            self.is_final,
            calldata_offset,
            || Value::known(is_final),
        )?;
        region.assign_advice(
            || "gas_cost",
            self.calldata_gas_cost,
            calldata_offset,
            || Value::known(gas_cost),
        )?;

        let value_offset = BLOCK_LEN + 1 + EXTRA_LEN + 3 * tx_table_len;

        region.assign_advice(
            || "raw_pi.tx_value",
            self.raw_public_inputs,
            offset + value_offset,
            || Value::known(tx_value),
        )?;

        // Add copy to vec
        raw_pi_vals[offset + value_offset] = tx_value;

        Ok(())
    }

    /// Assigns the values for block table in the block_table column
    /// and in the raw_public_inputs column. A copy is also stored in
    /// a vector for computing RLC(raw_public_inputs)
    fn assign_block_table(
        &self,
        region: &mut Region<'_, F>,
        block_values: BlockValues,
        challenges: &Challenges<Value<F>>,
    ) -> Result<(), Error> {
        let mut offset = 0;

        // zero row
        region.assign_advice(
            || "zero",
            self.block_table.value,
            offset,
            || Value::known(F::zero()),
        )?;
        offset += 1;

        // coinbase
        let coinbase: F = block_values.coinbase.to_scalar().unwrap();
        region.assign_advice(
            || "coinbase",
            self.block_table.value,
            offset,
            || Value::known(coinbase),
        )?;
        offset += 1;

        // gas_limit
        let gas_limit = F::from(block_values.gas_limit);
        region.assign_advice(
            || "gas_limit",
            self.block_table.value,
            offset,
            || Value::known(gas_limit),
        )?;
        offset += 1;

        // number
        let number = F::from(block_values.number);
        region.assign_advice(
            || "number",
            self.block_table.value,
            offset,
            || Value::known(number),
        )?;
        offset += 1;

        // timestamp
        let timestamp = F::from(block_values.timestamp);
        region.assign_advice(
            || "timestamp",
            self.block_table.value,
            offset,
            || Value::known(timestamp),
        )?;
        offset += 1;

        // difficulty
        let difficulty = rlc_be_bytes(block_values.difficulty.to_be_bytes(), challenges.evm_word());
        region.assign_advice(
            || "difficulty",
            self.block_table.value,
            offset,
            || difficulty,
        )?;
        offset += 1;

        // base_fee
        let base_fee = rlc_be_bytes(block_values.base_fee.to_be_bytes(), challenges.evm_word());
        region.assign_advice(|| "base_fee", self.block_table.value, offset, || base_fee)?;
        offset += 1;

        // chain_id
        let chain_id = F::from(block_values.chain_id);
        region.assign_advice(
            || "chain_id",
            self.block_table.value,
            offset,
            || Value::known(chain_id),
        )?;
        offset += 1;

        for prev_hash in block_values.history_hashes {
            let prev_hash = rlc_be_bytes(prev_hash.to_fixed_bytes(), challenges.evm_word());
            region.assign_advice(|| "prev_hash", self.block_table.value, offset, || prev_hash)?;
            offset += 1;
        }

        Ok(())
    }

    /// Assigns the extra fields (not in block or tx tables):
    ///   - state root
    ///   - previous block state root
    /// to the raw_public_inputs column and stores a copy in a
    /// vector for computing RLC(raw_public_inputs).
    fn assign_extra_fields(
        &self,
        region: &mut Region<'_, F>,
        extra: ExtraValues,
        randomness: F,
    ) -> Result<[AssignedCell<F, F>; 2], Error> {
        let mut offset = BLOCK_LEN + 1;
        // block hash
        // let block_hash = rlc(extra.block_hash.to_fixed_bytes(), randomness);
        // region.assign_advice(
        //     || "block.hash",
        //     self.raw_public_inputs,
        //     offset,
        //     || Ok(block_hash),
        // )?;
        // raw_pi_vals[offset] = block_hash;
        // offset += 1;

        // block state root
        let state_root = rlc(extra.state_root.to_fixed_bytes(), randomness);
        let state_root_cell = region.assign_advice(
            || "state.root",
            self.raw_public_inputs,
            offset,
            || Value::known(state_root),
        )?;
        offset += 1;

        // previous block state root
        let prev_state_root = rlc(extra.prev_state_root.to_fixed_bytes(), randomness);
        let prev_state_root_cell = region.assign_advice(
            || "parent_block.hash",
            self.raw_public_inputs,
            offset,
            || Value::known(prev_state_root),
        )?;
        Ok([state_root_cell, prev_state_root_cell])
    }
<<<<<<< HEAD
=======

    /// Assign `rpi_rlc_acc` and `rand_rpi` columns
    #[allow(clippy::type_complexity)]
    fn assign_rlc_pi(
        &self,
        region: &mut Region<'_, F>,
        rand_rpi: F,
        raw_pi_vals: Vec<F>,
    ) -> Result<(AssignedCell<F, F>, AssignedCell<F, F>), Error> {
        let circuit_len = self.circuit_len();
        assert_eq!(circuit_len, raw_pi_vals.len());

        // Last row
        let offset = circuit_len - 1;
        let mut rpi_rlc_acc = raw_pi_vals[offset];
        region.assign_advice(
            || "rpi_rlc_acc",
            self.rpi_rlc_acc,
            offset,
            || Value::known(rpi_rlc_acc),
        )?;
        region.assign_advice(
            || "rand_rpi",
            self.rand_rpi,
            offset,
            || Value::known(rand_rpi),
        )?;
        self.q_end.enable(region, offset)?;

        // Next rows
        for offset in (1..circuit_len - 1).rev() {
            rpi_rlc_acc *= rand_rpi;
            rpi_rlc_acc += raw_pi_vals[offset];
            region.assign_advice(
                || "rpi_rlc_acc",
                self.rpi_rlc_acc,
                offset,
                || Value::known(rpi_rlc_acc),
            )?;
            region.assign_advice(
                || "rand_rpi",
                self.rand_rpi,
                offset,
                || Value::known(rand_rpi),
            )?;
            self.q_not_end.enable(region, offset)?;
        }

        // First row
        rpi_rlc_acc *= rand_rpi;
        rpi_rlc_acc += raw_pi_vals[0];
        let rpi_rlc = region.assign_advice(
            || "rpi_rlc_acc",
            self.rpi_rlc_acc,
            0,
            || Value::known(rpi_rlc_acc),
        )?;
        let rpi_rand =
            region.assign_advice(|| "rand_rpi", self.rand_rpi, 0, || Value::known(rand_rpi))?;
        self.q_not_end.enable(region, 0)?;
        Ok((rpi_rand, rpi_rlc))
    }
>>>>>>> f8e09125
}

/// Public Inputs Circuit
#[derive(Clone, Default, Debug)]
<<<<<<< HEAD
pub struct PiCircuit<F: Field, const MAX_TXS: usize, const MAX_CALLDATA: usize> {
=======
pub struct PiCircuit<F: Field> {
    max_txs: usize,
    max_calldata: usize,
    /// Randomness for RLC encdoing
    pub randomness: F,
    /// Randomness for PI encoding
    pub rand_rpi: F,
>>>>>>> f8e09125
    /// PublicInputs data known by the verifier
    pub public_data: PublicData,

    _marker: PhantomData<F>,
}

impl<F: Field> PiCircuit<F> {
    /// Creates a new PiCircuit
<<<<<<< HEAD
    pub fn new(public_data: PublicData) -> Self {
        Self {
=======
    pub fn new(
        max_txs: usize,
        max_calldata: usize,
        randomness: impl Into<F>,
        rand_rpi: impl Into<F>,
        public_data: PublicData,
    ) -> Self {
        Self {
            max_txs,
            max_calldata,
            randomness: randomness.into(),
            rand_rpi: rand_rpi.into(),
>>>>>>> f8e09125
            public_data,
            _marker: PhantomData,
        }
    }
}

impl<F: Field> SubCircuit<F> for PiCircuit<F> {
    type Config = PiCircuitConfig<F>;

    fn new_from_block(block: &witness::Block<F>) -> Self {
        let context = block
            .context
            .ctxs
            .iter()
            .next()
            .map(|(_k, v)| v.clone())
            .unwrap_or_default();
        let public_data = PublicData {
            chain_id: context.chain_id,
            history_hashes: context.history_hashes.clone(),
            transactions: context.eth_block.transactions.clone(),
            state_root: context.eth_block.state_root,
            prev_state_root: H256::from_uint(&block.prev_state_root),
            block_constants: BlockConstants {
                coinbase: context.coinbase,
                timestamp: context.timestamp,
                number: context.number.as_u64().into(),
                difficulty: context.difficulty,
                gas_limit: context.gas_limit.into(),
                base_fee: context.base_fee,
            },
        };
        PiCircuit::new(
            block.circuits_params.max_txs,
            block.circuits_params.max_calldata,
            block.randomness,
            block.randomness + F::from_u128(1),
            public_data,
        )
    }

<<<<<<< HEAD
    fn configure(meta: &mut ConstraintSystem<F>) -> Self::Config {
        let block_table = BlockTable::construct(meta);
        let tx_table = TxTable::construct(meta);
        let keccak_table = KeccakTable::construct(meta);
        let challenges = Challenges::construct(meta);
        PiCircuitConfig::new(meta, block_table, tx_table, keccak_table, challenges)
=======
    /// Compute the public inputs for this circuit.
    fn instance(&self) -> Vec<Vec<F>> {
        let rlc_rpi_col = raw_public_inputs_col::<F>(
            self.max_txs,
            self.max_calldata,
            &self.public_data,
            self.randomness,
        );
        assert_eq!(
            rlc_rpi_col.len(),
            BLOCK_LEN + 1 + EXTRA_LEN + 3 * (TX_LEN * self.max_txs + 1) + self.max_calldata
        );

        // Computation of raw_pulic_inputs
        let rlc_rpi = rlc_rpi_col
            .iter()
            .rev()
            .fold(F::zero(), |acc, val| acc * self.rand_rpi + val);

        // let block_hash = public_data
        //     .eth_block
        //     .hash
        //     .unwrap_or_else(H256::zero)
        //     .to_fixed_bytes();
        let public_inputs = vec![
            self.rand_rpi,
            rlc_rpi,
            F::from(self.public_data.chain_id.as_u64()),
            rlc(
                self.public_data.state_root.to_fixed_bytes(),
                self.randomness,
            ),
            rlc(
                self.public_data.prev_state_root.to_fixed_bytes(),
                self.randomness,
            ),
        ];

        vec![public_inputs]
>>>>>>> f8e09125
    }

    /// Make the assignments to the PiCircuit
    fn synthesize_sub(
        &self,
        config: &Self::Config,
        _challenges: &Challenges<Value<F>>,
        layouter: &mut impl Layouter<F>,
    ) -> Result<(), Error> {
<<<<<<< HEAD
        let challenges = config.challenges.values(&mut layouter);
        let pi_cells = layouter.assign_region(
            || "region 0",
            |mut region| {
=======
        layouter.assign_region(
            || "fixed u16 table",
            |mut region| {
                for i in 0..(1 << 16) {
                    region.assign_fixed(
                        || format!("row_{}", i),
                        config.fixed_u16,
                        i,
                        || Value::known(F::from(i as u64)),
                    )?;
                }

                Ok(())
            },
        )?;
        let pi_cells = layouter.assign_region(
            || "region 0",
            |mut region| {
                let circuit_len = config.circuit_len();
                let mut raw_pi_vals = vec![F::zero(); circuit_len];

>>>>>>> f8e09125
                // Assign block table
                let block_values = self.public_data.get_block_table_values();
                config.assign_block_table(&mut region, block_values.clone(), &challenges)?;

                // Assign extra fields
                // let extra_vals = self.public_data.get_extra_values();
                // let [state_root, prev_state_root] = config.assign_extra_fields(
                //     &mut region,
                //     extra_vals,
                //     self.randomness,
                // )?;

                let mut offset = 0;
                // Assign Tx table
                let txs = self.public_data.get_tx_table_values();
                assert!(txs.len() <= config.max_txs);
                let tx_default = TxValues::default();

                // Add empty row
                config.assign_tx_row(
                    &mut region,
                    offset,
                    0,
                    TxFieldTag::Null,
                    0,
                    Value::known(F::zero()),
                )?;
                offset += 1;

                for i in 0..config.max_txs {
                    let tx = if i < txs.len() { &txs[i] } else { &tx_default };

                    for (tag, value) in &[
                        (TxFieldTag::Nonce, Value::known(F::from(tx.nonce))),
                        (TxFieldTag::Gas, Value::known(F::from(tx.gas))),
                        (
                            TxFieldTag::GasPrice,
                            rlc_be_bytes(tx.gas_price.to_be_bytes(), challenges.evm_word()),
                        ),
                        (
                            TxFieldTag::CallerAddress,
                            Value::known(tx.from_addr.to_scalar().expect("tx.from too big")),
                        ),
                        (
                            TxFieldTag::CalleeAddress,
                            Value::known(tx.to_addr.to_scalar().expect("tx.to too big")),
                        ),
                        (TxFieldTag::IsCreate, Value::known(F::from(tx.is_create))),
                        (
                            TxFieldTag::Value,
                            rlc_be_bytes(tx.value.to_be_bytes(), challenges.evm_word()),
                        ),
                        (
                            TxFieldTag::CallDataLength,
                            Value::known(F::from(tx.call_data_len)),
                        ),
                        (
                            TxFieldTag::CallDataGasCost,
                            Value::known(F::from(tx.call_data_gas_cost)),
                        ),
                        (TxFieldTag::SigV, Value::known(F::from(tx.v))),
                        (
                            TxFieldTag::SigR,
                            rlc_be_bytes(tx.r.to_be_bytes(), challenges.evm_word()),
                        ),
                        (
                            TxFieldTag::SigV,
                            rlc_be_bytes(tx.s.to_be_bytes(), challenges.evm_word()),
                        ),
<<<<<<< HEAD
=======
                        (TxFieldTag::CallDataLength, F::from(tx.call_data_len)),
                        (TxFieldTag::CallDataGasCost, F::from(tx.call_data_gas_cost)),
>>>>>>> f8e09125
                        (
                            TxFieldTag::TxSignHash,
                            rlc_be_bytes(tx.tx_sign_hash, challenges.evm_word()),
                        ),
                        (
                            TxFieldTag::TxHash,
                            rlc_be_bytes(tx.tx_hash.to_fixed_bytes(), challenges.evm_word()),
                        ),
                    ] {
                        config.assign_tx_row(&mut region, offset, i + 1, *tag, 0, *value)?;
                        offset += 1;
                    }
                }
                // Tx Table CallData
                let mut calldata_count = 0;
                config.q_calldata_start.enable(&mut region, offset)?;
                // the call data bytes assignment starts at offset 0
                offset = 0;
                let txs = self.public_data.txs();
                for (i, tx) in self.public_data.txs().iter().enumerate() {
                    let call_data_length = tx.call_data.0.len();
                    let mut gas_cost = F::zero();
                    for (index, byte) in tx.call_data.0.iter().enumerate() {
                        assert!(calldata_count < config.max_calldata);
                        let is_final = index == call_data_length - 1;
                        gas_cost += if *byte == 0 {
                            F::from(ZERO_BYTE_GAS_COST)
                        } else {
                            F::from(NONZERO_BYTE_GAS_COST)
                        };
                        let tx_id_next = if is_final {
                            let mut j = i + 1;
                            while j < txs.len() && txs[j].call_data.0.is_empty() {
                                j += 1;
                            }
                            if j >= txs.len() {
                                0
                            } else {
                                j + 1
                            }
                        } else {
                            i + 1
                        };

                        config.assign_tx_calldata_row(
                            &mut region,
                            offset,
                            i + 1,
                            tx_id_next as usize,
                            index,
<<<<<<< HEAD
                            Value::known(F::from(*byte as u64)),
=======
                            F::from(*byte as u64),
                            is_final,
                            gas_cost,
                            &mut raw_pi_vals,
>>>>>>> f8e09125
                        )?;
                        offset += 1;
                        calldata_count += 1;
                    }
                }
                for _ in calldata_count..config.max_calldata {
                    config.assign_tx_calldata_row(
                        &mut region,
                        offset,
                        0, // tx_id
                        0,
<<<<<<< HEAD
                        Value::known(F::zero()),
=======
                        0,
                        F::zero(),
                        false,
                        F::zero(),
                        &mut raw_pi_vals,
>>>>>>> f8e09125
                    )?;
                    offset += 1;
                }
                // NOTE: we add this empty row so as to pass mock prover's check
                //      otherwise it will emit CellNotAssigned Error
                let tx_table_len = TX_LEN * self.max_txs + 1;
                config.assign_tx_empty_row(&mut region, tx_table_len + offset)?;

                // rpi_rlc and rand_rpi cols
                let (keccak_hi_cell, keccak_lo_cell) = config.assign_rlc_pi(
                    &mut region,
                    &self.public_data,
                    block_values,
                    &challenges,
                    self.public_data
                        .get_tx_table_values()
                        .iter()
                        .map(|tx| tx.tx_hash)
                        .collect(),
                )?;

                Ok(vec![keccak_hi_cell, keccak_lo_cell])
            },
        )?;

        // assign keccak table
        let rpi_bytes = raw_public_input_bytes::<MAX_TXS, MAX_CALLDATA>(&self.public_data);
        config
            .keccak_table
            .dev_load(&mut layouter, vec![&rpi_bytes], &challenges)?;

        // Constrain raw_public_input cells to public inputs
        for (i, pi_cell) in pi_cells.iter().enumerate() {
            layouter.constrain_instance(pi_cell.cell(), config.pi, i)?;
        }

        Ok(())
    }
}

// We define the PiTestCircuit as a wrapper over PiCircuit extended to take the
// generic const parameters MAX_TXS and MAX_CALLDATA.  This is necessary because
// the trait Circuit requires an implementation of `configure` that doesn't take
// any circuit parameters, and the PiCircuit defines gates that use rotations
// that depend on MAX_TXS and MAX_CALLDATA, so these two values are required
// during the configuration.
/// Test Circuit for PiCircuit
#[cfg(any(feature = "test", test))]
#[derive(Default)]
pub struct PiTestCircuit<F: Field, const MAX_TXS: usize, const MAX_CALLDATA: usize>(
    pub PiCircuit<F>,
);

#[cfg(any(feature = "test", test))]
impl<F: Field, const MAX_TXS: usize, const MAX_CALLDATA: usize> Circuit<F>
    for PiTestCircuit<F, MAX_TXS, MAX_CALLDATA>
{
<<<<<<< HEAD
    /// Compute the public inputs for this circuit.
    pub fn instance(&self) -> Vec<Vec<F>> {
        let keccak_rpi = self.public_data.get_pi::<MAX_TXS, MAX_CALLDATA>();
        let keccak_hi = keccak_rpi
            .to_fixed_bytes()
            .iter()
            .take(16)
            .fold(F::zero(), |acc, byte| {
                acc * F::from(BYTE_POW_BASE) + F::from(*byte as u64)
            });

        let keccak_lo = keccak_rpi
            .to_fixed_bytes()
            .iter()
            .skip(16)
            .fold(F::zero(), |acc, byte| {
                acc * F::from(BYTE_POW_BASE) + F::from(*byte as u64)
            });
=======
    type Config = (PiCircuitConfig<F>, Challenges);
    type FloorPlanner = SimpleFloorPlanner;
>>>>>>> f8e09125

    fn without_witnesses(&self) -> Self {
        Self::default()
    }

<<<<<<< HEAD
        let public_inputs = vec![keccak_hi, keccak_lo];
=======
    fn configure(meta: &mut ConstraintSystem<F>) -> Self::Config {
        let block_table = BlockTable::construct(meta);
        let tx_table = TxTable::construct(meta);
        (
            PiCircuitConfig::new(
                meta,
                PiCircuitConfigArgs {
                    max_txs: MAX_TXS,
                    max_calldata: MAX_CALLDATA,
                    block_table,
                    tx_table,
                },
            ),
            Challenges::construct(meta),
        )
    }
>>>>>>> f8e09125

    fn synthesize(
        &self,
        (config, challenges): Self::Config,
        mut layouter: impl Layouter<F>,
    ) -> Result<(), Error> {
        let challenges = challenges.values(&mut layouter);
        self.0.synthesize_sub(&config, &challenges, &mut layouter)
    }
}

<<<<<<< HEAD
/// Get the tx hash of the dummy tx (nonce=0, gas=0, gas_price=0, to=0, value=0,
/// data="") for any chain_id
fn get_dummy_tx_hash(chain_id: u64) -> H256 {
    let (tx, sig) = get_dummy_tx(chain_id);

    let tx_hash = keccak256(tx.rlp_signed(&sig));
    log::debug!("tx hash: {}", hex::encode(tx_hash));

    H256(tx_hash)
}
=======
/// Compute the raw_public_inputs column from the verifier's perspective.
fn raw_public_inputs_col<F: Field>(
    max_txs: usize,
    max_calldata: usize,
    public_data: &PublicData,
    randomness: F, // For RLC encoding
) -> Vec<F> {
    let block = public_data.get_block_table_values();
    let extra = public_data.get_extra_values();
    let txs = public_data.get_tx_table_values();

    let mut offset = 0;
    let mut result =
        vec![F::zero(); BLOCK_LEN + 1 + EXTRA_LEN + 3 * (TX_LEN * max_txs + 1) + max_calldata];

    //  Insert Block Values
    // zero row
    result[offset] = F::zero();
    offset += 1;
    // coinbase
    result[offset] = block.coinbase.to_scalar().unwrap();
    offset += 1;
    // gas_limit
    result[offset] = F::from(block.gas_limit);
    offset += 1;
    // number
    result[offset] = F::from(block.number);
    offset += 1;
    // timestamp
    result[offset] = F::from(block.timestamp);
    offset += 1;
    // difficulty
    result[offset] = rlc(block.difficulty.to_le_bytes(), randomness);
    offset += 1;
    // base_fee
    result[offset] = rlc(block.base_fee.to_le_bytes(), randomness);
    offset += 1;
    // chain_id
    result[offset] = F::from(block.chain_id);
    offset += 1;
    // Previous block hashes
    for prev_hash in block.history_hashes {
        result[offset] = rlc(prev_hash.to_fixed_bytes(), randomness);
        offset += 1;
    }

    // Insert Extra Values
    // block Root
    result[BLOCK_LEN + 1] = rlc(extra.state_root.to_fixed_bytes(), randomness);
    // parent block hash
    result[BLOCK_LEN + 2] = rlc(extra.prev_state_root.to_fixed_bytes(), randomness);

    // Insert Tx table
    offset = 0;
    assert!(txs.len() <= max_txs);
    let tx_default = TxValues::default();

    let tx_table_len = TX_LEN * max_txs + 1;

    let id_offset = BLOCK_LEN + 1 + EXTRA_LEN;
    let index_offset = id_offset + tx_table_len;
    let value_offset = index_offset + tx_table_len;

    // Insert zero row
    result[id_offset + offset] = F::zero();
    result[index_offset + offset] = F::zero();
    result[value_offset + offset] = F::zero();

    offset += 1;

    for i in 0..max_txs {
        let tx = if i < txs.len() { &txs[i] } else { &tx_default };

        for val in &[
            rlc(tx.nonce.to_le_bytes(), randomness),
            rlc(tx.gas.to_le_bytes(), randomness),
            rlc(tx.gas_price.to_le_bytes(), randomness),
            tx.from_addr.to_scalar().expect("tx.from too big"),
            tx.to_addr.to_scalar().expect("tx.to too big"),
            F::from(tx.is_create),
            rlc(tx.value.to_le_bytes(), randomness),
            F::from(tx.call_data_len),
            F::from(tx.call_data_gas_cost),
            rlc(tx.tx_sign_hash, randomness),
        ] {
            result[id_offset + offset] = F::from((i + 1) as u64);
            result[index_offset + offset] = F::zero();
            result[value_offset + offset] = *val;

            offset += 1;
        }
    }
    // Tx Table CallData
    let mut calldata_count = 0;
    for (_i, tx) in public_data.txs().iter().enumerate() {
        for (_index, byte) in tx.call_data.0.iter().enumerate() {
            assert!(calldata_count < max_calldata);
            result[value_offset + offset] = F::from(*byte as u64);
            offset += 1;
            calldata_count += 1;
        }
    }
    for _ in calldata_count..max_calldata {
        result[value_offset + offset] = F::zero();
        offset += 1;
    }
>>>>>>> f8e09125

/// Compute the raw_public_inputs bytes from the verifier's perspective.
fn raw_public_input_bytes<const MAX_TXS: usize, const MAX_CALLDATA: usize>(
    public_data: &PublicData,
) -> Vec<u8> {
    let block = public_data.get_block_table_values();
    // let extra = public_data.get_extra_values();
    let txs = public_data.get_tx_table_values();
    let dummy_tx_hash = get_dummy_tx_hash(public_data.chain_id.as_u64());

    let result = iter::empty()
        // Block Values
        .chain(block.coinbase.to_fixed_bytes())
        .chain(block.gas_limit.to_be_bytes())
        .chain(block.number.to_be_bytes())
        .chain(block.timestamp.to_be_bytes())
        .chain(block.difficulty.to_be_bytes())
        .chain(block.base_fee.to_be_bytes())
        .chain(block.chain_id.to_be_bytes())
        .chain(
            block
                .history_hashes
                .iter()
                .flat_map(|tx_hash| tx_hash.to_fixed_bytes()),
        )
        // .chain(
        //     extra.state_root.to_fixed_bytes()
        // )
        // .chain(
        //     extra.prev_state_root.to_fixed_bytes()
        // )
        // Tx Hashes
        .chain(txs.iter().flat_map(|tx| tx.tx_hash.to_fixed_bytes()))
        .chain(
            (0..(MAX_TXS - txs.len()))
                .into_iter()
                .flat_map(|_| dummy_tx_hash.to_fixed_bytes()),
        )
        .collect::<Vec<u8>>();

    assert_eq!(
        result.len(),
        20 + 96 + 32 * block.history_hashes.len() + 32 * MAX_TXS
    );
    result
}

#[cfg(test)]
mod pi_circuit_test {
    use super::*;

    use crate::test_util::rand_tx;
    use eth_types::U256;
    use halo2_proofs::{
        dev::{MockProver, VerifyFailure},
        halo2curves::bn256::Fr,
    };
    use pretty_assertions::assert_eq;
    use rand::SeedableRng;
    use rand_chacha::ChaCha20Rng;

    fn run<F: Field, const MAX_TXS: usize, const MAX_CALLDATA: usize>(
        k: u32,
        public_data: PublicData,
    ) -> Result<(), Vec<VerifyFailure>> {
<<<<<<< HEAD
        let circuit = PiCircuit::<F, MAX_TXS, MAX_CALLDATA>::new(public_data);
        let public_inputs = circuit.instance();
=======
        let mut rng = ChaCha20Rng::seed_from_u64(2);
        let randomness = F::random(&mut rng);
        let rand_rpi = F::random(&mut rng);

        let circuit = PiTestCircuit::<F, MAX_TXS, MAX_CALLDATA>(PiCircuit::new(
            MAX_TXS,
            MAX_CALLDATA,
            randomness,
            rand_rpi,
            public_data,
        ));
        let public_inputs = circuit.0.instance();
>>>>>>> f8e09125

        let prover = match MockProver::run(k, &circuit, public_inputs) {
            Ok(prover) => prover,
            Err(e) => panic!("{:#?}", e),
        };
        prover.verify()
    }

    #[test]
    fn test_default_pi() {
        const MAX_TXS: usize = 2;
        const MAX_CALLDATA: usize = 8;
        let public_data = PublicData::default();

<<<<<<< HEAD
        let k = 16;
=======
        let k = 17;
>>>>>>> f8e09125
        assert_eq!(run::<Fr, MAX_TXS, MAX_CALLDATA>(k, public_data), Ok(()));
    }

    #[test]
    fn test_simple_pi() {
        const MAX_TXS: usize = 8;
        const MAX_CALLDATA: usize = 200;

        let mut rng = ChaCha20Rng::seed_from_u64(2);

        let mut public_data = PublicData::default();
        let chain_id = 1337u64;
        public_data.chain_id = Word::from(chain_id);
        public_data.block_constants.coinbase = Address::random();
        public_data.block_constants.difficulty = U256::one();

        let n_tx = 4;
        for i in 0..n_tx {
            let eth_tx = eth_types::Transaction::from(&rand_tx(&mut rng, chain_id, i & 2 == 0));
            public_data.transactions.push(eth_tx);
        }

<<<<<<< HEAD
        let k = 16;
=======
        let k = 17;
>>>>>>> f8e09125
        assert_eq!(run::<Fr, MAX_TXS, MAX_CALLDATA>(k, public_data), Ok(()));
    }
}<|MERGE_RESOLUTION|>--- conflicted
+++ resolved
@@ -6,40 +6,25 @@
 use crate::table::TxFieldTag;
 use crate::table::TxTable;
 use crate::table::{BlockTable, KeccakTable};
-use crate::util::{random_linear_combine_word as rlc, Challenges};
 use bus_mapping::circuit_input_builder::get_dummy_tx;
 use eth_types::geth_types::BlockConstants;
 use eth_types::sign_types::SignData;
 use eth_types::H256;
-<<<<<<< HEAD
 use eth_types::{geth_types::Transaction, Address, Field, ToBigEndian, ToScalar, Word};
-use ethers_core::types::Block;
+use ethers_core::abi::ethereum_types::BigEndianHash;
 use ethers_core::utils::keccak256;
-use gadgets::util::Expr;
 use halo2_proofs::plonk::{Fixed, Instance, SecondPhase};
-=======
-use eth_types::{
-    geth_types::Transaction, Address, Field, ToBigEndian, ToLittleEndian, ToScalar, Word,
-};
-use ethers_core::abi::ethereum_types::BigEndianHash;
-use halo2_proofs::plonk::Instance;
-
-use crate::table::BlockTable;
-use crate::table::TxFieldTag;
-use crate::table::TxTable;
+
 use crate::util::{random_linear_combine_word as rlc, Challenges, SubCircuit, SubCircuitConfig};
 use crate::witness;
-use gadgets::is_zero::IsZeroChip;
-use gadgets::util::{not, or, Expr};
->>>>>>> f8e09125
+use gadgets::util::Expr;
 use halo2_proofs::{
     circuit::{AssignedCell, Layouter, Region, SimpleFloorPlanner, Value},
-    plonk::{Advice, Circuit, Column, ConstraintSystem, Error, Fixed, Selector},
+    plonk::{Advice, Circuit, Column, ConstraintSystem, Error, Selector},
     poly::Rotation,
 };
 
 /// Fixed by the spec
-<<<<<<< HEAD
 const BLOCK_LEN: usize = 7 + 256;
 const EXTRA_LEN: usize = 2;
 const BYTE_POW_BASE: u64 = 1 << 8;
@@ -47,13 +32,8 @@
 const KECCAK_DIGEST_SIZE: usize = 32;
 const RPI_CELL_IDX: usize = 0;
 const RPI_RLC_ACC_CELL_IDX: usize = 1;
-=======
-const TX_LEN: usize = 10;
-const BLOCK_LEN: usize = 7 + 256;
-const EXTRA_LEN: usize = 2;
 const ZERO_BYTE_GAS_COST: u64 = 4;
 const NONZERO_BYTE_GAS_COST: u64 = 16;
->>>>>>> f8e09125
 
 /// Values of the block table (as in the spec)
 #[derive(Clone, Default, Debug)]
@@ -80,12 +60,9 @@
     value: Word,
     call_data_len: u64,
     call_data_gas_cost: u64,
-<<<<<<< HEAD
     v: u64,
     r: Word,
     s: Word,
-=======
->>>>>>> f8e09125
     tx_sign_hash: [u8; 32],
 
     /// Transaction hash.
@@ -163,18 +140,6 @@
                 is_create: (tx.to.is_none() as u64),
                 value: tx.value,
                 call_data_len: tx.call_data.0.len() as u64,
-<<<<<<< HEAD
-                call_data_gas_cost: tx.call_data.iter().fold(0, |acc, b| {
-                    if *b == 0 {
-                        acc + 4
-                    } else {
-                        acc + 16
-                    }
-                }),
-                v: tx.v,
-                r: tx.r,
-                s: tx.s,
-=======
                 call_data_gas_cost: tx.call_data.0.iter().fold(0, |acc, byte| {
                     acc + if *byte == 0 {
                         ZERO_BYTE_GAS_COST
@@ -182,7 +147,9 @@
                         NONZERO_BYTE_GAS_COST
                     }
                 }),
->>>>>>> f8e09125
+                v: tx.v,
+                r: tx.r,
+                s: tx.s,
                 tx_sign_hash: msg_hash_le,
                 tx_hash: tx.hash,
             });
@@ -203,8 +170,8 @@
         self.transactions.iter().map(Transaction::from).collect()
     }
 
-    fn get_pi<const MAX_TXS: usize, const MAX_CALLDATA: usize>(&self) -> H256 {
-        let rpi_bytes = raw_public_input_bytes::<MAX_TXS, MAX_CALLDATA>(self);
+    fn get_pi(&self, max_txs: usize) -> H256 {
+        let rpi_bytes = raw_public_input_bytes(self, max_txs);
         let rpi_keccak = keccak256(&rpi_bytes);
         H256(rpi_keccak)
     }
@@ -221,46 +188,23 @@
 
 /// Config for PiCircuit
 #[derive(Clone, Debug)]
-<<<<<<< HEAD
-pub struct PiCircuitConfig<F: Field, const MAX_TXS: usize, const MAX_CALLDATA: usize> {
-    block_table: BlockTable,
-    tx_table: TxTable,
-    keccak_table: KeccakTable,
-
-    raw_public_inputs: Column<Advice>, // block, extra, tx hashes
-    rpi_field_bytes: Column<Advice>,   // rpi in bytes
-    rpi_field_bytes_acc: Column<Advice>,
-    rpi_rlc_acc: Column<Advice>, // RLC(rpi) as the input to Keccak table
-
-    q_field_start: Selector,
-    q_field_step: Selector,
-    is_field_rlc: Column<Fixed>,
-    q_field_end: Selector,
-
-    q_start: Selector,
-=======
 pub struct PiCircuitConfig<F: Field> {
     /// Max number of supported transactions
     max_txs: usize,
     /// Max number of supported calldata bytes
     max_calldata: usize,
 
-    q_block_table: Selector,
-    q_tx_table: Selector,
-    q_tx_calldata: Selector,
-    q_calldata_start: Selector,
-
-    tx_id_inv: Column<Advice>,
-    tx_value_inv: Column<Advice>,
-    tx_id_diff_inv: Column<Advice>,
-    fixed_u16: Column<Fixed>,
-    calldata_gas_cost: Column<Advice>,
-    is_final: Column<Advice>,
-
-    raw_public_inputs: Column<Advice>,
-    rpi_rlc_acc: Column<Advice>,
-    rand_rpi: Column<Advice>,
->>>>>>> f8e09125
+    raw_public_inputs: Column<Advice>, // block, extra, tx hashes
+    rpi_field_bytes: Column<Advice>,   // rpi in bytes
+    rpi_field_bytes_acc: Column<Advice>,
+    rpi_rlc_acc: Column<Advice>, // RLC(rpi) as the input to Keccak table
+
+    q_field_start: Selector,
+    q_field_step: Selector,
+    is_field_rlc: Column<Fixed>,
+    q_field_end: Selector,
+
+    q_start: Selector,
     q_not_end: Selector,
     q_keccak: Selector,
 
@@ -268,10 +212,12 @@
 
     pi: Column<Instance>, // hi(keccak(rpi)), lo(keccak(rpi))
 
-    _marker: PhantomData<F>,
     // External tables
     block_table: BlockTable,
     tx_table: TxTable,
+    keccak_table: KeccakTable,
+
+    _marker: PhantomData<F>,
 }
 
 /// Circuit configuration arguments
@@ -284,27 +230,16 @@
     pub tx_table: TxTable,
     /// BlockTable
     pub block_table: BlockTable,
+    /// Keccak Table
+    pub keccak_table: KeccakTable,
+    /// Challenges
+    pub challenges: Challenges,
 }
 
 impl<F: Field> SubCircuitConfig<F> for PiCircuitConfig<F> {
     type ConfigArgs = PiCircuitConfigArgs;
 
     /// Return a new PiCircuitConfig
-<<<<<<< HEAD
-    pub fn new(
-        meta: &mut ConstraintSystem<F>,
-        block_table: BlockTable,
-        tx_table: TxTable,
-        keccak_table: KeccakTable,
-        challenges: Challenges,
-    ) -> Self {
-        let rpi = meta.advice_column_in(SecondPhase);
-        let rpi_bytes = meta.advice_column();
-        let rpi_bytes_acc = meta.advice_column_in(SecondPhase);
-        let rpi_rlc_acc = meta.advice_column_in(SecondPhase);
-
-        let pi = meta.instance_column();
-=======
     fn new(
         meta: &mut ConstraintSystem<F>,
         Self::ConfigArgs {
@@ -312,29 +247,16 @@
             max_calldata,
             block_table,
             tx_table,
+            keccak_table,
+            challenges,
         }: Self::ConfigArgs,
     ) -> Self {
-        let q_block_table = meta.selector();
-
-        let q_tx_table = meta.complex_selector();
-        let q_tx_calldata = meta.complex_selector();
-        let q_calldata_start = meta.complex_selector();
-        // Tx Table
-        let tx_id = tx_table.tx_id;
-        let tx_value = tx_table.value;
-        let tag = tx_table.tag;
-        let index = tx_table.index;
-        let tx_id_inv = meta.advice_column();
-        let tx_value_inv = meta.advice_column();
-        let tx_id_diff_inv = meta.advice_column();
-        // The difference of tx_id of adjacent rows in calldata part of tx table
-        // lies in the interval [0, 2^16] if their tx_id both do not equal to zero.
-        // We do not use 2^8 for the reason that a large block may have more than
-        // 2^8 transfer transactions which have 21000*2^8 (~ 5.376M) gas.
-        let fixed_u16 = meta.fixed_column();
-        let calldata_gas_cost = meta.advice_column();
-        let is_final = meta.advice_column();
->>>>>>> f8e09125
+        let rpi = meta.advice_column_in(SecondPhase);
+        let rpi_bytes = meta.advice_column();
+        let rpi_bytes_acc = meta.advice_column_in(SecondPhase);
+        let rpi_rlc_acc = meta.advice_column_in(SecondPhase);
+
+        let pi = meta.instance_column();
 
         let q_field_start = meta.complex_selector();
         let q_field_step = meta.complex_selector();
@@ -388,13 +310,8 @@
             let rpi_next = meta.query_advice(rpi, Rotation::next());
             let rpi = meta.query_advice(rpi, Rotation::cur());
 
-<<<<<<< HEAD
             vec![q_field_step * (rpi_next - rpi)]
         });
-=======
-        let offset = BLOCK_LEN + 1 + EXTRA_LEN;
-        let tx_table_len = max_txs * TX_LEN + 1;
->>>>>>> f8e09125
 
         // rpi_rlc
         meta.create_gate(
@@ -421,7 +338,6 @@
             vec![q_start * (rpi_rlc_acc - rpi_bytes)]
         });
 
-<<<<<<< HEAD
         meta.lookup_any("keccak(rpi)", |meta| {
             let is_enabled = meta.query_advice(keccak_table.is_enabled, Rotation::cur());
             let input_rlc = meta.query_advice(keccak_table.input_rlc, Rotation::cur());
@@ -437,7 +353,7 @@
                 (q_keccak.expr() * rpi_rlc, input_rlc),
                 (
                     q_keccak.expr()
-                        * (BLOCK_HEADER_BYTES_NUM + (MAX_TXS + 256) * KECCAK_DIGEST_SIZE).expr(),
+                        * (BLOCK_HEADER_BYTES_NUM + (max_txs + 256) * KECCAK_DIGEST_SIZE).expr(),
                     input_len,
                 ),
                 (q_keccak * output, output_rlc),
@@ -456,227 +372,16 @@
         // | lo  |    b14    | b15*2^8 + b14 | b31*r^17+...|
         // | lo  |    ...    |      ...      |     ...     |
         // | lo  |     b0    | b15*2^120+... | b31*r^31+...|
-=======
-        meta.create_gate(
-            "tx_table.tx_value[i] == raw_public_inputs[offset + 2* tx_table_len + i]",
-            |meta| {
-                // (row.q_tx_calldata | row.q_tx_table) * row.tx_table.tx_value
-                // == (row.q_tx_calldata | row.q_tx_table) *
-                // row_offset_tx_table_tx_value.raw_public_inputs
-                let q_tx_table = meta.query_selector(q_tx_table);
-                let tx_value = meta.query_advice(tx_value, Rotation::cur());
-                let q_tx_calldata = meta.query_selector(q_tx_calldata);
-                let rpi_tx_value = meta.query_advice(
-                    raw_public_inputs,
-                    Rotation((offset + 2 * tx_table_len) as i32),
-                );
-
-                vec![or::expr([q_tx_table, q_tx_calldata]) * (tx_value - rpi_tx_value)]
-            },
-        );
-
-        let tx_id_is_zero_config = IsZeroChip::configure(
-            meta,
-            |meta| meta.query_selector(q_tx_calldata),
-            |meta| meta.query_advice(tx_table.tx_id, Rotation::cur()),
-            tx_id_inv,
-        );
-        let tx_value_is_zero_config = IsZeroChip::configure(
-            meta,
-            |meta| {
-                or::expr([
-                    meta.query_selector(q_tx_table),
-                    meta.query_selector(q_tx_calldata),
-                ])
-            },
-            |meta| meta.query_advice(tx_value, Rotation::cur()),
-            tx_value_inv,
-        );
-        let _tx_id_diff_is_zero_config = IsZeroChip::configure(
-            meta,
-            |meta| meta.query_selector(q_tx_calldata),
-            |meta| {
-                meta.query_advice(tx_table.tx_id, Rotation::next())
-                    - meta.query_advice(tx_table.tx_id, Rotation::cur())
-            },
-            tx_id_diff_inv,
-        );
->>>>>>> f8e09125
-
-        meta.lookup_any("tx_id_diff", |meta| {
-            let tx_id_next = meta.query_advice(tx_id, Rotation::next());
-            let tx_id = meta.query_advice(tx_id, Rotation::cur());
-            let tx_id_inv_next = meta.query_advice(tx_id_inv, Rotation::next());
-            let tx_id_diff_inv = meta.query_advice(tx_id_diff_inv, Rotation::cur());
-            let fixed_u16_table = meta.query_fixed(fixed_u16, Rotation::cur());
-
-            let tx_id_next_nonzero = tx_id_next.expr() * tx_id_inv_next;
-            let tx_id_not_equal_to_next = (tx_id_next.expr() - tx_id.expr()) * tx_id_diff_inv;
-            let tx_id_diff_minus_one = tx_id_next - tx_id - 1.expr();
-
-            vec![(
-                tx_id_diff_minus_one * tx_id_next_nonzero * tx_id_not_equal_to_next,
-                fixed_u16_table,
-            )]
-        });
-
-        meta.create_gate("calldata constraints", |meta| {
-            let q_is_calldata = meta.query_selector(q_tx_calldata);
-            let q_calldata_start = meta.query_selector(q_calldata_start);
-            let tx_idx = meta.query_advice(tx_id, Rotation::cur());
-            let tx_idx_next = meta.query_advice(tx_id, Rotation::next());
-            let tx_idx_inv_next = meta.query_advice(tx_id_inv, Rotation::next());
-            let tx_idx_diff_inv = meta.query_advice(tx_id_diff_inv, Rotation::cur());
-            let idx = meta.query_advice(index, Rotation::cur());
-            let idx_next = meta.query_advice(index, Rotation::next());
-            let value_next = meta.query_advice(tx_value, Rotation::next());
-            let value_next_inv = meta.query_advice(tx_value_inv, Rotation::next());
-
-            let gas_cost = meta.query_advice(calldata_gas_cost, Rotation::cur());
-            let gas_cost_next = meta.query_advice(calldata_gas_cost, Rotation::next());
-            let is_final = meta.query_advice(is_final, Rotation::cur());
-
-            let is_tx_id_nonzero = not::expr(tx_id_is_zero_config.expr());
-            let is_tx_id_next_nonzero = tx_idx_next.expr() * tx_idx_inv_next.expr();
-
-            let is_value_zero = tx_value_is_zero_config.expr();
-            let is_value_nonzero = not::expr(tx_value_is_zero_config.expr());
-
-            let is_value_next_nonzero = value_next.expr() * value_next_inv.expr();
-            let is_value_next_zero = not::expr(is_value_next_nonzero.expr());
-
-            // gas = value == 0 ? 4 : 16
-            let gas = ZERO_BYTE_GAS_COST.expr() * is_value_zero.expr()
-                + NONZERO_BYTE_GAS_COST.expr() * is_value_nonzero.expr();
-            let gas_next = ZERO_BYTE_GAS_COST.expr() * is_value_next_zero
-                + NONZERO_BYTE_GAS_COST.expr() * is_value_next_nonzero;
-
-            // if tx_id == 0 then idx == 0, tx_id_next == 0
-            let default_calldata_row_constraint1 = tx_id_is_zero_config.expr() * idx.expr();
-            let default_calldata_row_constraint2 = tx_id_is_zero_config.expr() * tx_idx_next.expr();
-            let default_calldata_row_constraint3 = tx_id_is_zero_config.expr() * is_final.expr();
-            let default_calldata_row_constraint4 = tx_id_is_zero_config.expr() * gas_cost.expr();
-
-            // if tx_id != 0 then
-            //    1. tx_id_next == tx_id: idx_next == idx + 1, gas_cost_next == gas_cost +
-            //       gas_next, is_final == false;
-            //    2. tx_id_next == tx_id + 1 + x (where x is in [0, 2^16)): idx_next == 0,
-            //       gas_cost_next == gas_next, is_final == true;
-            //    3. tx_id_next == 0: is_final == true, idx_next == 0, gas_cost_next == 0;
-            // either case 1, case 2 or case 3 holds.
-
-            let tx_id_equal_to_next =
-                1.expr() - (tx_idx_next.expr() - tx_idx.expr()) * tx_idx_diff_inv.expr();
-            let idx_of_same_tx_constraint =
-                tx_id_equal_to_next.clone() * (idx_next.expr() - idx.expr() - 1.expr());
-            let idx_of_next_tx_constraint = (tx_idx_next.expr() - tx_idx.expr()) * idx_next.expr();
-
-            let gas_cost_of_same_tx_constraint = tx_id_equal_to_next.clone()
-                * (gas_cost_next.expr() - gas_cost.expr() - gas_next.expr());
-            let gas_cost_of_next_tx_constraint = is_tx_id_next_nonzero.expr()
-                * (tx_idx_next.expr() - tx_idx.expr())
-                * (gas_cost_next.expr() - gas_next.expr());
-
-            let is_final_of_same_tx_constraint = tx_id_equal_to_next * is_final.expr();
-            let is_final_of_next_tx_constraint =
-                (tx_idx_next.expr() - tx_idx.expr()) * (is_final.expr() - 1.expr());
-
-            // if tx_id != 0 then
-            //    1. q_calldata_start * (index - 0) == 0 and
-            //    2. q_calldata_start * (gas_cost - gas) == 0.
-
-            vec![
-                q_is_calldata.expr() * default_calldata_row_constraint1,
-                q_is_calldata.expr() * default_calldata_row_constraint2,
-                q_is_calldata.expr() * default_calldata_row_constraint3,
-                q_is_calldata.expr() * default_calldata_row_constraint4,
-                q_is_calldata.expr() * is_tx_id_nonzero.expr() * idx_of_same_tx_constraint,
-                q_is_calldata.expr() * is_tx_id_nonzero.expr() * idx_of_next_tx_constraint,
-                q_is_calldata.expr() * is_tx_id_nonzero.expr() * gas_cost_of_same_tx_constraint,
-                q_is_calldata.expr() * is_tx_id_nonzero.expr() * gas_cost_of_next_tx_constraint,
-                q_is_calldata.expr() * is_tx_id_nonzero.expr() * is_final_of_same_tx_constraint,
-                q_is_calldata.expr() * is_tx_id_nonzero.expr() * is_final_of_next_tx_constraint,
-                q_calldata_start.expr() * is_tx_id_nonzero.expr() * (idx - 0.expr()),
-                q_calldata_start.expr() * is_tx_id_nonzero.expr() * (gas_cost - gas),
-            ]
-        });
-
-        // Test if tx tag equals to CallDataLength
-        let tx_tag_is_cdl_config = IsZeroChip::configure(
-            meta,
-            |meta| meta.query_selector(q_tx_table),
-            |meta| meta.query_advice(tag, Rotation::cur()) - TxFieldTag::CallDataLength.expr(),
-            tx_id_inv,
-        );
-
-        meta.create_gate(
-            "call_data_gas_cost should be zero if call_data_length is zero",
-            |meta| {
-                let q_tx_table = meta.query_selector(q_tx_table);
-
-                let is_calldata_length_zero = tx_value_is_zero_config.expr();
-                let is_calldata_length_row = tx_tag_is_cdl_config.expr();
-                let calldata_cost = meta.query_advice(tx_value, Rotation::next());
-
-                vec![q_tx_table * is_calldata_length_row * is_calldata_length_zero * calldata_cost]
-            },
-        );
-
-        meta.lookup_any("gas_cost in tx table", |meta| {
-            let q_tx_table = meta.query_selector(q_tx_table);
-            let is_final = meta.query_advice(is_final, Rotation::cur());
-
-            let tx_id = meta.query_advice(tx_id, Rotation::cur());
-
-            // calldata gas cost assigned in the tx table
-            // CallDataGasCost is on the next row of CallDataLength
-            let calldata_cost_assigned = meta.query_advice(tx_value, Rotation::next());
-            // calldata gas cost calculated in call data
-            let calldata_cost_calc = meta.query_advice(calldata_gas_cost, Rotation::cur());
-
-            let is_calldata_length_row = tx_tag_is_cdl_config.expr();
-            let is_calldata_length_nonzero = not::expr(tx_value_is_zero_config.expr());
-
-            // lookup (tx_id, true, is_calldata_length_nonzero * is_calldata_cost *
-            // gas_cost) in the table (tx_id, is_final, gas_cost)
-            // if q_tx_table is true
-            let condition = q_tx_table * is_calldata_length_nonzero * is_calldata_length_row;
-
-            vec![
-                (condition.expr() * tx_id.expr(), tx_id),
-                (condition.expr() * 1.expr(), is_final),
-                (
-                    condition.expr() * calldata_cost_assigned,
-                    calldata_cost_calc,
-                ),
-            ]
-        });
 
         Self {
-<<<<<<< HEAD
+            max_txs,
+            max_calldata,
             block_table,
             tx_table,
             keccak_table,
             raw_public_inputs: rpi,
             rpi_field_bytes: rpi_bytes,
             rpi_field_bytes_acc: rpi_bytes_acc,
-=======
-            max_txs,
-            max_calldata,
-            q_block_table,
-            block_table,
-            q_tx_table,
-            q_tx_calldata,
-            q_calldata_start,
-            tx_table,
-            tx_id_inv,
-            tx_value_inv,
-            tx_id_diff_inv,
-            fixed_u16,
-            calldata_gas_cost,
-            is_final,
-            raw_public_inputs,
->>>>>>> f8e09125
             rpi_rlc_acc,
             q_field_start,
             q_field_step,
@@ -692,7 +397,7 @@
     }
 }
 
-<<<<<<< HEAD
+impl<F: Field> PiCircuitConfig<F> {
     /// Assign `rpi_rlc_acc` and `rand_rpi` columns
     #[allow(clippy::type_complexity)]
     pub fn assign_rlc_pi(
@@ -810,10 +515,11 @@
         // assign tx hashes
         let num_txs = tx_hashes.len();
         let mut rpi_rlc_cell = None;
-        for tx_hash in tx_hashes
-            .into_iter()
-            .chain((0..MAX_TXS - num_txs).into_iter().map(|_| dummy_tx_hash))
-        {
+        for tx_hash in tx_hashes.into_iter().chain(
+            (0..self.max_txs - num_txs)
+                .into_iter()
+                .map(|_| dummy_tx_hash),
+        ) {
             let cells = self.assign_field_in_pi(
                 region,
                 &mut offset,
@@ -829,7 +535,7 @@
         debug_assert_eq!(
             offset,
             BLOCK_HEADER_BYTES_NUM
-                + (MAX_TXS + block_values.history_hashes.len()) * KECCAK_DIGEST_SIZE
+                + (self.max_txs + block_values.history_hashes.len()) * KECCAK_DIGEST_SIZE
         );
 
         for i in 0..(offset - 1) {
@@ -861,7 +567,7 @@
             self.raw_public_inputs,
             keccak_row,
         )?;
-        let keccak = public_data.get_pi::<MAX_TXS, MAX_CALLDATA>();
+        let keccak = public_data.get_pi(self.max_txs);
         let keccak_rlc =
             keccak
                 .to_fixed_bytes()
@@ -1002,67 +708,8 @@
         *offset += len;
 
         Ok(cells.into_iter().map(|cell| cell.unwrap()).collect())
-=======
-impl<F: Field> PiCircuitConfig<F> {
-    /// Return the number of rows in the circuit
-    #[inline]
-    fn circuit_len(&self) -> usize {
-        // +1 empty row in block table, +1 empty row in tx_table
-        BLOCK_LEN + 1 + EXTRA_LEN + 3 * (TX_LEN * self.max_txs + 1) + self.max_calldata
->>>>>>> f8e09125
-    }
-
-    fn assign_tx_empty_row(&self, region: &mut Region<'_, F>, offset: usize) -> Result<(), Error> {
-        region.assign_advice(
-            || "tx_id",
-            self.tx_table.tx_id,
-            offset,
-            || Value::known(F::zero()),
-        )?;
-        region.assign_advice(
-            || "tx_id_inv",
-            self.tx_id_inv,
-            offset,
-            || Value::known(F::zero()),
-        )?;
-        region.assign_advice(
-            || "tag",
-            self.tx_table.tag,
-            offset,
-            || Value::known(F::from(TxFieldTag::Null as u64)),
-        )?;
-        region.assign_advice(
-            || "index",
-            self.tx_table.index,
-            offset,
-            || Value::known(F::zero()),
-        )?;
-        region.assign_advice(
-            || "tx_value",
-            self.tx_table.value,
-            offset,
-            || Value::known(F::zero()),
-        )?;
-        region.assign_advice(
-            || "tx_value_inv",
-            self.tx_value_inv,
-            offset,
-            || Value::known(F::zero()),
-        )?;
-        region.assign_advice(
-            || "is_final",
-            self.is_final,
-            offset,
-            || Value::known(F::zero()),
-        )?;
-        region.assign_advice(
-            || "gas_cost",
-            self.calldata_gas_cost,
-            offset,
-            || Value::known(F::zero()),
-        )?;
-        Ok(())
-    }
+    }
+
     /// Assigns a tx_table row and stores the values in a vec for the
     /// raw_public_inputs column
     #[allow(clippy::too_many_arguments)]
@@ -1076,17 +723,8 @@
         tx_value: Value<F>,
     ) -> Result<(), Error> {
         let tx_id = F::from(tx_id as u64);
-        // tx_id_inv = (tag - CallDataLength)^(-1)
-        let tx_id_inv = if tag != TxFieldTag::CallDataLength {
-            let x = F::from(tag as u64) - F::from(TxFieldTag::CallDataLength as u64);
-            x.invert().unwrap_or(F::zero())
-        } else {
-            F::zero()
-        };
         let tag = F::from(tag as u64);
         let index = F::from(index as u64);
-        let tx_value = tx_value;
-        let tx_value_inv = tx_value.invert().unwrap_or(F::zero());
 
         // Assign vals to Tx_table
         region.assign_advice(
@@ -1102,162 +740,7 @@
             offset,
             || Value::known(index),
         )?;
-<<<<<<< HEAD
         region.assign_advice(|| "tx_value", self.tx_table.value, offset, || tx_value)?;
-=======
-        region.assign_advice(
-            || "tx_value",
-            self.tx_table.value,
-            offset,
-            || Value::known(tx_value),
-        )?;
-        region.assign_advice(
-            || "tx_id_inv",
-            self.tx_id_inv,
-            offset,
-            || Value::known(tx_id_inv),
-        )?;
-        region.assign_advice(
-            || "tx_value_inverse",
-            self.tx_value_inv,
-            offset,
-            || Value::known(tx_value_inv),
-        )?;
-
-        // Assign vals to raw_public_inputs column
-        let tx_table_len = TX_LEN * self.max_txs + 1;
-
-        let id_offset = BLOCK_LEN + 1 + EXTRA_LEN;
-        let index_offset = id_offset + tx_table_len;
-        let value_offset = index_offset + tx_table_len;
-
-        region.assign_advice(
-            || "raw_pi.tx_id",
-            self.raw_public_inputs,
-            offset + id_offset,
-            || Value::known(tx_id),
-        )?;
-
-        region.assign_advice(
-            || "raw_pi.tx_index",
-            self.raw_public_inputs,
-            offset + index_offset,
-            || Value::known(index),
-        )?;
-
-        region.assign_advice(
-            || "raw_pi.tx_value",
-            self.raw_public_inputs,
-            offset + value_offset,
-            || Value::known(tx_value),
-        )?;
-
-        // Add copy to vec
-        raw_pi_vals[offset + id_offset] = tx_id;
-        raw_pi_vals[offset + index_offset] = index;
-        raw_pi_vals[offset + value_offset] = tx_value;
->>>>>>> f8e09125
-
-        Ok(())
-    }
-
-    /// Assigns one calldata row
-    #[allow(clippy::too_many_arguments)]
-    fn assign_tx_calldata_row(
-        &self,
-        region: &mut Region<'_, F>,
-        offset: usize,
-        tx_id: usize,
-        tx_id_next: usize,
-        index: usize,
-        tx_value: F,
-        is_final: bool,
-        gas_cost: F,
-        raw_pi_vals: &mut [F],
-    ) -> Result<(), Error> {
-        let tx_id = F::from(tx_id as u64);
-        let tx_id_inv = tx_id.invert().unwrap_or(F::zero());
-        let tx_id_diff = F::from(tx_id_next as u64) - tx_id;
-        let tx_id_diff_inv = tx_id_diff.invert().unwrap_or(F::zero());
-        let tag = F::from(TxFieldTag::CallData as u64);
-        let index = F::from(index as u64);
-        let tx_value = tx_value;
-        let tx_value_inv = tx_value.invert().unwrap_or(F::zero());
-        let is_final = if is_final { F::one() } else { F::zero() };
-
-        // Assign vals to raw_public_inputs column
-        let tx_table_len = TX_LEN * self.max_txs + 1;
-        let calldata_offset = tx_table_len + offset;
-
-        self.q_tx_calldata.enable(region, calldata_offset)?;
-
-        // Assign vals to Tx_table
-        region.assign_advice(
-            || "tx_id",
-            self.tx_table.tx_id,
-            calldata_offset,
-            || Value::known(tx_id),
-        )?;
-        region.assign_advice(
-            || "tx_id_inv",
-            self.tx_id_inv,
-            calldata_offset,
-            || Value::known(tx_id_inv),
-        )?;
-        region.assign_advice(
-            || "tag",
-            self.tx_table.tag,
-            calldata_offset,
-            || Value::known(tag),
-        )?;
-        region.assign_advice(
-            || "index",
-            self.tx_table.index,
-            calldata_offset,
-            || Value::known(index),
-        )?;
-        region.assign_advice(
-            || "tx_value",
-            self.tx_table.value,
-            calldata_offset,
-            || Value::known(tx_value),
-        )?;
-        region.assign_advice(
-            || "tx_value_inv",
-            self.tx_value_inv,
-            calldata_offset,
-            || Value::known(tx_value_inv),
-        )?;
-        region.assign_advice(
-            || "tx_id_diff_inv",
-            self.tx_id_diff_inv,
-            calldata_offset,
-            || Value::known(tx_id_diff_inv),
-        )?;
-        region.assign_advice(
-            || "is_final",
-            self.is_final,
-            calldata_offset,
-            || Value::known(is_final),
-        )?;
-        region.assign_advice(
-            || "gas_cost",
-            self.calldata_gas_cost,
-            calldata_offset,
-            || Value::known(gas_cost),
-        )?;
-
-        let value_offset = BLOCK_LEN + 1 + EXTRA_LEN + 3 * tx_table_len;
-
-        region.assign_advice(
-            || "raw_pi.tx_value",
-            self.raw_public_inputs,
-            offset + value_offset,
-            || Value::known(tx_value),
-        )?;
-
-        // Add copy to vec
-        raw_pi_vals[offset + value_offset] = tx_value;
 
         Ok(())
     }
@@ -1399,86 +882,13 @@
         )?;
         Ok([state_root_cell, prev_state_root_cell])
     }
-<<<<<<< HEAD
-=======
-
-    /// Assign `rpi_rlc_acc` and `rand_rpi` columns
-    #[allow(clippy::type_complexity)]
-    fn assign_rlc_pi(
-        &self,
-        region: &mut Region<'_, F>,
-        rand_rpi: F,
-        raw_pi_vals: Vec<F>,
-    ) -> Result<(AssignedCell<F, F>, AssignedCell<F, F>), Error> {
-        let circuit_len = self.circuit_len();
-        assert_eq!(circuit_len, raw_pi_vals.len());
-
-        // Last row
-        let offset = circuit_len - 1;
-        let mut rpi_rlc_acc = raw_pi_vals[offset];
-        region.assign_advice(
-            || "rpi_rlc_acc",
-            self.rpi_rlc_acc,
-            offset,
-            || Value::known(rpi_rlc_acc),
-        )?;
-        region.assign_advice(
-            || "rand_rpi",
-            self.rand_rpi,
-            offset,
-            || Value::known(rand_rpi),
-        )?;
-        self.q_end.enable(region, offset)?;
-
-        // Next rows
-        for offset in (1..circuit_len - 1).rev() {
-            rpi_rlc_acc *= rand_rpi;
-            rpi_rlc_acc += raw_pi_vals[offset];
-            region.assign_advice(
-                || "rpi_rlc_acc",
-                self.rpi_rlc_acc,
-                offset,
-                || Value::known(rpi_rlc_acc),
-            )?;
-            region.assign_advice(
-                || "rand_rpi",
-                self.rand_rpi,
-                offset,
-                || Value::known(rand_rpi),
-            )?;
-            self.q_not_end.enable(region, offset)?;
-        }
-
-        // First row
-        rpi_rlc_acc *= rand_rpi;
-        rpi_rlc_acc += raw_pi_vals[0];
-        let rpi_rlc = region.assign_advice(
-            || "rpi_rlc_acc",
-            self.rpi_rlc_acc,
-            0,
-            || Value::known(rpi_rlc_acc),
-        )?;
-        let rpi_rand =
-            region.assign_advice(|| "rand_rpi", self.rand_rpi, 0, || Value::known(rand_rpi))?;
-        self.q_not_end.enable(region, 0)?;
-        Ok((rpi_rand, rpi_rlc))
-    }
->>>>>>> f8e09125
 }
 
 /// Public Inputs Circuit
 #[derive(Clone, Default, Debug)]
-<<<<<<< HEAD
-pub struct PiCircuit<F: Field, const MAX_TXS: usize, const MAX_CALLDATA: usize> {
-=======
 pub struct PiCircuit<F: Field> {
     max_txs: usize,
     max_calldata: usize,
-    /// Randomness for RLC encdoing
-    pub randomness: F,
-    /// Randomness for PI encoding
-    pub rand_rpi: F,
->>>>>>> f8e09125
     /// PublicInputs data known by the verifier
     pub public_data: PublicData,
 
@@ -1487,24 +897,11 @@
 
 impl<F: Field> PiCircuit<F> {
     /// Creates a new PiCircuit
-<<<<<<< HEAD
-    pub fn new(public_data: PublicData) -> Self {
+    pub fn new(max_txs: usize, max_calldata: usize, public_data: PublicData) -> Self {
         Self {
-=======
-    pub fn new(
-        max_txs: usize,
-        max_calldata: usize,
-        randomness: impl Into<F>,
-        rand_rpi: impl Into<F>,
-        public_data: PublicData,
-    ) -> Self {
-        Self {
+            public_data,
             max_txs,
             max_calldata,
-            randomness: randomness.into(),
-            rand_rpi: rand_rpi.into(),
->>>>>>> f8e09125
-            public_data,
             _marker: PhantomData,
         }
     }
@@ -1539,60 +936,74 @@
         PiCircuit::new(
             block.circuits_params.max_txs,
             block.circuits_params.max_calldata,
-            block.randomness,
-            block.randomness + F::from_u128(1),
             public_data,
         )
     }
 
-<<<<<<< HEAD
-    fn configure(meta: &mut ConstraintSystem<F>) -> Self::Config {
-        let block_table = BlockTable::construct(meta);
-        let tx_table = TxTable::construct(meta);
-        let keccak_table = KeccakTable::construct(meta);
-        let challenges = Challenges::construct(meta);
-        PiCircuitConfig::new(meta, block_table, tx_table, keccak_table, challenges)
-=======
     /// Compute the public inputs for this circuit.
     fn instance(&self) -> Vec<Vec<F>> {
-        let rlc_rpi_col = raw_public_inputs_col::<F>(
-            self.max_txs,
-            self.max_calldata,
-            &self.public_data,
-            self.randomness,
-        );
-        assert_eq!(
-            rlc_rpi_col.len(),
-            BLOCK_LEN + 1 + EXTRA_LEN + 3 * (TX_LEN * self.max_txs + 1) + self.max_calldata
-        );
-
-        // Computation of raw_pulic_inputs
-        let rlc_rpi = rlc_rpi_col
+        let keccak_rpi = self.public_data.get_pi(self.max_txs);
+        let keccak_hi = keccak_rpi
+            .to_fixed_bytes()
             .iter()
-            .rev()
-            .fold(F::zero(), |acc, val| acc * self.rand_rpi + val);
+            .take(16)
+            .fold(F::zero(), |acc, byte| {
+                acc * F::from(BYTE_POW_BASE) + F::from(*byte as u64)
+            });
+
+        let keccak_lo = keccak_rpi
+            .to_fixed_bytes()
+            .iter()
+            .skip(16)
+            .fold(F::zero(), |acc, byte| {
+                acc * F::from(BYTE_POW_BASE) + F::from(*byte as u64)
+            });
 
         // let block_hash = public_data
         //     .eth_block
         //     .hash
         //     .unwrap_or_else(H256::zero)
         //     .to_fixed_bytes();
-        let public_inputs = vec![
-            self.rand_rpi,
-            rlc_rpi,
-            F::from(self.public_data.chain_id.as_u64()),
-            rlc(
-                self.public_data.state_root.to_fixed_bytes(),
-                self.randomness,
-            ),
-            rlc(
-                self.public_data.prev_state_root.to_fixed_bytes(),
-                self.randomness,
-            ),
-        ];
+
+        let public_inputs = vec![keccak_hi, keccak_lo];
+
+        // let rlc_rpi_col = raw_public_inputs_col::<F>(
+        //     self.max_txs,
+        //     self.max_calldata,
+        //     &self.public_data,
+        //     self.randomness,
+        // );
+        // assert_eq!(
+        //     rlc_rpi_col.len(),
+        //     BLOCK_LEN + 1 + EXTRA_LEN + 3 * (TX_LEN * self.max_txs + 1) +
+        // self.max_calldata );
+        //
+        // // Computation of raw_pulic_inputs
+        // let rlc_rpi = rlc_rpi_col
+        //     .iter()
+        //     .rev()
+        //     .fold(F::zero(), |acc, val| acc * self.rand_rpi + val);
+        //
+        // // let block_hash = public_data
+        // //     .eth_block
+        // //     .hash
+        // //     .unwrap_or_else(H256::zero)
+        // //     .to_fixed_bytes();
+        // let public_inputs = vec![
+        //     self.rand_rpi,
+        //     rlc_rpi,
+        //     F::from(self.public_data.chain_id.as_u64()),
+        //     rlc(
+        //         self.public_data.state_root.to_fixed_bytes(),
+        //         self.randomness,
+        //     ),
+        //     rlc(
+        //         self.public_data.prev_state_root.to_fixed_bytes(),
+        //         self.randomness,
+        //     ),
+        // ];
 
         vec![public_inputs]
->>>>>>> f8e09125
     }
 
     /// Make the assignments to the PiCircuit
@@ -1602,34 +1013,10 @@
         _challenges: &Challenges<Value<F>>,
         layouter: &mut impl Layouter<F>,
     ) -> Result<(), Error> {
-<<<<<<< HEAD
-        let challenges = config.challenges.values(&mut layouter);
+        let challenges = config.challenges.values(layouter);
         let pi_cells = layouter.assign_region(
             || "region 0",
             |mut region| {
-=======
-        layouter.assign_region(
-            || "fixed u16 table",
-            |mut region| {
-                for i in 0..(1 << 16) {
-                    region.assign_fixed(
-                        || format!("row_{}", i),
-                        config.fixed_u16,
-                        i,
-                        || Value::known(F::from(i as u64)),
-                    )?;
-                }
-
-                Ok(())
-            },
-        )?;
-        let pi_cells = layouter.assign_region(
-            || "region 0",
-            |mut region| {
-                let circuit_len = config.circuit_len();
-                let mut raw_pi_vals = vec![F::zero(); circuit_len];
-
->>>>>>> f8e09125
                 // Assign block table
                 let block_values = self.public_data.get_block_table_values();
                 config.assign_block_table(&mut region, block_values.clone(), &challenges)?;
@@ -1699,11 +1086,6 @@
                             TxFieldTag::SigV,
                             rlc_be_bytes(tx.s.to_be_bytes(), challenges.evm_word()),
                         ),
-<<<<<<< HEAD
-=======
-                        (TxFieldTag::CallDataLength, F::from(tx.call_data_len)),
-                        (TxFieldTag::CallDataGasCost, F::from(tx.call_data_gas_cost)),
->>>>>>> f8e09125
                         (
                             TxFieldTag::TxSignHash,
                             rlc_be_bytes(tx.tx_sign_hash, challenges.evm_word()),
@@ -1719,76 +1101,32 @@
                 }
                 // Tx Table CallData
                 let mut calldata_count = 0;
-                config.q_calldata_start.enable(&mut region, offset)?;
-                // the call data bytes assignment starts at offset 0
-                offset = 0;
-                let txs = self.public_data.txs();
                 for (i, tx) in self.public_data.txs().iter().enumerate() {
-                    let call_data_length = tx.call_data.0.len();
-                    let mut gas_cost = F::zero();
                     for (index, byte) in tx.call_data.0.iter().enumerate() {
                         assert!(calldata_count < config.max_calldata);
-                        let is_final = index == call_data_length - 1;
-                        gas_cost += if *byte == 0 {
-                            F::from(ZERO_BYTE_GAS_COST)
-                        } else {
-                            F::from(NONZERO_BYTE_GAS_COST)
-                        };
-                        let tx_id_next = if is_final {
-                            let mut j = i + 1;
-                            while j < txs.len() && txs[j].call_data.0.is_empty() {
-                                j += 1;
-                            }
-                            if j >= txs.len() {
-                                0
-                            } else {
-                                j + 1
-                            }
-                        } else {
-                            i + 1
-                        };
-
-                        config.assign_tx_calldata_row(
+                        config.assign_tx_row(
                             &mut region,
                             offset,
                             i + 1,
-                            tx_id_next as usize,
+                            TxFieldTag::CallData,
                             index,
-<<<<<<< HEAD
                             Value::known(F::from(*byte as u64)),
-=======
-                            F::from(*byte as u64),
-                            is_final,
-                            gas_cost,
-                            &mut raw_pi_vals,
->>>>>>> f8e09125
                         )?;
                         offset += 1;
                         calldata_count += 1;
                     }
                 }
                 for _ in calldata_count..config.max_calldata {
-                    config.assign_tx_calldata_row(
+                    config.assign_tx_row(
                         &mut region,
                         offset,
                         0, // tx_id
+                        TxFieldTag::CallData,
                         0,
-<<<<<<< HEAD
                         Value::known(F::zero()),
-=======
-                        0,
-                        F::zero(),
-                        false,
-                        F::zero(),
-                        &mut raw_pi_vals,
->>>>>>> f8e09125
                     )?;
                     offset += 1;
                 }
-                // NOTE: we add this empty row so as to pass mock prover's check
-                //      otherwise it will emit CellNotAssigned Error
-                let tx_table_len = TX_LEN * self.max_txs + 1;
-                config.assign_tx_empty_row(&mut region, tx_table_len + offset)?;
 
                 // rpi_rlc and rand_rpi cols
                 let (keccak_hi_cell, keccak_lo_cell) = config.assign_rlc_pi(
@@ -1808,10 +1146,10 @@
         )?;
 
         // assign keccak table
-        let rpi_bytes = raw_public_input_bytes::<MAX_TXS, MAX_CALLDATA>(&self.public_data);
+        let rpi_bytes = raw_public_input_bytes(&self.public_data, self.max_txs);
         config
             .keccak_table
-            .dev_load(&mut layouter, vec![&rpi_bytes], &challenges)?;
+            .dev_load(layouter, vec![&rpi_bytes], &challenges)?;
 
         // Constrain raw_public_input cells to public inputs
         for (i, pi_cell) in pi_cells.iter().enumerate() {
@@ -1839,40 +1177,18 @@
 impl<F: Field, const MAX_TXS: usize, const MAX_CALLDATA: usize> Circuit<F>
     for PiTestCircuit<F, MAX_TXS, MAX_CALLDATA>
 {
-<<<<<<< HEAD
-    /// Compute the public inputs for this circuit.
-    pub fn instance(&self) -> Vec<Vec<F>> {
-        let keccak_rpi = self.public_data.get_pi::<MAX_TXS, MAX_CALLDATA>();
-        let keccak_hi = keccak_rpi
-            .to_fixed_bytes()
-            .iter()
-            .take(16)
-            .fold(F::zero(), |acc, byte| {
-                acc * F::from(BYTE_POW_BASE) + F::from(*byte as u64)
-            });
-
-        let keccak_lo = keccak_rpi
-            .to_fixed_bytes()
-            .iter()
-            .skip(16)
-            .fold(F::zero(), |acc, byte| {
-                acc * F::from(BYTE_POW_BASE) + F::from(*byte as u64)
-            });
-=======
     type Config = (PiCircuitConfig<F>, Challenges);
     type FloorPlanner = SimpleFloorPlanner;
->>>>>>> f8e09125
 
     fn without_witnesses(&self) -> Self {
         Self::default()
     }
 
-<<<<<<< HEAD
-        let public_inputs = vec![keccak_hi, keccak_lo];
-=======
     fn configure(meta: &mut ConstraintSystem<F>) -> Self::Config {
         let block_table = BlockTable::construct(meta);
         let tx_table = TxTable::construct(meta);
+        let keccak_table = KeccakTable::construct(meta);
+        let challenges = Challenges::construct(meta);
         (
             PiCircuitConfig::new(
                 meta,
@@ -1880,13 +1196,14 @@
                     max_txs: MAX_TXS,
                     max_calldata: MAX_CALLDATA,
                     block_table,
+                    keccak_table,
                     tx_table,
+                    challenges,
                 },
             ),
             Challenges::construct(meta),
         )
     }
->>>>>>> f8e09125
 
     fn synthesize(
         &self,
@@ -1898,7 +1215,6 @@
     }
 }
 
-<<<<<<< HEAD
 /// Get the tx hash of the dummy tx (nonce=0, gas=0, gas_price=0, to=0, value=0,
 /// data="") for any chain_id
 fn get_dummy_tx_hash(chain_id: u64) -> H256 {
@@ -1909,118 +1225,12 @@
 
     H256(tx_hash)
 }
-=======
-/// Compute the raw_public_inputs column from the verifier's perspective.
-fn raw_public_inputs_col<F: Field>(
+
+/// Compute the raw_public_inputs bytes from the verifier's perspective.
+fn raw_public_input_bytes(
+    public_data: &PublicData,
     max_txs: usize,
-    max_calldata: usize,
-    public_data: &PublicData,
-    randomness: F, // For RLC encoding
-) -> Vec<F> {
-    let block = public_data.get_block_table_values();
-    let extra = public_data.get_extra_values();
-    let txs = public_data.get_tx_table_values();
-
-    let mut offset = 0;
-    let mut result =
-        vec![F::zero(); BLOCK_LEN + 1 + EXTRA_LEN + 3 * (TX_LEN * max_txs + 1) + max_calldata];
-
-    //  Insert Block Values
-    // zero row
-    result[offset] = F::zero();
-    offset += 1;
-    // coinbase
-    result[offset] = block.coinbase.to_scalar().unwrap();
-    offset += 1;
-    // gas_limit
-    result[offset] = F::from(block.gas_limit);
-    offset += 1;
-    // number
-    result[offset] = F::from(block.number);
-    offset += 1;
-    // timestamp
-    result[offset] = F::from(block.timestamp);
-    offset += 1;
-    // difficulty
-    result[offset] = rlc(block.difficulty.to_le_bytes(), randomness);
-    offset += 1;
-    // base_fee
-    result[offset] = rlc(block.base_fee.to_le_bytes(), randomness);
-    offset += 1;
-    // chain_id
-    result[offset] = F::from(block.chain_id);
-    offset += 1;
-    // Previous block hashes
-    for prev_hash in block.history_hashes {
-        result[offset] = rlc(prev_hash.to_fixed_bytes(), randomness);
-        offset += 1;
-    }
-
-    // Insert Extra Values
-    // block Root
-    result[BLOCK_LEN + 1] = rlc(extra.state_root.to_fixed_bytes(), randomness);
-    // parent block hash
-    result[BLOCK_LEN + 2] = rlc(extra.prev_state_root.to_fixed_bytes(), randomness);
-
-    // Insert Tx table
-    offset = 0;
-    assert!(txs.len() <= max_txs);
-    let tx_default = TxValues::default();
-
-    let tx_table_len = TX_LEN * max_txs + 1;
-
-    let id_offset = BLOCK_LEN + 1 + EXTRA_LEN;
-    let index_offset = id_offset + tx_table_len;
-    let value_offset = index_offset + tx_table_len;
-
-    // Insert zero row
-    result[id_offset + offset] = F::zero();
-    result[index_offset + offset] = F::zero();
-    result[value_offset + offset] = F::zero();
-
-    offset += 1;
-
-    for i in 0..max_txs {
-        let tx = if i < txs.len() { &txs[i] } else { &tx_default };
-
-        for val in &[
-            rlc(tx.nonce.to_le_bytes(), randomness),
-            rlc(tx.gas.to_le_bytes(), randomness),
-            rlc(tx.gas_price.to_le_bytes(), randomness),
-            tx.from_addr.to_scalar().expect("tx.from too big"),
-            tx.to_addr.to_scalar().expect("tx.to too big"),
-            F::from(tx.is_create),
-            rlc(tx.value.to_le_bytes(), randomness),
-            F::from(tx.call_data_len),
-            F::from(tx.call_data_gas_cost),
-            rlc(tx.tx_sign_hash, randomness),
-        ] {
-            result[id_offset + offset] = F::from((i + 1) as u64);
-            result[index_offset + offset] = F::zero();
-            result[value_offset + offset] = *val;
-
-            offset += 1;
-        }
-    }
-    // Tx Table CallData
-    let mut calldata_count = 0;
-    for (_i, tx) in public_data.txs().iter().enumerate() {
-        for (_index, byte) in tx.call_data.0.iter().enumerate() {
-            assert!(calldata_count < max_calldata);
-            result[value_offset + offset] = F::from(*byte as u64);
-            offset += 1;
-            calldata_count += 1;
-        }
-    }
-    for _ in calldata_count..max_calldata {
-        result[value_offset + offset] = F::zero();
-        offset += 1;
-    }
->>>>>>> f8e09125
-
-/// Compute the raw_public_inputs bytes from the verifier's perspective.
-fn raw_public_input_bytes<const MAX_TXS: usize, const MAX_CALLDATA: usize>(
-    public_data: &PublicData,
+    // max_calldata: usize,
 ) -> Vec<u8> {
     let block = public_data.get_block_table_values();
     // let extra = public_data.get_extra_values();
@@ -2051,7 +1261,7 @@
         // Tx Hashes
         .chain(txs.iter().flat_map(|tx| tx.tx_hash.to_fixed_bytes()))
         .chain(
-            (0..(MAX_TXS - txs.len()))
+            (0..(max_txs - txs.len()))
                 .into_iter()
                 .flat_map(|_| dummy_tx_hash.to_fixed_bytes()),
         )
@@ -2059,7 +1269,7 @@
 
     assert_eq!(
         result.len(),
-        20 + 96 + 32 * block.history_hashes.len() + 32 * MAX_TXS
+        20 + 96 + 32 * block.history_hashes.len() + 32 * max_txs
     );
     result
 }
@@ -2082,23 +1292,14 @@
         k: u32,
         public_data: PublicData,
     ) -> Result<(), Vec<VerifyFailure>> {
-<<<<<<< HEAD
-        let circuit = PiCircuit::<F, MAX_TXS, MAX_CALLDATA>::new(public_data);
-        let public_inputs = circuit.instance();
-=======
-        let mut rng = ChaCha20Rng::seed_from_u64(2);
-        let randomness = F::random(&mut rng);
-        let rand_rpi = F::random(&mut rng);
+        // let mut rng = ChaCha20Rng::seed_from_u64(2);
 
         let circuit = PiTestCircuit::<F, MAX_TXS, MAX_CALLDATA>(PiCircuit::new(
             MAX_TXS,
             MAX_CALLDATA,
-            randomness,
-            rand_rpi,
             public_data,
         ));
         let public_inputs = circuit.0.instance();
->>>>>>> f8e09125
 
         let prover = match MockProver::run(k, &circuit, public_inputs) {
             Ok(prover) => prover,
@@ -2113,18 +1314,14 @@
         const MAX_CALLDATA: usize = 8;
         let public_data = PublicData::default();
 
-<<<<<<< HEAD
         let k = 16;
-=======
-        let k = 17;
->>>>>>> f8e09125
         assert_eq!(run::<Fr, MAX_TXS, MAX_CALLDATA>(k, public_data), Ok(()));
     }
 
     #[test]
     fn test_simple_pi() {
-        const MAX_TXS: usize = 8;
-        const MAX_CALLDATA: usize = 200;
+        const MAX_TXS: usize = 4;
+        const MAX_CALLDATA: usize = 20;
 
         let mut rng = ChaCha20Rng::seed_from_u64(2);
 
@@ -2134,17 +1331,13 @@
         public_data.block_constants.coinbase = Address::random();
         public_data.block_constants.difficulty = U256::one();
 
-        let n_tx = 4;
-        for i in 0..n_tx {
-            let eth_tx = eth_types::Transaction::from(&rand_tx(&mut rng, chain_id, i & 2 == 0));
+        let n_tx = 2;
+        for _ in 0..n_tx {
+            let eth_tx = eth_types::Transaction::from(&rand_tx(&mut rng, chain_id, true));
             public_data.transactions.push(eth_tx);
         }
 
-<<<<<<< HEAD
         let k = 16;
-=======
-        let k = 17;
->>>>>>> f8e09125
         assert_eq!(run::<Fr, MAX_TXS, MAX_CALLDATA>(k, public_data), Ok(()));
     }
 }