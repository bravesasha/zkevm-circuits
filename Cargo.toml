[workspace]
members = [
    "zkevm-circuits",
    "bus-mapping",
    "geth-utils",
    "zktrie",
    "gadgets",
    "integration-tests",
    "circuit-benchmarks",
    "eth-types",
    "external-tracer",
    "mock",
    "testool",
    "aggregator",
    "prover"
]
resolver = "2"

[workspace.package]
version = "0.12.0"
edition = "2021"
license = "MIT OR Apache-2.0"

[workspace.dependencies]
anyhow = "1.0"
ark-std = "0.3"
base64 = "0.13.0"
ctor = "0.1"
env_logger = "0.10"
ethers = { version = "=2.0.7", features = ["ethers-solc"] }
ethers-core = { git = "https://github.com/scroll-tech/ethers-rs.git", branch = "v2.0.7", features = ["scroll"] }
ethers-providers = "=2.0.7"
ethers-signers = "=2.0.7"
ff = { git = "https://github.com/scroll-tech/ff", branch = "feat/sp1" }
halo2_proofs = { git = "https://github.com/scroll-tech/halo2.git", branch = "v1.1" }
halo2curves = { git = "https://github.com/scroll-tech/halo2curves.git", branch = "feat/sp1" }
poseidon-base = { package = "poseidon-base", git = "https://github.com/scroll-tech/poseidon-circuit.git", branch = "feat/sp1" }
hash-circuit = { package = "poseidon-circuit", git = "https://github.com/scroll-tech/poseidon-circuit.git", branch = "feat/sp1" }
halo2-base = { git = "https://github.com/scroll-tech/halo2-lib", branch = "develop", default-features=false, features=["halo2-pse","display"] }
halo2-ecc = { git = "https://github.com/scroll-tech/halo2-lib", branch = "develop", default-features=false, features=["halo2-pse","display"] }
hex = "0.4"
itertools = "0.11"
libsecp256k1 = "0.7"
log = "0.4"
num = "0.4"
num-bigint = "0.4"
num-traits = "0.2"
pretty_assertions = "1.0"
once_cell = "1.17"
rand = "0.8"
rand_chacha = "0.3"
rand_xorshift = "0.3"
rayon = "1.5"
regex = "1.5"
serde = {version = "1.0", features = ["derive"] }
serde_json = "1.0"
serde_stacker = "0.1"
sha3 = "0.10"
snark-verifier = { git = "https://github.com/scroll-tech/snark-verifier", branch = "develop" }
snark-verifier-sdk = { git = "https://github.com/scroll-tech/snark-verifier", branch = "develop", default-features = false, features = ["loader_halo2", "loader_evm", "halo2-pse"] }
strum = "0.25"
strum_macros = "0.25"
subtle = "2.4"
tokio = { version = "1.13", features = ["macros", "rt-multi-thread"] }
url = "2.2"
<<<<<<< HEAD
revm-precompile = { git = "https://github.com/scroll-tech/revm", branch = "scroll-evm-executor/feat/v36/sp1", default-features = false, features = ["std"] } # v35
revm-primitives = { git = "https://github.com/scroll-tech/revm", branch = "scroll-evm-executor/feat/v36/sp1", default-features = false, features = ["std"] } # v35
c-kzg = "1.0.0"
=======
revm-precompile = { git = "https://github.com/scroll-tech/revm", branch = "scroll-evm-executor/v40", default-features = false, features = ["std"] } # v40
revm-primitives = { git = "https://github.com/scroll-tech/revm", branch = "scroll-evm-executor/v40", default-features = false, features = ["std"] } # v40
c-kzg = "1.0.2"
>>>>>>> 2a992040

[patch.crates-io]
ethers-core = { git = "https://github.com/scroll-tech/ethers-rs.git", branch = "v2.0.7" }
ethers-providers = { git = "https://github.com/scroll-tech/ethers-rs.git", branch = "v2.0.7" }
ethers = { git = "https://github.com/scroll-tech/ethers-rs.git", branch = "v2.0.7" }
ethers-etherscan = { git = "https://github.com/scroll-tech/ethers-rs.git", branch = "v2.0.7" }
ethers-signers  = { git = "https://github.com/scroll-tech/ethers-rs.git", branch = "v2.0.7" }
gobuild = { git = "https://github.com/scroll-tech/gobuild.git" }
halo2curves = { git = "https://github.com/scroll-tech/halo2curves", branch = "v0.1.0" }

[patch."https://github.com/privacy-scaling-explorations/halo2.git"]
halo2_proofs = { git = "https://github.com/scroll-tech/halo2.git", branch = "v1.1" }
[patch."https://github.com/privacy-scaling-explorations/poseidon.git"]
poseidon = { git = "https://github.com/scroll-tech/poseidon.git", branch = "main" }

[patch."https://github.com/privacy-scaling-explorations/bls12_381"]
bls12_381 = { git = "https://github.com/scroll-tech/bls12_381", branch = "feat/impl_scalar_field" }


# Definition of benchmarks profile to use.
[profile.bench]
opt-level = 3
debug = false
debug-assertions = false
overflow-checks = false
rpath = false
lto = "thin"
incremental = true

[profile.release]
opt-level = 3
debug = false
debug-assertions = true
overflow-checks = true
rpath = false
lto = "thin"
incremental = true<|MERGE_RESOLUTION|>--- conflicted
+++ resolved
@@ -63,15 +63,9 @@
 subtle = "2.4"
 tokio = { version = "1.13", features = ["macros", "rt-multi-thread"] }
 url = "2.2"
-<<<<<<< HEAD
-revm-precompile = { git = "https://github.com/scroll-tech/revm", branch = "scroll-evm-executor/feat/v36/sp1", default-features = false, features = ["std"] } # v35
-revm-primitives = { git = "https://github.com/scroll-tech/revm", branch = "scroll-evm-executor/feat/v36/sp1", default-features = false, features = ["std"] } # v35
+revm-precompile = { git = "https://github.com/scroll-tech/revm", branch = "scroll-evm-executor/feat/v40/sp1", default-features = false, features = ["std"] } # v35
+revm-primitives = { git = "https://github.com/scroll-tech/revm", branch = "scroll-evm-executor/feat/v40/sp1", default-features = false, features = ["std"] } # v35
 c-kzg = "1.0.0"
-=======
-revm-precompile = { git = "https://github.com/scroll-tech/revm", branch = "scroll-evm-executor/v40", default-features = false, features = ["std"] } # v40
-revm-primitives = { git = "https://github.com/scroll-tech/revm", branch = "scroll-evm-executor/v40", default-features = false, features = ["std"] } # v40
-c-kzg = "1.0.2"
->>>>>>> 2a992040
 
 [patch.crates-io]
 ethers-core = { git = "https://github.com/scroll-tech/ethers-rs.git", branch = "v2.0.7" }
