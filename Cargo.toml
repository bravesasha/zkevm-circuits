[workspace]
members = [
    "zkevm-circuits",
    "bus-mapping",
    "geth-utils",
    "zktrie",
    "gadgets",
    "integration-tests",
    "circuit-benchmarks",
    "eth-types",
    "external-tracer",
    "mock",
    "testool",
    "aggregator",
    "prover"
]
resolver = "2"

[workspace.package]
version = "0.11.0"
edition = "2021"
license = "MIT OR Apache-2.0"

[workspace.dependencies]
anyhow = "1.0"
ark-std = "0.3"
base64 = "0.13.0"
ctor = "0.1"
env_logger = "0.10"
ethers = { version = "=2.0.7", features = ["ethers-solc"] }
ethers-core = { git = "https://github.com/scroll-tech/ethers-rs.git", branch = "v2.0.7", features = ["scroll"] }
ethers-providers = "=2.0.7"
ethers-signers = "=2.0.7"
ff = { git = "https://github.com/scroll-tech/ff", branch = "feat/sp1" }
halo2_proofs = { git = "https://github.com/scroll-tech/halo2.git", branch = "v1.1" }
halo2curves = { git = "https://github.com/scroll-tech/halo2curves.git", branch = "feat/sp1" }
poseidon-base = { package = "poseidon-base", git = "https://github.com/scroll-tech/poseidon-circuit.git", branch = "feat/sp1" }
hash-circuit = { package = "poseidon-circuit", git = "https://github.com/scroll-tech/poseidon-circuit.git", branch = "feat/sp1" }
halo2-base = { git = "https://github.com/scroll-tech/halo2-lib", branch = "develop", default-features=false, features=["halo2-pse","display"] }
halo2-ecc = { git = "https://github.com/scroll-tech/halo2-lib", branch = "develop", default-features=false, features=["halo2-pse","display"] }
hex = "0.4"
itertools = "0.11"
libsecp256k1 = "0.7"
log = "0.4"
num = "0.4"
num-bigint = "0.4"
num-traits = "0.2"
pretty_assertions = "1.0"
once_cell = "1.17"
rand = "0.8"
rand_chacha = "0.3"
rand_xorshift = "0.3"
rayon = "1.5"
regex = "1.5"
serde = {version = "1.0", features = ["derive"] }
serde_json = "1.0"
serde_stacker = "0.1"
sha3 = "0.10"
snark-verifier = { git = "https://github.com/scroll-tech/snark-verifier", branch = "develop" }
snark-verifier-sdk = { git = "https://github.com/scroll-tech/snark-verifier", branch = "develop", default-features = false, features = ["loader_halo2", "loader_evm", "halo2-pse"] }
strum = "0.25"
strum_macros = "0.25"
subtle = "2.4"
tokio = { version = "1.13", features = ["macros", "rt-multi-thread"] }
url = "2.2"
<<<<<<< HEAD
revm-precompile = { git = "https://github.com/scroll-tech/revm", branch = "scroll-evm-executor/feat/v35/sp1", default-features = false, features = ["std"] } # v35
revm-primitives = { git = "https://github.com/scroll-tech/revm", branch = "scroll-evm-executor/feat/v35/sp1", default-features = false, features = ["std"] } # v35
c-kzg = "1.0.0"
=======
revm-precompile = { git = "https://github.com/scroll-tech/revm", branch = "scroll-evm-executor/v36", default-features = false, features = ["std"] } # v36
revm-primitives = { git = "https://github.com/scroll-tech/revm", branch = "scroll-evm-executor/v36", default-features = false, features = ["std"] } # v36
c-kzg = "1.0.2"
>>>>>>> d46f7d72

[patch.crates-io]
ethers-core = { git = "https://github.com/scroll-tech/ethers-rs.git", branch = "v2.0.7" }
ethers-providers = { git = "https://github.com/scroll-tech/ethers-rs.git", branch = "v2.0.7" }
ethers = { git = "https://github.com/scroll-tech/ethers-rs.git", branch = "v2.0.7" }
ethers-etherscan = { git = "https://github.com/scroll-tech/ethers-rs.git", branch = "v2.0.7" }
ethers-signers  = { git = "https://github.com/scroll-tech/ethers-rs.git", branch = "v2.0.7" }
gobuild = { git = "https://github.com/scroll-tech/gobuild.git" }
halo2curves = { git = "https://github.com/scroll-tech/halo2curves", branch = "v0.1.0" }

[patch."https://github.com/privacy-scaling-explorations/halo2.git"]
halo2_proofs = { git = "https://github.com/scroll-tech/halo2.git", branch = "v1.1" }
[patch."https://github.com/privacy-scaling-explorations/poseidon.git"]
poseidon = { git = "https://github.com/scroll-tech/poseidon.git", branch = "main" }

[patch."https://github.com/privacy-scaling-explorations/bls12_381"]
bls12_381 = { git = "https://github.com/scroll-tech/bls12_381", branch = "feat/impl_scalar_field" }


# Definition of benchmarks profile to use.
[profile.bench]
opt-level = 3
debug = false
debug-assertions = false
overflow-checks = false
rpath = false
lto = "thin"
incremental = true

[profile.release]
opt-level = 3
debug = false
debug-assertions = true
overflow-checks = true
rpath = false
lto = "thin"
incremental = true<|MERGE_RESOLUTION|>--- conflicted
+++ resolved
@@ -63,15 +63,9 @@
 subtle = "2.4"
 tokio = { version = "1.13", features = ["macros", "rt-multi-thread"] }
 url = "2.2"
-<<<<<<< HEAD
 revm-precompile = { git = "https://github.com/scroll-tech/revm", branch = "scroll-evm-executor/feat/v35/sp1", default-features = false, features = ["std"] } # v35
 revm-primitives = { git = "https://github.com/scroll-tech/revm", branch = "scroll-evm-executor/feat/v35/sp1", default-features = false, features = ["std"] } # v35
 c-kzg = "1.0.0"
-=======
-revm-precompile = { git = "https://github.com/scroll-tech/revm", branch = "scroll-evm-executor/v36", default-features = false, features = ["std"] } # v36
-revm-primitives = { git = "https://github.com/scroll-tech/revm", branch = "scroll-evm-executor/v36", default-features = false, features = ["std"] } # v36
-c-kzg = "1.0.2"
->>>>>>> d46f7d72
 
 [patch.crates-io]
 ethers-core = { git = "https://github.com/scroll-tech/ethers-rs.git", branch = "v2.0.7" }
