--- conflicted
+++ resolved
@@ -150,23 +150,6 @@
 
 func Trace(config TraceConfig) ([]*ExecutionResult, error) {
 	chainConfig := params.ChainConfig{
-<<<<<<< HEAD
-		ChainID:             new(big.Int).SetUint64(config.ChainID),
-		HomesteadBlock:      big.NewInt(0),
-		DAOForkBlock:        big.NewInt(0),
-		DAOForkSupport:      true,
-		EIP150Block:         big.NewInt(0),
-		EIP155Block:         big.NewInt(0),
-		EIP158Block:         big.NewInt(0),
-		ByzantiumBlock:      big.NewInt(0),
-		ConstantinopleBlock: big.NewInt(0),
-		PetersburgBlock:     big.NewInt(0),
-		IstanbulBlock:       big.NewInt(0),
-		MuirGlacierBlock:    big.NewInt(0),
-		BerlinBlock:         big.NewInt(0),
-		LondonBlock:         big.NewInt(0),
-		CancunTime:          newUint64(0),
-=======
 		ChainID:                       new(big.Int).SetUint64(config.ChainID),
 		HomesteadBlock:                big.NewInt(0),
 		DAOForkBlock:                  big.NewInt(0),
@@ -185,7 +168,6 @@
 		CancunTime:                    newUint64(0),
 		TerminalTotalDifficulty:       big.NewInt(0),
 		TerminalTotalDifficultyPassed: true,
->>>>>>> ceba59e7
 	}
 
 	if config.ChainConfig != nil {
