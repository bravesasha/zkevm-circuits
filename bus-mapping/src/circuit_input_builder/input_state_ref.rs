//! CircuitInput builder tooling module.

use super::{
    get_call_memory_offset_length, get_create_init_code, Block, BlockContext, Call, CallContext,
    CallKind, CodeSource, CopyEvent, ExecState, ExecStep, ExpEvent, Transaction,
    TransactionContext,
};
use crate::precompile::is_precompiled;
use crate::{
    error::{get_step_reported_error, ExecError},
    exec_trace::OperationRef,
    operation::{
        AccountField, AccountOp, CallContextField, CallContextOp, MemoryOp, Op, OpEnum, Operation,
        StackOp, Target, TxAccessListAccountOp, TxLogField, TxLogOp, TxReceiptField, TxReceiptOp,
        RW,
    },
    state_db::{CodeDB, StateDB},
    Error,
};
use eth_types::{
    evm_types::{
        gas_utils::memory_expansion_gas_cost, Gas, GasCost, MemoryAddress, OpcodeId, StackAddress,
    },
    Address, GethExecStep, ToAddress, ToBigEndian, ToWord, Word, H256, U256,
};
use ethers_core::utils::{get_contract_address, get_create2_address};
<<<<<<< HEAD
use keccak256::EMPTY_HASH;
=======
use keccak256::EMPTY_HASH_LE;
>>>>>>> 8bbb22df
use std::cmp::max;

/// Reference to the internal state of the CircuitInputBuilder in a particular
/// [`ExecStep`].
pub struct CircuitInputStateRef<'a> {
    /// StateDB
    pub sdb: &'a mut StateDB,
    /// CodeDB
    pub code_db: &'a mut CodeDB,
    /// Block
    pub block: &'a mut Block,
    /// Block Context
    pub block_ctx: &'a mut BlockContext,
    /// Transaction
    pub tx: &'a mut Transaction,
    /// Transaction Context
    pub tx_ctx: &'a mut TransactionContext,
}

impl<'a> CircuitInputStateRef<'a> {
    /// Create a new step from a `GethExecStep`
    pub fn new_step(&self, geth_step: &GethExecStep) -> Result<ExecStep, Error> {
        let call_ctx = self.tx_ctx.call_ctx()?;

        Ok(ExecStep::new(
            geth_step,
            call_ctx,
            self.block_ctx.rwc,
            call_ctx.reversible_write_counter,
            self.tx_ctx.log_id,
        ))
    }

    /// Create a new BeginTx step
    pub fn new_begin_tx_step(&self) -> ExecStep {
        ExecStep {
            exec_state: ExecState::BeginTx,
            gas_left: Gas(self.tx.gas),
            rwc: self.block_ctx.rwc,
            ..Default::default()
        }
    }

    /// Create a new EndTx step
    pub fn new_end_tx_step(&self) -> ExecStep {
        let prev_step = self
            .tx
            .steps()
            .last()
            .expect("steps should have at least one BeginTx step");
        ExecStep {
            exec_state: ExecState::EndTx,
            gas_left: if prev_step.error.is_none() {
                Gas(prev_step.gas_left.0 - prev_step.gas_cost.0)
            } else {
                // consume all remaining gas when non revert err happens
                Gas(0)
            },
            rwc: self.block_ctx.rwc,
            // For tx without code execution
            reversible_write_counter: if let Some(call_ctx) = self.tx_ctx.calls().last() {
                call_ctx.reversible_write_counter
            } else {
                0
            },
            log_id: self.tx_ctx.log_id,
            ..Default::default()
        }
    }

    /// Push an [`Operation`](crate::operation::Operation) into the
    /// [`OperationContainer`](crate::operation::OperationContainer) with the
    /// next [`RWCounter`](crate::operation::RWCounter) and then adds a
    /// reference to the stored operation ([`OperationRef`]) inside the
    /// bus-mapping instance of the current [`ExecStep`].  Then increase the
    /// block_ctx [`RWCounter`](crate::operation::RWCounter) by one.
    pub fn push_op<T: Op>(&mut self, step: &mut ExecStep, rw: RW, op: T) {
        if let OpEnum::Account(op) = op.clone().into_enum() {
            self.check_update_sdb_account(rw, &op)
        }
        let op_ref =
            self.block
                .container
                .insert(Operation::new(self.block_ctx.rwc.inc_pre(), rw, op));
        step.bus_mapping_instance.push(op_ref);
    }

    /// Push a read type [`CallContextOp`] into the
    /// [`OperationContainer`](crate::operation::OperationContainer) with
    /// the next [`RWCounter`](crate::operation::RWCounter)  and then adds a
    /// reference to the stored operation ([`OperationRef`]) inside the
    /// bus-mapping instance of the current [`ExecStep`].  Then increase the
    /// block_ctx [`RWCounter`](crate::operation::RWCounter)  by one.
    pub fn call_context_read(
        &mut self,
        step: &mut ExecStep,
        call_id: usize,
        field: CallContextField,
        value: Word,
    ) {
        let op = CallContextOp {
            call_id,
            field,
            value,
        };

        self.push_op(step, RW::READ, op);
    }

    /// Push a write type [`CallContextOp`] into the
    /// [`OperationContainer`](crate::operation::OperationContainer) with
    /// the next [`RWCounter`](crate::operation::RWCounter)  and then adds a
    /// reference to the stored operation ([`OperationRef`]) inside the
    /// bus-mapping instance of the current [`ExecStep`].  Then increase the
    /// block_ctx [`RWCounter`](crate::operation::RWCounter)  by one.
    pub fn call_context_write(
        &mut self,
        step: &mut ExecStep,
        call_id: usize,
        field: CallContextField,
        value: Word,
    ) {
        let op = CallContextOp {
            call_id,
            field,
            value,
        };

        self.push_op(step, RW::WRITE, op);
    }

    /// Push an [`Operation`](crate::operation::Operation) with reversible to be
    /// true into the
    /// [`OperationContainer`](crate::operation::OperationContainer) with the
    /// next [`RWCounter`](crate::operation::RWCounter) and then adds a
    /// reference to the stored operation
    /// ([`OperationRef`]) inside the
    /// bus-mapping instance of the current [`ExecStep`]. Then increase the
    /// block_ctx [`RWCounter`](crate::operation::RWCounter) by one.
    /// This method should be used in `Opcode::gen_associated_ops` instead of
    /// `push_op` when the operation is `RW::WRITE` and it can be reverted (for
    /// example, a write [`StorageOp`](crate::operation::StorageOp)).
    pub fn push_op_reversible<T: Op>(&mut self, step: &mut ExecStep, op: T) -> Result<(), Error> {
        self.check_apply_op(&op.clone().into_enum());
        let op_ref = self.block.container.insert(Operation::new_reversible(
            self.block_ctx.rwc.inc_pre(),
            RW::WRITE,
            op,
        ));
        step.bus_mapping_instance.push(op_ref);

        // Increase reversible_write_counter
        self.call_ctx_mut()?.reversible_write_counter += 1;
        step.reversible_write_counter_delta += 1;

        // Add the operation into reversible_ops if this call is not persistent
        if !self.call()?.is_persistent {
            self.tx_ctx
                .reversion_groups
                .last_mut()
                .expect("reversion_groups should not be empty for non-persistent call")
                .op_refs
                .push((self.tx.steps().len(), op_ref));
        }

        Ok(())
    }

    /// Push a read type [`MemoryOp`] into the
    /// [`OperationContainer`](crate::operation::OperationContainer) with the
    /// next [`RWCounter`](crate::operation::RWCounter) and `call_id`, and then
    /// adds a reference to the stored operation ([`OperationRef`]) inside
    /// the bus-mapping instance of the current [`ExecStep`].  Then increase
    /// the `block_ctx` [`RWCounter`](crate::operation::RWCounter) by one.
    pub fn memory_read(
        &mut self,
        step: &mut ExecStep,
        address: MemoryAddress,
        value: u8,
    ) -> Result<(), Error> {
        let call_id = self.call()?.call_id;
        self.push_op(step, RW::READ, MemoryOp::new(call_id, address, value));
        Ok(())
    }

    /// Push a write type [`MemoryOp`] into the
    /// [`OperationContainer`](crate::operation::OperationContainer) with the
    /// next [`RWCounter`](crate::operation::RWCounter) and `call_id`, and then
    /// adds a reference to the stored operation ([`OperationRef`]) inside
    /// the bus-mapping instance of the current [`ExecStep`].  Then increase
    /// the `block_ctx` [`RWCounter`](crate::operation::RWCounter)  by one.
    pub fn memory_write(
        &mut self,
        step: &mut ExecStep,
        address: MemoryAddress,
        value: u8,
    ) -> Result<(), Error> {
        let call_id = self.call()?.call_id;
        self.push_op(step, RW::WRITE, MemoryOp::new(call_id, address, value));
        Ok(())
    }

    /// Push a write type [`StackOp`] into the
    /// [`OperationContainer`](crate::operation::OperationContainer) with the
    /// next [`RWCounter`](crate::operation::RWCounter)  and `call_id`, and then
    /// adds a reference to the stored operation ([`OperationRef`]) inside
    /// the bus-mapping instance of the current [`ExecStep`].  Then increase
    /// the `block_ctx` [`RWCounter`](crate::operation::RWCounter) by one.
    pub fn stack_write(
        &mut self,
        step: &mut ExecStep,
        address: StackAddress,
        value: Word,
    ) -> Result<(), Error> {
        let call_id = self.call()?.call_id;
        self.push_op(step, RW::WRITE, StackOp::new(call_id, address, value));
        Ok(())
    }

    /// Push a read type [`StackOp`] into the
    /// [`OperationContainer`](crate::operation::OperationContainer) with the
    /// next [`RWCounter`](crate::operation::RWCounter)  and `call_id`, and then
    /// adds a reference to the stored operation ([`OperationRef`]) inside
    /// the bus-mapping instance of the current [`ExecStep`].  Then increase
    /// the `block_ctx` [`RWCounter`](crate::operation::RWCounter)  by one.
    pub fn stack_read(
        &mut self,
        step: &mut ExecStep,
        address: StackAddress,
        value: Word,
    ) -> Result<(), Error> {
        let call_id = self.call()?.call_id;
        self.push_op(step, RW::READ, StackOp::new(call_id, address, value));
        Ok(())
    }

    /// First check the validity and consistency of the rw operation against the
    /// account in the StateDB, then if the rw operation is a write, apply
    /// it to the corresponding account in the StateDB.
    fn check_update_sdb_account(&mut self, rw: RW, op: &AccountOp) {
        let account = self.sdb.get_account_mut(&op.address).1;
        // -- sanity check begin --
        // Verify that a READ doesn't change the field value
        if matches!(rw, RW::READ) && op.value_prev != op.value {
            panic!(
                "RWTable Account field read where value_prev != value rwc: {}, op: {:?}",
                self.block_ctx.rwc.0, op
            )
        }
        // NOTE: In the State Circuit we use code_hash=0 to encode non-existing
        // accounts, but the corresponding account in the state DB is empty
        // (which means code_hash=EMPTY_HASH).
        let account_value_prev = match op.field {
            AccountField::Nonce => account.nonce,
            AccountField::Balance => account.balance,
            AccountField::CodeHash => {
                if account.is_empty() {
                    if op.value.is_zero() {
                        // Writing code_hash=0 to empty account is a noop to the StateDB.
                        return;
                    }
                    // Reading a code_hash=EMPTY_HASH of an empty account in the StateDB is encoded
                    // as code_hash=0 (non-existing account encoding) in the State Circuit.
                    Word::zero()
                } else {
                    account.code_hash.to_word()
                }
            }
        };

        // Verify that the previous value matches the account field value in the StateDB
        if op.value_prev != account_value_prev {
            panic!(
                "RWTable Account field {:?} lookup doesn't match account value
        account: {:?}, rwc: {}, op: {:?}",
                rw, account, self.block_ctx.rwc.0, op
            );
        }
        // Verify that no read is done to a field other than CodeHash to a non-existing
        // account (only CodeHash reads with value=0 can be done to non-existing
        // accounts, which the State Circuit translates to MPT
        // AccountNonExisting proofs lookups).
        if (!matches!(op.field, AccountField::CodeHash)
            && (matches!(rw, RW::READ) || (op.value_prev.is_zero() && op.value.is_zero())))
            && account.is_empty()
        {
            log::error!(
                "RWTable Account field {:?} lookup to non-existing account rwc: {}, op: {:?}",
                rw,
                self.block_ctx.rwc.0,
                op
            );
        }
        // -- sanity check end --
        // Perform the write to the account in the StateDB
        if matches!(rw, RW::WRITE) {
            match op.field {
                AccountField::Nonce => account.nonce = op.value,
                AccountField::Balance => account.balance = op.value,
                AccountField::CodeHash => account.code_hash = H256::from(op.value.to_be_bytes()),
            }
        }
    }

    /// Push a read type [`AccountOp`] into the
    /// [`OperationContainer`](crate::operation::OperationContainer) with the
    /// next [`RWCounter`](crate::operation::RWCounter), and then
    /// adds a reference to the stored operation ([`OperationRef`]) inside
    /// the bus-mapping instance of the current [`ExecStep`].  Then increase
    /// the `block_ctx` [`RWCounter`](crate::operation::RWCounter)  by one.
    pub fn account_read(
        &mut self,
        step: &mut ExecStep,
        address: Address,
        field: AccountField,
        value: Word,
    ) {
        let op = AccountOp::new(address, field, value, value);
        self.push_op(step, RW::READ, op);
    }

    /// Push a write type [`AccountOp`] into the
    /// [`OperationContainer`](crate::operation::OperationContainer) with the
    /// next [`RWCounter`](crate::operation::RWCounter), and then
    /// adds a reference to the stored operation ([`OperationRef`]) inside
    /// the bus-mapping instance of the current [`ExecStep`].  Then increase
    /// the `block_ctx` [`RWCounter`](crate::operation::RWCounter)  by one.
    pub fn account_write(
        &mut self,
        step: &mut ExecStep,
        address: Address,
        field: AccountField,
        value: Word,
        value_prev: Word,
    ) -> Result<(), Error> {
        let op = AccountOp::new(address, field, value, value_prev);
        self.push_op(step, RW::WRITE, op);
        Ok(())
    }

    /// Push a write type [`TxLogOp`] into the
    /// [`OperationContainer`](crate::operation::OperationContainer) with the
    /// next [`RWCounter`](crate::operation::RWCounter), and then
    /// adds a reference to the stored operation ([`OperationRef`]) inside
    /// the bus-mapping instance of the current [`ExecStep`].  Then increase
    /// the `block_ctx` [`RWCounter`](crate::operation::RWCounter)  by one.
    pub fn tx_log_write(
        &mut self,
        step: &mut ExecStep,
        tx_id: usize,
        log_id: usize,
        field: TxLogField,
        index: usize,
        value: Word,
    ) -> Result<(), Error> {
        self.push_op(
            step,
            RW::WRITE,
            TxLogOp::new(tx_id, log_id, field, index, value),
        );
        Ok(())
    }

    /// Push a read type [`TxReceiptOp`] into the
    /// [`OperationContainer`](crate::operation::OperationContainer) with the
    /// next [`RWCounter`](crate::operation::RWCounter), and then
    /// adds a reference to the stored operation ([`OperationRef`]) inside
    /// the bus-mapping instance of the current [`ExecStep`].  Then increase
    /// the `block_ctx` [`RWCounter`](crate::operation::RWCounter)  by one.
    pub fn tx_receipt_read(
        &mut self,
        step: &mut ExecStep,
        tx_id: usize,
        field: TxReceiptField,
        value: u64,
    ) -> Result<(), Error> {
        self.push_op(
            step,
            RW::READ,
            TxReceiptOp {
                tx_id,
                field,
                value,
            },
        );
        Ok(())
    }

    /// Push a write type [`TxReceiptOp`] into the
    /// [`OperationContainer`](crate::operation::OperationContainer) with the
    /// next [`RWCounter`](crate::operation::RWCounter), and then
    /// adds a reference to the stored operation ([`OperationRef`]) inside
    /// the bus-mapping instance of the current [`ExecStep`].  Then increase
    /// the `block_ctx` [`RWCounter`](crate::operation::RWCounter)  by one.
    pub fn tx_receipt_write(
        &mut self,
        step: &mut ExecStep,
        tx_id: usize,
        field: TxReceiptField,
        value: u64,
    ) -> Result<(), Error> {
        self.push_op(
            step,
            RW::WRITE,
            TxReceiptOp {
                tx_id,
                field,
                value,
            },
        );
        Ok(())
    }

    /// Add address to access list for the current transaction.
    pub fn tx_access_list_write(
        &mut self,
        step: &mut ExecStep,
        address: Address,
    ) -> Result<(), Error> {
        let is_warm = self.sdb.check_account_in_access_list(&address);
        self.push_op_reversible(
            step,
            RW::WRITE,
            TxAccessListAccountOp {
                tx_id: self.tx_ctx.id(),
                address,
                is_warm: true,
                is_warm_prev: is_warm,
            },
        )
    }

    /// Push a write type [`TxAccessListAccountOp`] into the
    /// [`OperationContainer`](crate::operation::OperationContainer) with the
    /// next [`RWCounter`](crate::operation::RWCounter), and then
    /// adds a reference to the stored operation ([`OperationRef`]) inside
    /// the bus-mapping instance of the current [`ExecStep`].  Then increase
    /// the `block_ctx` [`RWCounter`](crate::operation::RWCounter)  by one.
    pub fn tx_accesslist_account_write(
        &mut self,
        step: &mut ExecStep,
        tx_id: usize,
        address: Address,
        is_warm: bool,
        is_warm_prev: bool,
    ) -> Result<(), Error> {
        self.push_op(
            step,
            RW::WRITE,
            TxAccessListAccountOp {
                tx_id,
                address,
                is_warm,
                is_warm_prev,
            },
        );
        Ok(())
    }

    /// Push 2 reversible [`AccountOp`] to update `sender` and `receiver`'s
    /// balance by `value`. If `fee` is existing (not None), also need to push 1
    /// non-reversible [`AccountOp`] to update `sender` balance by `fee`.
    #[allow(clippy::too_many_arguments)]
    pub fn transfer_with_fee(
        &mut self,
        step: &mut ExecStep,
        sender: Address,
        receiver: Address,
        receiver_exists: bool,
        must_create: bool,
        value: Word,
        fee: Option<Word>,
    ) -> Result<(), Error> {
        let (found, sender_account) = self.sdb.get_account(&sender);
        if !found {
            return Err(Error::AccountNotFound(sender));
        }
        let mut sender_balance_prev = sender_account.balance;
        debug_assert!(
            sender_account.balance >= value + fee.unwrap_or_default(),
            "invalid amount balance {:?} value {:?} fee {:?}",
            sender_balance_prev,
            value,
            fee
        );
        if let Some(fee) = fee {
            let sender_balance = sender_balance_prev - fee;
            log::trace!(
                "sender balance update with fee (not reversible): {:?} {:?}->{:?}",
                sender,
                sender_balance_prev,
                sender_balance
            );
            self.push_op(
                step,
                RW::WRITE,
                AccountOp {
                    address: sender,
                    field: AccountField::Balance,
                    value: sender_balance,
                    value_prev: sender_balance_prev,
                },
            );
            sender_balance_prev = sender_balance;
        }
        let sender_balance = sender_balance_prev - value;
        log::trace!(
            "sender balance update with value: {:?} {:?}->{:?}",
            sender,
            sender_balance_prev,
            sender_balance
        );
        // If receiver doesn't exist, create it
        if (!receiver_exists && !value.is_zero()) || must_create {
            self.push_op_reversible(
                step,
                AccountOp {
                    address: receiver,
                    field: AccountField::CodeHash,
                    value: Word::from_little_endian(&*EMPTY_HASH_LE),
                    value_prev: Word::zero(),
                },
            )?;
        }
        if value.is_zero() {
            // Skip transfer if value == 0
            return Ok(());
        }

        self.push_op_reversible(
            step,
            AccountOp {
                address: sender,
                field: AccountField::Balance,
                value: sender_balance,
                value_prev: sender_balance_prev,
            },
        )?;

        let (_found, receiver_account) = self.sdb.get_account(&receiver);
        let receiver_balance_prev = receiver_account.balance;
        let receiver_balance = receiver_account.balance + value;
        log::trace!(
            "receiver balance update: {:?} {:?}->{:?}",
            receiver,
            receiver_balance_prev,
            receiver_balance
        );
        self.push_op_reversible(
            step,
            AccountOp {
                address: receiver,
                field: AccountField::Balance,
                value: receiver_balance,
                value_prev: receiver_balance_prev,
            },
        )?;

        Ok(())
    }

    /// Same functionality with `transfer_with_fee` but with `fee` set zero.
    pub fn transfer(
        &mut self,
        step: &mut ExecStep,
        sender: Address,
        receiver: Address,
        receiver_exists: bool,
        must_create: bool,
        value: Word,
    ) -> Result<(), Error> {
        self.transfer_with_fee(
            step,
            sender,
            receiver,
            receiver_exists,
            must_create,
            value,
            None,
        )
    }

    /// Fetch and return code for the given code hash from the code DB.
    pub fn code(&self, code_hash: H256) -> Result<Vec<u8>, Error> {
        self.code_db
            .0
            .get(&code_hash)
            .cloned()
            .ok_or(Error::CodeNotFound(code_hash))
    }

    /// Reference to the caller's Call
    pub fn caller(&self) -> Result<&Call, Error> {
        self.tx_ctx
            .caller_index()
            .map(|caller_idx| &self.tx.calls()[caller_idx])
    }

    /// Mutable reference to the current call's caller Call
    pub fn caller_mut(&mut self) -> Result<&mut Call, Error> {
        self.tx_ctx
            .caller_index()
            .map(|caller_idx| &mut self.tx.calls_mut()[caller_idx])
    }

    /// Reference to the current Call
    pub fn call(&self) -> Result<&Call, Error> {
        self.tx_ctx
            .call_index()
            .map(|call_idx| &self.tx.calls()[call_idx])
    }

    /// Mutable reference to the current Call
    pub fn call_mut(&mut self) -> Result<&mut Call, Error> {
        self.tx_ctx
            .call_index()
            .map(|call_idx| &mut self.tx.calls_mut()[call_idx])
    }

    /// Reference to the current CallContext
    pub fn caller_ctx(&self) -> Result<&CallContext, Error> {
        self.tx_ctx.caller_ctx()
    }

    /// Reference to the current CallContext
    pub fn call_ctx(&self) -> Result<&CallContext, Error> {
        self.tx_ctx.call_ctx()
    }

    /// Mutable reference to the call CallContext
    pub fn call_ctx_mut(&mut self) -> Result<&mut CallContext, Error> {
        self.tx_ctx.call_ctx_mut()
    }

    /// Mutable reference to the caller CallContext
    pub fn caller_ctx_mut(&mut self) -> Result<&mut CallContext, Error> {
        self.tx_ctx
            .calls
            .iter_mut()
            .rev()
            .nth(1)
            .ok_or(Error::InternalError("caller id not found in call map"))
    }

    /// Push a new [`Call`] into the [`Transaction`], and add its index and
    /// [`CallContext`] in the `call_stack` of the [`TransactionContext`]
    pub fn push_call(&mut self, call: Call) {
        let current_call = self.call_ctx().expect("current call not found");
        let call_data = match call.kind {
            CallKind::Call | CallKind::CallCode | CallKind::DelegateCall | CallKind::StaticCall => {
                current_call
                    .memory
                    .read_chunk(call.call_data_offset.into(), call.call_data_length.into())
            }
            CallKind::Create | CallKind::Create2 => Vec::new(),
        };

        let call_id = call.call_id;
        let call_idx = self.tx.calls().len();

        self.tx_ctx.push_call_ctx(call_idx, call_data);
        self.tx.push_call(call);

        self.block_ctx
            .call_map
            .insert(call_id, (self.block.txs.len(), call_idx));
    }

    /// Return the contract address of a CREATE step.  This is calculated by
    /// inspecting the current address and its nonce from the StateDB.
    pub(crate) fn create_address(&self) -> Result<Address, Error> {
        let sender = self.call()?.address;
        let (found, account) = self.sdb.get_account(&sender);
        if !found {
            return Err(Error::AccountNotFound(sender));
        }
        Ok(get_contract_address(sender, account.nonce))
    }

    /// Return the contract address of a CREATE2 step.  This is calculated
    /// deterministically from the arguments in the stack.
    pub(crate) fn create2_address(&self, step: &GethExecStep) -> Result<Address, Error> {
        let salt = step.stack.nth_last(3)?;
        let call_ctx = self.call_ctx()?;
        let init_code = get_create_init_code(call_ctx, step)?.to_vec();
        Ok(get_create2_address(
            self.call()?.address,
            salt.to_be_bytes().to_vec(),
            init_code,
        ))
    }

    pub(crate) fn reversion_info_read(&mut self, step: &mut ExecStep, call: &Call) {
        for (field, value) in [
            (
                CallContextField::RwCounterEndOfReversion,
                call.rw_counter_end_of_reversion.to_word(),
            ),
            (CallContextField::IsPersistent, call.is_persistent.to_word()),
        ] {
            self.call_context_read(step, call.call_id, field, value);
        }
    }

    /// Check if address is a precompiled or not.
    pub fn is_precompiled(&self, address: &Address) -> bool {
        address.0[0..19] == [0u8; 19] && (1..=9).contains(&address.0[19])
    }

    /// Parse [`Call`] from a *CALL*/CREATE* step.
    pub fn parse_call(&mut self, step: &GethExecStep) -> Result<Call, Error> {
        let is_success = *self
            .tx_ctx
            .call_is_success
            .get(self.tx.calls().len())
            .unwrap();
        let kind = CallKind::try_from(step.op)?;
        let caller = self.call()?;
        let caller_ctx = self.call_ctx()?;

        let (caller_address, address, value) = match kind {
            CallKind::Call => (
                caller.address,
                step.stack.nth_last(1)?.to_address(),
                step.stack.nth_last(2)?,
            ),
            CallKind::CallCode => (caller.address, caller.address, step.stack.nth_last(2)?),
            CallKind::DelegateCall => (caller.caller_address, caller.address, caller.value),
            CallKind::StaticCall => (
                caller.address,
                step.stack.nth_last(1)?.to_address(),
                Word::zero(),
            ),
            CallKind::Create => (caller.address, self.create_address()?, step.stack.last()?),
            CallKind::Create2 => (
                caller.address,
                self.create2_address(step)?,
                step.stack.last()?,
            ),
        };

        let (code_source, code_hash) = match kind {
            CallKind::Create | CallKind::Create2 => {
                let init_code = get_create_init_code(caller_ctx, step)?.to_vec();
                let code_hash = self.code_db.insert(init_code);
                (CodeSource::Memory, code_hash)
            }
            _ => {
                let code_address = match kind {
                    CallKind::CallCode | CallKind::DelegateCall => {
                        step.stack.nth_last(1)?.to_address()
                    }
                    _ => address,
                };
                if is_precompiled(&code_address) {
                    (CodeSource::Address(code_address), H256::from(*EMPTY_HASH))
                } else {
                    let (found, account) = self.sdb.get_account(&code_address);
                    if !found {
                        (CodeSource::Address(code_address), H256::from(*EMPTY_HASH))
                    } else {
                        (CodeSource::Address(code_address), account.code_hash)
                    }
                }
            }
        };

        let (call_data_offset, call_data_length, return_data_offset, return_data_length) =
            match kind {
                CallKind::Call | CallKind::CallCode => {
                    let call_data = get_call_memory_offset_length(step, 3)?;
                    let return_data = get_call_memory_offset_length(step, 5)?;
                    (call_data.0, call_data.1, return_data.0, return_data.1)
                }
                CallKind::DelegateCall | CallKind::StaticCall => {
                    let call_data = get_call_memory_offset_length(step, 2)?;
                    let return_data = get_call_memory_offset_length(step, 4)?;
                    (call_data.0, call_data.1, return_data.0, return_data.1)
                }
                CallKind::Create | CallKind::Create2 => (0, 0, 0, 0),
            };

        let caller = self.call()?;
        let call = Call {
            call_id: self.block_ctx.rwc.0,
            caller_id: caller.call_id,
            last_callee_id: 0,
            kind,
            is_static: kind == CallKind::StaticCall || caller.is_static,
            is_root: false,
            is_persistent: caller.is_persistent && is_success,
            is_success,
            rw_counter_end_of_reversion: 0,
            caller_address,
            address,
            code_source,
            code_hash,
            depth: caller.depth + 1,
            value,
            call_data_offset,
            call_data_length,
            return_data_offset,
            return_data_length,
            last_callee_return_data_offset: 0,
            last_callee_return_data_length: 0,
        };

        Ok(call)
    }

    /// Return the reverted version of an op by op_ref only if the original op
    /// was reversible.
    fn get_rev_op_by_ref(&self, op_ref: &OperationRef) -> Option<OpEnum> {
        match op_ref {
            OperationRef(Target::Storage, idx) => {
                let operation = &self.block.container.storage[*idx];
                if operation.rw().is_write() && operation.reversible() {
                    Some(OpEnum::Storage(operation.op().reverse()))
                } else {
                    None
                }
            }
            OperationRef(Target::TxAccessListAccount, idx) => {
                let operation = &self.block.container.tx_access_list_account[*idx];
                if operation.rw().is_write() && operation.reversible() {
                    Some(OpEnum::TxAccessListAccount(operation.op().reverse()))
                } else {
                    None
                }
            }
            OperationRef(Target::TxAccessListAccountStorage, idx) => {
                let operation = &self.block.container.tx_access_list_account_storage[*idx];
                if operation.rw().is_write() && operation.reversible() {
                    Some(OpEnum::TxAccessListAccountStorage(operation.op().reverse()))
                } else {
                    None
                }
            }
            OperationRef(Target::TxRefund, idx) => {
                let operation = &self.block.container.tx_refund[*idx];
                if operation.rw().is_write() && operation.reversible() {
                    Some(OpEnum::TxRefund(operation.op().reverse()))
                } else {
                    None
                }
            }
            OperationRef(Target::Account, idx) => {
                let operation = &self.block.container.account[*idx];
                if operation.rw().is_write() && operation.reversible() {
                    Some(OpEnum::Account(operation.op().reverse()))
                } else {
                    None
                }
            }
            _ => None,
        }
    }

    /// Check and apply op to state.
    fn check_apply_op(&mut self, op: &OpEnum) {
        match &op {
            OpEnum::Storage(op) => {
                self.sdb.set_storage(&op.address, &op.key, &op.value);
            }
            OpEnum::TxAccessListAccount(op) => {
                if !op.is_warm_prev && op.is_warm {
                    self.sdb.add_account_to_access_list(op.address);
                }
                if op.is_warm_prev && !op.is_warm {
                    self.sdb.remove_account_from_access_list(&op.address);
                }
            }
            OpEnum::TxAccessListAccountStorage(op) => {
                if !op.is_warm_prev && op.is_warm {
                    self.sdb
                        .add_account_storage_to_access_list((op.address, op.key));
                }
                if op.is_warm_prev && !op.is_warm {
                    self.sdb
                        .remove_account_storage_from_access_list(&(op.address, op.key));
                }
            }
            OpEnum::Account(op) => self.check_update_sdb_account(RW::WRITE, op),
            OpEnum::TxRefund(op) => {
                self.sdb.set_refund(op.value);
            }
            _ => unreachable!(),
        };
    }

    /// Handle a reversion group
    fn handle_reversion(&mut self) {
        let reversion_group = self
            .tx_ctx
            .reversion_groups
            .pop()
            .expect("reversion_groups should not be empty for non-persistent call");

        // Apply reversions
        for (step_index, op_ref) in reversion_group.op_refs.iter().rev().copied() {
            if let Some(op) = self.get_rev_op_by_ref(&op_ref) {
                self.check_apply_op(&op);
                let rev_op_ref = self.block.container.insert_op_enum(
                    self.block_ctx.rwc.inc_pre(),
                    RW::WRITE,
                    false,
                    op,
                );
                self.tx.steps_mut()[step_index]
                    .bus_mapping_instance
                    .push(rev_op_ref);
            }
        }

        // Set calls' `rw_counter_end_of_reversion`
        let rwc = self.block_ctx.rwc.0 - 1;
        for (call_idx, reversible_write_counter_offset) in reversion_group.calls {
            self.tx.calls_mut()[call_idx].rw_counter_end_of_reversion =
                rwc - reversible_write_counter_offset;
        }
    }

    /// Handle a return step caused by any opcode that causes a return to the
    /// previous call context.
    pub fn handle_return(&mut self, step: &GethExecStep) -> Result<(), Error> {
        // handle return_data
        let (return_data_offset, return_data_length) = {
            if !self.call()?.is_root {
                let (offset, length) = match step.op {
                    OpcodeId::RETURN | OpcodeId::REVERT => {
<<<<<<< HEAD
                        let (offset, length) = if step.error.is_some()
                            || (self.call()?.is_create() && self.call()?.is_success())
                        {
                            (0, 0)
                        } else {
                            (
                                step.stack.nth_last(0)?.as_usize(),
                                step.stack.nth_last(1)?.as_usize(),
                            )
                        };

=======
                        let offset = step.stack.nth_last(0)?.as_usize();
                        let length = step.stack.nth_last(1)?.as_usize();
>>>>>>> 8bbb22df
                        // At the moment it conflicts with `call_ctx` and `caller_ctx`.
                        let callee_memory = self.call_ctx()?.memory.clone();
                        let caller_ctx = self.caller_ctx_mut()?;
                        caller_ctx.return_data.resize(length, 0);
                        if length != 0 {
                            caller_ctx.return_data[0..length]
                                .copy_from_slice(&callee_memory.0[offset..offset + length]);
                        }
                        (offset, length)
                    }
                    OpcodeId::CALL
                    | OpcodeId::CALLCODE
                    | OpcodeId::STATICCALL
                    | OpcodeId::DELEGATECALL => {
                        if self
                            .call()?
                            .code_address()
                            .map(|ref addr| is_precompiled(addr))
                            .unwrap_or(false)
                        {
                            let caller_ctx = self.caller_ctx_mut()?;
                            (0, caller_ctx.return_data.len())
                        } else {
                            let caller_ctx = self.caller_ctx_mut()?;
                            caller_ctx.return_data.truncate(0);
                            (0, 0)
                        }
                    }
                    _ => {
                        let caller_ctx = self.caller_ctx_mut()?;
                        caller_ctx.return_data.truncate(0);
                        (0, 0)
                    }
                };

                (offset.try_into().unwrap(), length.try_into().unwrap())
            } else {
                (0, 0)
            }
        };

        let call = self.call()?.clone();
        let call_ctx = self.call_ctx()?;

        // Store deployed code if it's a successful create
        if call.is_create() && call.is_success && step.op == OpcodeId::RETURN {
            let offset = step.stack.nth_last(0)?;
            let length = step.stack.nth_last(1)?;
            let code = call_ctx
                .memory
                .read_chunk(offset.low_u64().into(), length.low_u64().into());
            let code_hash = self.code_db.insert(code);
            let (found, callee_account) = self.sdb.get_account_mut(&call.address);
            if !found {
                return Err(Error::AccountNotFound(call.address));
            }
            callee_account.code_hash = code_hash;
        }

        // Handle reversion if this call doesn't end successfully
        if !call.is_success {
            self.handle_reversion();
        }

        // If current call has caller.
        if let Ok(caller) = self.caller_mut() {
            caller.last_callee_id = call.call_id;
            // EIP-211 CREATE/CREATE2 call successful case should set RETURNDATASIZE = 0
            if step.op == OpcodeId::RETURN && call.is_create() && call.is_success {
                caller.last_callee_return_data_length = 0u64;
                caller.last_callee_return_data_offset = 0u64;
            } else {
                caller.last_callee_return_data_length = return_data_length;
                caller.last_callee_return_data_offset = return_data_offset;
            }
        }

        // If current call has caller_ctx (has caller)
        // EIP-211 CREATE/CREATE2 call successful case should set RETURNDATASIZE = 0
        if let Ok(caller_ctx) = self.caller_ctx_mut() && (
           step.op == OpcodeId::RETURN &&
           call.is_create() &&
           call.is_success
        ) {
            caller_ctx.return_data.truncate(0);
        }

        self.tx_ctx.pop_call_ctx();

        Ok(())
    }

    /// Bus mapping for the RestoreContextGadget as used in RETURN.
    // TODO: unify this with restore context bus mapping for STOP.
    // TODO: unify this with the `handle return function above.`
    pub fn handle_restore_context(
        &mut self,
        steps: &[GethExecStep],
        exec_step: &mut ExecStep,
    ) -> Result<(), Error> {
        let call = self.call()?.clone();
        let caller = self.caller()?.clone();
        self.call_context_read(
            exec_step,
            call.call_id,
            CallContextField::CallerId,
            caller.call_id.into(),
        );

        let geth_step = &steps[0];
        let geth_step_next = &steps[1];

        let [last_callee_return_data_offset, last_callee_return_data_length] = match geth_step.op {
            OpcodeId::STOP => [Word::zero(); 2],
            OpcodeId::REVERT | OpcodeId::RETURN => {
                let offset = geth_step.stack.nth_last(0)?;
                let length = geth_step.stack.nth_last(1)?;
                // This is the convention we are using for memory addresses so that there is no
                // memory expansion cost when the length is 0.
                if length.is_zero() {
                    [Word::zero(); 2]
                } else {
                    [offset, length]
                }
            }
            _ => unreachable!(),
        };

        let curr_memory_word_size = (exec_step.memory_size as u64) / 32;
        let next_memory_word_size = if !last_callee_return_data_length.is_zero() {
            std::cmp::max(
                (last_callee_return_data_offset + last_callee_return_data_length + 31).as_u64()
                    / 32,
                curr_memory_word_size,
            )
        } else {
            curr_memory_word_size
        };

        let memory_expansion_gas_cost =
            memory_expansion_gas_cost(curr_memory_word_size, next_memory_word_size);
        let code_deposit_cost = if call.is_create() && call.is_success {
            GasCost::CODE_DEPOSIT_BYTE_COST.as_u64() * last_callee_return_data_length.as_u64()
        } else {
            0
        };
        let gas_refund = geth_step.gas.0 - memory_expansion_gas_cost - code_deposit_cost;

        // revert also make call.is_success = false, check for only RETURN in create for
        // oog code store. maybe better check here.
        let caller_gas_left = if !call.is_success && geth_step.op == OpcodeId::RETURN {
            geth_step_next.gas.0
        } else {
            geth_step_next.gas.0 - gas_refund
        };

        for (field, value) in [
            (CallContextField::IsRoot, (caller.is_root as u64).into()),
            (
                CallContextField::IsCreate,
                (caller.is_create() as u64).into(),
            ),
            (CallContextField::CodeHash, caller.code_hash.to_word()),
            (CallContextField::ProgramCounter, geth_step_next.pc.0.into()),
            (
                CallContextField::StackPointer,
                geth_step_next.stack.stack_pointer().0.into(),
            ),
            (CallContextField::GasLeft, caller_gas_left.into()),
            (
                CallContextField::MemorySize,
                self.caller_ctx()?.memory.word_size().into(),
            ),
            (
                CallContextField::ReversibleWriteCounter,
                self.caller_ctx()?.reversible_write_counter.into(),
            ),
        ] {
            self.call_context_read(exec_step, caller.call_id, field, value);
        }

        // EIP-211: CREATE/CREATE2 call successful case should set RETURNDATASIZE = 0
        for (field, value) in [
            (CallContextField::LastCalleeId, call.call_id.into()),
            (
                CallContextField::LastCalleeReturnDataOffset,
                if call.is_create() && call.is_success {
<<<<<<< HEAD
                    0.into()
=======
                    U256::zero()
>>>>>>> 8bbb22df
                } else {
                    last_callee_return_data_offset
                },
            ),
            (
                CallContextField::LastCalleeReturnDataLength,
                if call.is_create() && call.is_success {
<<<<<<< HEAD
                    0.into()
=======
                    U256::zero()
>>>>>>> 8bbb22df
                } else {
                    last_callee_return_data_length
                },
            ),
        ] {
            self.call_context_write(exec_step, caller.call_id, field, value);
        }

        Ok(())
    }

    /// Push a copy event to the state.
    pub fn push_copy(&mut self, step: &mut ExecStep, event: CopyEvent) {
        step.copy_rw_counter_delta = event.rw_counter_delta();
        self.block.add_copy_event(event);
    }

    /// Push a exponentiation event to the state.
    pub fn push_exponentiation(&mut self, event: ExpEvent) {
        self.block.add_exp_event(event)
    }

    pub(crate) fn get_step_err(
        &self,
        step: &GethExecStep,
        next_step: Option<&GethExecStep>,
    ) -> Result<Option<ExecError>, Error> {
        if let Some(error) = &step.error {
            return Ok(Some(get_step_reported_error(&step.op, error)));
        }

        if matches!(step.op, OpcodeId::INVALID(_)) {
            return Ok(Some(ExecError::InvalidOpcode));
        }

        let call = self.call()?;

        if matches!(next_step, None) {
            // enumerating call scope successful cases
            // case 1: call with normal halt opcode termination
            if matches!(
                step.op,
                OpcodeId::STOP | OpcodeId::REVERT | OpcodeId::SELFDESTRUCT
            ) {
                return Ok(None);
            }
            // case 2: call is NOT Create (Create represented by empty tx.to) and halt by
            // opcode::Return
            if !call.is_create() && step.op == OpcodeId::RETURN {
                return Ok(None);
            }
            // case 3 Create with successful RETURN
            if call.is_create() && call.is_success && step.op == OpcodeId::RETURN {
                return Ok(None);
            }
            // more other case...
        }

        let next_depth = next_step.map(|s| s.depth).unwrap_or(0);
        let next_result = next_step
            .map(|s| s.stack.last().unwrap_or_else(|_| Word::zero()))
            .unwrap_or_else(Word::zero);

        let call_ctx = self.call_ctx()?;
        // get value first if call/create
        let value = match step.op {
            OpcodeId::CALL | OpcodeId::CALLCODE => step.stack.nth_last(2)?,
            OpcodeId::CREATE | OpcodeId::CREATE2 => step.stack.nth_last(0)?,
            _ => Word::zero(),
        };

        // Return from a call with a failure
        if step.depth == next_depth + 1 && next_result.is_zero() {
            if !matches!(step.op, OpcodeId::RETURN) {
                // Without calling RETURN
                return Ok(match step.op {
                    OpcodeId::JUMP | OpcodeId::JUMPI => Some(ExecError::InvalidJump),
                    OpcodeId::RETURNDATACOPY => Some(ExecError::ReturnDataOutOfBounds),
                    // Break write protection (CALL with value will be handled below)
                    OpcodeId::SSTORE
                    | OpcodeId::CREATE
                    | OpcodeId::CREATE2
                    | OpcodeId::SELFDESTRUCT
                    | OpcodeId::LOG0
                    | OpcodeId::LOG1
                    | OpcodeId::LOG2
                    | OpcodeId::LOG3
                    | OpcodeId::LOG4
                        if call.is_static =>
                    {
                        Some(ExecError::WriteProtection)
                    }
                    OpcodeId::CALL if call.is_static && !value.is_zero() => {
                        Some(ExecError::WriteProtection)
                    }

                    OpcodeId::REVERT => None,
                    _ => {
                        return Err(Error::UnexpectedExecStepError(
                            "call failure without return",
                            step.clone(),
                        ));
                    }
                });
            } else {
                // Return from a {CREATE, CREATE2} with a failure, via RETURN
                if call.is_create() {
                    let offset = step.stack.nth_last(0)?;
                    let length = step.stack.nth_last(1)?;
                    if length > Word::from(0x6000u64) {
                        return Ok(Some(ExecError::MaxCodeSizeExceeded));
                    } else if length > Word::zero()
                        && !call_ctx.memory.is_empty()
                        && call_ctx.memory.0.get(offset.low_u64() as usize) == Some(&0xef)
                    {
                        return Ok(Some(ExecError::InvalidCreationCode));
                    } else if Word::from(200u64) * length > Word::from(step.gas.0) {
                        return Ok(Some(ExecError::CodeStoreOutOfGas));
                    } else {
                        return Err(Error::UnexpectedExecStepError(
                            "failure in RETURN from {CREATE, CREATE2}",
                            step.clone(),
                        ));
                    }
                } else {
                    return Err(Error::UnexpectedExecStepError(
                        "failure in RETURN",
                        step.clone(),
                    ));
                }
            }
        }

        // Return from a call via RETURN or STOP and having a success result is
        // OK.

        // Return from a call without calling RETURN or STOP and having success
        // is unexpected.
        if step.depth == next_depth + 1
            && next_result != Word::zero()
            && !matches!(
                step.op,
                OpcodeId::RETURN | OpcodeId::STOP | OpcodeId::SELFDESTRUCT
            )
        {
            return Err(Error::UnexpectedExecStepError(
                "success result without {RETURN, STOP, SELFDESTRUCT}",
                step.clone(),
            ));
        }

        // The *CALL*/CREATE* code was not executed

        let next_pc = next_step.map(|s| s.pc.0).unwrap_or(1);
        if matches!(
            step.op,
            OpcodeId::CALL
                | OpcodeId::CALLCODE
                | OpcodeId::DELEGATECALL
                | OpcodeId::STATICCALL
                | OpcodeId::CREATE
                | OpcodeId::CREATE2
        ) && next_result.is_zero()
            && next_pc != 0
        {
            if step.depth == 1025 {
                return Ok(Some(ExecError::Depth));
            }

            let sender = self.call()?.address;
            let (found, account) = self.sdb.get_account(&sender);
            if !found {
                return Err(Error::AccountNotFound(sender));
            }
            if account.balance < value {
                return Ok(Some(ExecError::InsufficientBalance));
            }

            // Address collision
            if matches!(step.op, OpcodeId::CREATE | OpcodeId::CREATE2) {
                let address = match step.op {
                    OpcodeId::CREATE => self.create_address()?,
                    OpcodeId::CREATE2 => self.create2_address(step)?,
                    _ => unreachable!(),
                };
                let (found, _) = self.sdb.get_account(&address);
                if found {
                    log::error!(
                        "create address collision at {:?}, step {:?}, next_step {:?}",
                        address,
                        step,
                        next_step
                    );
                    return Ok(Some(ExecError::ContractAddressCollision));
                }
            }

            if matches!(
                step.op,
                OpcodeId::CALL | OpcodeId::CALLCODE | OpcodeId::DELEGATECALL | OpcodeId::STATICCALL
            ) {
                let code_address = step.stack.nth_last(1)?.to_address();
                if is_precompiled(&code_address) {
                    // Log the precompile address and gas left. Since this failure is mainly caused
                    // by out of gas.
                    log::trace!(
                        "Precompile failed: code_address = {}, step.gas = {}",
                        code_address,
                        step.gas.0,
                    );
                    return Ok(Some(ExecError::PrecompileFailed));
                }
            }

            return Err(Error::UnexpectedExecStepError(
                "*CALL*/CREATE* code not executed",
                step.clone(),
            ));
        }

        Ok(None)
    }

    /// Expand memory of the call context when entering a new call context in
    /// case the call arguments or return arguments go beyond the call
    /// context current memory.
    pub(crate) fn call_expand_memory(
        &mut self,
        args_offset: usize,
        args_length: usize,
        ret_offset: usize,
        ret_length: usize,
    ) -> Result<(), Error> {
        let call_ctx = self.call_ctx_mut()?;
        let args_minimal = if args_length != 0 {
            args_offset + args_length
        } else {
            0
        };
        let ret_minimal = if ret_length != 0 {
            ret_offset + ret_length
        } else {
            0
        };
        if args_minimal != 0 || ret_minimal != 0 {
            let minimal_length = max(args_minimal, ret_minimal);
            call_ctx.memory.extend_at_least(minimal_length);
        }
        Ok(())
    }

    /// gen bus mapping operations for context restore purpose
    pub(crate) fn gen_restore_context_ops(
        &mut self,
        exec_step: &mut ExecStep,
        geth_steps: &[GethExecStep],
    ) -> Result<(), Error> {
        let geth_step = &geth_steps[0];
        let call = self.call()?.clone();
        if !call.is_success {
            // add call failure ops for exception cases
            self.call_context_read(
                exec_step,
                call.call_id,
                CallContextField::IsSuccess,
                0u64.into(),
            );

            //Even call.rw_counter_end_of_reversion is zero for now, it will set in
            //set_value_ops_call_context_rwc_eor later
            // if call fails, no matter root or internal, read RwCounterEndOfReversion for
            // circuit constraint.
            self.call_context_read(
                exec_step,
                call.call_id,
                CallContextField::RwCounterEndOfReversion,
                call.rw_counter_end_of_reversion.into(),
            );

            if call.is_root {
                return Ok(());
            }
        }

        let caller = self.caller()?.clone();
        self.call_context_read(
            exec_step,
            call.call_id,
            CallContextField::CallerId,
            caller.call_id.into(),
        );

        let geth_step_next = &geth_steps[1];
        let caller_ctx = self.caller_ctx()?;
        let caller_gas_left = if call.is_success {
            geth_step_next.gas.0 - geth_step.gas.0
        } else {
            geth_step_next.gas.0
        };

        for (field, value) in [
            (CallContextField::IsRoot, (caller.is_root as u64).into()),
            (
                CallContextField::IsCreate,
                (caller.is_create() as u64).into(),
            ),
            (CallContextField::CodeHash, caller.code_hash.to_word()),
            (CallContextField::ProgramCounter, geth_step_next.pc.0.into()),
            (
                CallContextField::StackPointer,
                geth_step_next.stack.stack_pointer().0.into(),
            ),
            (CallContextField::GasLeft, caller_gas_left.into()),
            (
                CallContextField::MemorySize,
                caller_ctx.memory.word_size().into(),
            ),
            (
                CallContextField::ReversibleWriteCounter,
                self.caller_ctx()?.reversible_write_counter.into(),
            ),
        ] {
            self.call_context_read(exec_step, caller.call_id, field, value);
        }

        for (field, value) in [
            (CallContextField::LastCalleeId, call.call_id.into()),
            (CallContextField::LastCalleeReturnDataOffset, 0.into()),
            (CallContextField::LastCalleeReturnDataLength, 0.into()),
        ] {
            self.call_context_write(exec_step, caller.call_id, field, value);
        }

        Ok(())
    }
}<|MERGE_RESOLUTION|>--- conflicted
+++ resolved
@@ -24,11 +24,8 @@
     Address, GethExecStep, ToAddress, ToBigEndian, ToWord, Word, H256, U256,
 };
 use ethers_core::utils::{get_contract_address, get_create2_address};
-<<<<<<< HEAD
 use keccak256::EMPTY_HASH;
-=======
 use keccak256::EMPTY_HASH_LE;
->>>>>>> 8bbb22df
 use std::cmp::max;
 
 /// Reference to the internal state of the CircuitInputBuilder in a particular
@@ -959,7 +956,6 @@
             if !self.call()?.is_root {
                 let (offset, length) = match step.op {
                     OpcodeId::RETURN | OpcodeId::REVERT => {
-<<<<<<< HEAD
                         let (offset, length) = if step.error.is_some()
                             || (self.call()?.is_create() && self.call()?.is_success())
                         {
@@ -970,11 +966,6 @@
                                 step.stack.nth_last(1)?.as_usize(),
                             )
                         };
-
-=======
-                        let offset = step.stack.nth_last(0)?.as_usize();
-                        let length = step.stack.nth_last(1)?.as_usize();
->>>>>>> 8bbb22df
                         // At the moment it conflicts with `call_ctx` and `caller_ctx`.
                         let callee_memory = self.call_ctx()?.memory.clone();
                         let caller_ctx = self.caller_ctx_mut()?;
@@ -1162,11 +1153,7 @@
             (
                 CallContextField::LastCalleeReturnDataOffset,
                 if call.is_create() && call.is_success {
-<<<<<<< HEAD
-                    0.into()
-=======
                     U256::zero()
->>>>>>> 8bbb22df
                 } else {
                     last_callee_return_data_offset
                 },
@@ -1174,11 +1161,7 @@
             (
                 CallContextField::LastCalleeReturnDataLength,
                 if call.is_create() && call.is_success {
-<<<<<<< HEAD
-                    0.into()
-=======
                     U256::zero()
->>>>>>> 8bbb22df
                 } else {
                     last_callee_return_data_length
                 },
