//! Definition of each opcode of the EVM.
use crate::{
    circuit_input_builder::{CircuitInputStateRef, ExecStep},
    error::{ExecError, OogError},
    evm::OpcodeId,
    operation::{
        AccountField, AccountOp, CallContextField, TxAccessListAccountOp, TxReceiptField,
        TxRefundOp, RW,
    },
    state_db::CodeDB,
    Error,
};
use core::fmt::Debug;
use eth_types::{
    evm_types::{GasCost, MAX_REFUND_QUOTIENT_OF_GAS_USED},
    evm_unimplemented, GethExecStep, ToAddress, ToWord, Word,
};
use ethers_core::utils::get_contract_address;

use crate::util::CHECK_MEM_STRICT;

#[cfg(any(feature = "test", test))]
pub use self::sha3::sha3_tests::{gen_sha3_code, MemoryKind};

mod address;
mod balance;
mod calldatacopy;
mod calldataload;
mod calldatasize;
mod caller;
mod callop;
mod callvalue;
mod chainid;
mod codecopy;
mod codesize;
mod create;
mod dup;
mod exp;
mod extcodecopy;
mod extcodehash;
mod extcodesize;
mod gasprice;
mod logs;
mod mload;
mod mstore;
mod number;
mod origin;
mod return_revert;
mod returndatacopy;
mod returndatasize;
mod selfbalance;
mod sha3;
mod sload;
mod sstore;
mod stackonlyop;
mod stop;
mod swap;

mod error_codestore;
mod error_contract_address_collision;
mod error_invalid_jump;
mod error_oog_call;
mod error_oog_dynamic_memory;
mod error_oog_exp;
mod error_oog_log;
mod error_oog_memory_copy;
mod error_oog_sload_sstore;
mod error_oog_static_memory;
mod error_precompile_failed;
mod error_return_data_outofbound;
mod error_simple;
mod error_write_protection;

#[cfg(test)]
mod memory_expansion_test;

use self::sha3::Sha3;
use crate::precompile::is_precompiled;
use address::Address;
use balance::Balance;
use calldatacopy::Calldatacopy;
use calldataload::Calldataload;
use calldatasize::Calldatasize;
use caller::Caller;
use callop::CallOpcode;
use callvalue::Callvalue;
use codecopy::Codecopy;
use codesize::Codesize;
use create::Create;
use dup::Dup;
use error_codestore::ErrorCodeStore;
use error_contract_address_collision::ContractAddressCollision;
use error_invalid_jump::InvalidJump;
use error_oog_call::OOGCall;
use error_oog_dynamic_memory::OOGDynamicMemory;
use error_oog_exp::OOGExp;
use error_oog_log::ErrorOOGLog;
use error_oog_memory_copy::OOGMemoryCopy;
use error_oog_sload_sstore::OOGSloadSstore;
use error_oog_static_memory::OOGStaticMemory;
use error_precompile_failed::PrecompileFailed;
use error_return_data_outofbound::ErrorReturnDataOutOfBound;
use error_simple::ErrorSimple;
use error_write_protection::ErrorWriteProtection;
use exp::Exponentiation;
use extcodecopy::Extcodecopy;
use extcodehash::Extcodehash;
use extcodesize::Extcodesize;
use gasprice::GasPrice;
use logs::Log;
use mload::Mload;
use mstore::Mstore;
use origin::Origin;
use return_revert::ReturnRevert;
use returndatacopy::Returndatacopy;
use returndatasize::Returndatasize;
use selfbalance::Selfbalance;
use sload::Sload;
use sstore::Sstore;
use stackonlyop::StackOnlyOpcode;
use stop::Stop;
use swap::Swap;

/// Generic opcode trait which defines the logic of the
/// [`Operation`](crate::operation::Operation) that should be generated for one
/// or multiple [`ExecStep`](crate::circuit_input_builder::ExecStep) depending
/// of the [`OpcodeId`] it contains.
pub trait Opcode: Debug {
    /// Generate the associated [`MemoryOp`](crate::operation::MemoryOp)s,
    /// [`StackOp`](crate::operation::StackOp)s, and
    /// [`StorageOp`](crate::operation::StorageOp)s associated to the Opcode
    /// is implemented for.
    fn gen_associated_ops(
        state: &mut CircuitInputStateRef,
        geth_steps: &[GethExecStep],
    ) -> Result<Vec<ExecStep>, Error>;
}

#[derive(Debug, Copy, Clone)]
struct Dummy;

impl Opcode for Dummy {
    fn gen_associated_ops(
        state: &mut CircuitInputStateRef,
        geth_steps: &[GethExecStep],
    ) -> Result<Vec<ExecStep>, Error> {
        Ok(vec![state.new_step(&geth_steps[0])?])
    }
}

type FnGenAssociatedOps = fn(
    state: &mut CircuitInputStateRef,
    geth_steps: &[GethExecStep],
) -> Result<Vec<ExecStep>, Error>;

fn fn_gen_associated_ops(opcode_id: &OpcodeId) -> FnGenAssociatedOps {
    if opcode_id.is_push() {
        return StackOnlyOpcode::<0, 1>::gen_associated_ops;
    }

    match opcode_id {
        OpcodeId::STOP => Stop::gen_associated_ops,
        OpcodeId::ADD => StackOnlyOpcode::<2, 1>::gen_associated_ops,
        OpcodeId::MUL => StackOnlyOpcode::<2, 1>::gen_associated_ops,
        OpcodeId::SUB => StackOnlyOpcode::<2, 1>::gen_associated_ops,
        OpcodeId::DIV => StackOnlyOpcode::<2, 1>::gen_associated_ops,
        OpcodeId::SDIV => StackOnlyOpcode::<2, 1>::gen_associated_ops,
        OpcodeId::MOD => StackOnlyOpcode::<2, 1>::gen_associated_ops,
        OpcodeId::SMOD => StackOnlyOpcode::<2, 1>::gen_associated_ops,
        OpcodeId::ADDMOD => StackOnlyOpcode::<3, 1>::gen_associated_ops,
        OpcodeId::MULMOD => StackOnlyOpcode::<3, 1>::gen_associated_ops,
        OpcodeId::SIGNEXTEND => StackOnlyOpcode::<2, 1>::gen_associated_ops,
        OpcodeId::LT => StackOnlyOpcode::<2, 1>::gen_associated_ops,
        OpcodeId::GT => StackOnlyOpcode::<2, 1>::gen_associated_ops,
        OpcodeId::SLT => StackOnlyOpcode::<2, 1>::gen_associated_ops,
        OpcodeId::SGT => StackOnlyOpcode::<2, 1>::gen_associated_ops,
        OpcodeId::EQ => StackOnlyOpcode::<2, 1>::gen_associated_ops,
        OpcodeId::ISZERO => StackOnlyOpcode::<1, 1>::gen_associated_ops,
        OpcodeId::AND => StackOnlyOpcode::<2, 1>::gen_associated_ops,
        OpcodeId::OR => StackOnlyOpcode::<2, 1>::gen_associated_ops,
        OpcodeId::XOR => StackOnlyOpcode::<2, 1>::gen_associated_ops,
        OpcodeId::NOT => StackOnlyOpcode::<1, 1>::gen_associated_ops,
        OpcodeId::BYTE => StackOnlyOpcode::<2, 1>::gen_associated_ops,
        OpcodeId::SHL => StackOnlyOpcode::<2, 1>::gen_associated_ops,
        OpcodeId::SHR => StackOnlyOpcode::<2, 1>::gen_associated_ops,
        OpcodeId::SAR => StackOnlyOpcode::<2, 1>::gen_associated_ops,
        OpcodeId::SHA3 => Sha3::gen_associated_ops,
        OpcodeId::ADDRESS => Address::gen_associated_ops,
        OpcodeId::BALANCE => Balance::gen_associated_ops,
        OpcodeId::ORIGIN => Origin::gen_associated_ops,
        OpcodeId::CALLER => Caller::gen_associated_ops,
        OpcodeId::CALLVALUE => Callvalue::gen_associated_ops,
        OpcodeId::CALLDATASIZE => Calldatasize::gen_associated_ops,
        OpcodeId::CALLDATALOAD => Calldataload::gen_associated_ops,
        OpcodeId::CALLDATACOPY => Calldatacopy::gen_associated_ops,
        OpcodeId::GASPRICE => GasPrice::gen_associated_ops,
        OpcodeId::CODECOPY => Codecopy::gen_associated_ops,
        OpcodeId::CODESIZE => Codesize::gen_associated_ops,
        OpcodeId::EXP => Exponentiation::gen_associated_ops,
        OpcodeId::EXTCODESIZE => Extcodesize::gen_associated_ops,
        OpcodeId::EXTCODECOPY => Extcodecopy::gen_associated_ops,
        OpcodeId::RETURNDATASIZE => Returndatasize::gen_associated_ops,
        OpcodeId::RETURNDATACOPY => Returndatacopy::gen_associated_ops,
        OpcodeId::EXTCODEHASH => Extcodehash::gen_associated_ops,
        OpcodeId::BLOCKHASH => StackOnlyOpcode::<1, 1>::gen_associated_ops,
        OpcodeId::COINBASE => StackOnlyOpcode::<0, 1>::gen_associated_ops,
        OpcodeId::TIMESTAMP => StackOnlyOpcode::<0, 1>::gen_associated_ops,
        OpcodeId::NUMBER => StackOnlyOpcode::<0, 1>::gen_associated_ops,
        OpcodeId::DIFFICULTY => StackOnlyOpcode::<0, 1>::gen_associated_ops,
        OpcodeId::GASLIMIT => StackOnlyOpcode::<0, 1>::gen_associated_ops,
        OpcodeId::CHAINID => StackOnlyOpcode::<0, 1>::gen_associated_ops,
        OpcodeId::SELFBALANCE => Selfbalance::gen_associated_ops,
        OpcodeId::BASEFEE => StackOnlyOpcode::<0, 1>::gen_associated_ops,
        OpcodeId::POP => StackOnlyOpcode::<1, 0>::gen_associated_ops,
        OpcodeId::MLOAD => Mload::gen_associated_ops,
        OpcodeId::MSTORE => Mstore::<false>::gen_associated_ops,
        OpcodeId::MSTORE8 => Mstore::<true>::gen_associated_ops,
        OpcodeId::SLOAD => Sload::gen_associated_ops,
        OpcodeId::SSTORE => Sstore::gen_associated_ops,
        OpcodeId::JUMP => StackOnlyOpcode::<1, 0>::gen_associated_ops,
        OpcodeId::JUMPI => StackOnlyOpcode::<2, 0>::gen_associated_ops,
        OpcodeId::PC => StackOnlyOpcode::<0, 1>::gen_associated_ops,
        OpcodeId::MSIZE => StackOnlyOpcode::<0, 1>::gen_associated_ops,
        OpcodeId::GAS => StackOnlyOpcode::<0, 1>::gen_associated_ops,
        OpcodeId::JUMPDEST => Dummy::gen_associated_ops,
        OpcodeId::DUP1 => Dup::<1>::gen_associated_ops,
        OpcodeId::DUP2 => Dup::<2>::gen_associated_ops,
        OpcodeId::DUP3 => Dup::<3>::gen_associated_ops,
        OpcodeId::DUP4 => Dup::<4>::gen_associated_ops,
        OpcodeId::DUP5 => Dup::<5>::gen_associated_ops,
        OpcodeId::DUP6 => Dup::<6>::gen_associated_ops,
        OpcodeId::DUP7 => Dup::<7>::gen_associated_ops,
        OpcodeId::DUP8 => Dup::<8>::gen_associated_ops,
        OpcodeId::DUP9 => Dup::<9>::gen_associated_ops,
        OpcodeId::DUP10 => Dup::<10>::gen_associated_ops,
        OpcodeId::DUP11 => Dup::<11>::gen_associated_ops,
        OpcodeId::DUP12 => Dup::<12>::gen_associated_ops,
        OpcodeId::DUP13 => Dup::<13>::gen_associated_ops,
        OpcodeId::DUP14 => Dup::<14>::gen_associated_ops,
        OpcodeId::DUP15 => Dup::<15>::gen_associated_ops,
        OpcodeId::DUP16 => Dup::<16>::gen_associated_ops,
        OpcodeId::SWAP1 => Swap::<1>::gen_associated_ops,
        OpcodeId::SWAP2 => Swap::<2>::gen_associated_ops,
        OpcodeId::SWAP3 => Swap::<3>::gen_associated_ops,
        OpcodeId::SWAP4 => Swap::<4>::gen_associated_ops,
        OpcodeId::SWAP5 => Swap::<5>::gen_associated_ops,
        OpcodeId::SWAP6 => Swap::<6>::gen_associated_ops,
        OpcodeId::SWAP7 => Swap::<7>::gen_associated_ops,
        OpcodeId::SWAP8 => Swap::<8>::gen_associated_ops,
        OpcodeId::SWAP9 => Swap::<9>::gen_associated_ops,
        OpcodeId::SWAP10 => Swap::<10>::gen_associated_ops,
        OpcodeId::SWAP11 => Swap::<11>::gen_associated_ops,
        OpcodeId::SWAP12 => Swap::<12>::gen_associated_ops,
        OpcodeId::SWAP13 => Swap::<13>::gen_associated_ops,
        OpcodeId::SWAP14 => Swap::<14>::gen_associated_ops,
        OpcodeId::SWAP15 => Swap::<15>::gen_associated_ops,
        OpcodeId::SWAP16 => Swap::<16>::gen_associated_ops,
        OpcodeId::LOG0 => Log::gen_associated_ops,
        OpcodeId::LOG1 => Log::gen_associated_ops,
        OpcodeId::LOG2 => Log::gen_associated_ops,
        OpcodeId::LOG3 => Log::gen_associated_ops,
        OpcodeId::LOG4 => Log::gen_associated_ops,
        OpcodeId::CALL | OpcodeId::CALLCODE => CallOpcode::<7>::gen_associated_ops,
        OpcodeId::DELEGATECALL | OpcodeId::STATICCALL => CallOpcode::<6>::gen_associated_ops,
        OpcodeId::CREATE => Create::<false>::gen_associated_ops,
        OpcodeId::CREATE2 => Create::<true>::gen_associated_ops,
        OpcodeId::RETURN | OpcodeId::REVERT => ReturnRevert::gen_associated_ops,
        OpcodeId::INVALID(_) => Stop::gen_associated_ops,
        OpcodeId::SELFDESTRUCT => {
            log::debug!("Using dummy gen_selfdestruct_ops for opcode SELFDESTRUCT");
            DummySelfDestruct::gen_associated_ops
        }
        _ => {
            log::debug!("Using dummy gen_associated_ops for opcode {:?}", opcode_id);
            Dummy::gen_associated_ops
        }
    }
}

fn fn_gen_error_state_associated_ops(
    geth_step: &GethExecStep,
    error: &ExecError,
) -> Option<FnGenAssociatedOps> {
    match error {
        ExecError::InvalidJump => Some(InvalidJump::gen_associated_ops),
        ExecError::InvalidOpcode => Some(ErrorSimple::gen_associated_ops),
        ExecError::Depth => {
            let op = geth_step.op;
            assert!(op.is_call());
            Some(fn_gen_associated_ops(&op))
        }
        ExecError::OutOfGas(OogError::Call) => Some(OOGCall::gen_associated_ops),
        ExecError::OutOfGas(OogError::Constant) => Some(ErrorSimple::gen_associated_ops),
        ExecError::OutOfGas(OogError::Log) => Some(ErrorOOGLog::gen_associated_ops),
        ExecError::OutOfGas(OogError::DynamicMemoryExpansion) => {
            Some(OOGDynamicMemory::gen_associated_ops)
        }
        ExecError::OutOfGas(OogError::StaticMemoryExpansion) => {
            Some(OOGStaticMemory::gen_associated_ops)
        }
        ExecError::OutOfGas(OogError::Exp) => Some(OOGExp::gen_associated_ops),
        ExecError::OutOfGas(OogError::MemoryCopy) => Some(OOGMemoryCopy::gen_associated_ops),
        ExecError::OutOfGas(OogError::SloadSstore) => Some(OOGSloadSstore::gen_associated_ops),
        // ExecError::
        ExecError::StackOverflow => Some(ErrorSimple::gen_associated_ops),
        ExecError::StackUnderflow => Some(ErrorSimple::gen_associated_ops),
        ExecError::CodeStoreOutOfGas => Some(ErrorCodeStore::gen_associated_ops),
        ExecError::MaxCodeSizeExceeded => Some(ErrorCodeStore::gen_associated_ops),
        // call & callcode can encounter InsufficientBalance error, Use pop-7 generic CallOpcode
        ExecError::InsufficientBalance => {
            if geth_step.op.is_create() {
                unimplemented!("insufficient balance for create");
            }
            Some(CallOpcode::<7>::gen_associated_ops)
        }
        ExecError::PrecompileFailed => Some(PrecompileFailed::gen_associated_ops),
        ExecError::WriteProtection => Some(ErrorWriteProtection::gen_associated_ops),
        ExecError::ReturnDataOutOfBounds => Some(ErrorReturnDataOutOfBound::gen_associated_ops),
        ExecError::ContractAddressCollision => match geth_step.op {
            OpcodeId::CREATE => Some(ContractAddressCollision::<false>::gen_associated_ops),
            OpcodeId::CREATE2 => Some(ContractAddressCollision::<true>::gen_associated_ops),
            _ => unreachable!(),
        },
        ExecError::NonceUintOverflow => match geth_step.op {
            OpcodeId::CREATE => Some(StackOnlyOpcode::<3, 1>::gen_associated_ops),
            OpcodeId::CREATE2 => Some(StackOnlyOpcode::<4, 1>::gen_associated_ops),
            _ => unreachable!(),
        },
        ExecError::GasUintOverflow => Some(ErrorSimple::gen_associated_ops),
        // more future errors place here
        _ => {
            evm_unimplemented!("TODO: error state {:?} not implemented", error);
            None
        }
    }
}

#[allow(clippy::collapsible_else_if)]
/// Generate the associated operations according to the particular
/// [`OpcodeId`].
pub fn gen_associated_ops(
    opcode_id: &OpcodeId,
    state: &mut CircuitInputStateRef,
    geth_steps: &[GethExecStep],
) -> Result<Vec<ExecStep>, Error> {
    let memory_enabled = !geth_steps.iter().all(|s| s.memory.is_empty());
    if memory_enabled {
        let check_level = if *CHECK_MEM_STRICT { 2 } else { 0 }; // 0: no check, 1: check and log error and fix, 2: check and assert_eq
        if check_level >= 1 {
            #[allow(clippy::collapsible_else_if)]
            if state.call_ctx()?.memory != geth_steps[0].memory {
                log::error!(
                    "wrong mem before {:?}. len in state {}, len in step {}",
                    opcode_id,
                    &state.call_ctx()?.memory.len(),
                    &geth_steps[0].memory.len(),
                );
                log::error!("state mem {:?}", &state.call_ctx()?.memory);
                log::error!("step  mem {:?}", &geth_steps[0].memory);

                for i in 0..std::cmp::min(
                    state.call_ctx()?.memory.0.len(),
                    geth_steps[0].memory.0.len(),
                ) {
                    let state_mem = state.call_ctx()?.memory.0[i];
                    let step_mem = geth_steps[0].memory.0[i];
                    if state_mem != step_mem {
                        log::error!(
                            "diff at {}: state {:?} != step {:?}",
                            i,
                            state_mem,
                            step_mem
                        );
                    }
                }
                if check_level >= 2 {
                    panic!("mem wrong");
                }
                state.call_ctx_mut()?.memory = geth_steps[0].memory.clone();
            }
        }
    }

    // check if have error
    let geth_step = &geth_steps[0];
    let mut exec_step = state.new_step(geth_step)?;
    let next_step = if geth_steps.len() > 1 {
        Some(&geth_steps[1])
    } else {
        None
    };
    if let Some(exec_error) = state.get_step_err(geth_step, next_step).unwrap() {
        log::warn!(
            "geth error {:?} occurred in  {:?} at pc {:?}",
            exec_error,
            geth_step.op,
            geth_step.pc,
        );

        exec_step.error = Some(exec_error.clone());
        // TODO: after more error state handled, refactor all error handling in
        // fn_gen_error_state_associated_ops method
        // For exceptions that have been implemented
        if let Some(fn_gen_error_ops) = fn_gen_error_state_associated_ops(geth_step, &exec_error) {
            let mut steps = fn_gen_error_ops(state, geth_steps)?;
            if let Some(e) = &steps[0].error {
                debug_assert_eq!(&exec_error, e);
            }
            steps[0].error = Some(exec_error.clone());
            return Ok(steps);
        } else {
            // For exceptions that already enter next call context, but fail immediately
            // (e.g. Depth, InsufficientBalance), we still need to parse the call.
            if geth_step.op.is_call_or_create()
                && !matches!(exec_error, ExecError::OutOfGas(OogError::Create2))
            {
                let call = state.parse_call(geth_step)?;
                state.push_call(call);
            // For exceptions that fail to enter next call context, we need
            // to restore call context of current caller
            } else {
                state.gen_restore_context_ops(&mut exec_step, geth_steps)?;
            }
            state.handle_return(geth_step)?;
            return Ok(vec![exec_step]);
        }
    }
    // if no errors, continue as normal
    let fn_gen_associated_ops = fn_gen_associated_ops(opcode_id);
    fn_gen_associated_ops(state, geth_steps)
}

pub fn gen_begin_tx_ops(state: &mut CircuitInputStateRef) -> Result<ExecStep, Error> {
    let mut exec_step = state.new_begin_tx_step();
    let call = state.call()?.clone();

    for (field, value) in [
        (CallContextField::TxId, state.tx_ctx.id().into()),
        (
            CallContextField::RwCounterEndOfReversion,
            call.rw_counter_end_of_reversion.into(),
        ),
        (
            CallContextField::IsPersistent,
            (call.is_persistent as usize).into(),
        ),
        (CallContextField::IsSuccess, call.is_success.to_word()),
    ] {
        state.call_context_write(&mut exec_step, call.call_id, field, value);
    }

    // Increase caller's nonce
    let caller_address = call.caller_address;
    let mut nonce_prev = state.sdb.get_account(&caller_address).1.nonce;
    debug_assert!(nonce_prev <= state.tx.nonce.into());
    while nonce_prev < state.tx.nonce.into() {
        nonce_prev = state.sdb.increase_nonce(&caller_address).into();
        log::warn!("[debug] increase nonce to {}", nonce_prev);
    }
    state.account_write(
        &mut exec_step,
        caller_address,
        AccountField::Nonce,
        nonce_prev + 1,
        nonce_prev,
    )?;

    // Add caller and callee into access list
    for address in [call.caller_address, call.address] {
        let is_warm_prev = !state.sdb.add_account_to_access_list(address);
        state.tx_accesslist_account_write(
            &mut exec_step,
            state.tx_ctx.id(),
            address,
            true,
            is_warm_prev,
        )?;
    }

    // Calculate intrinsic gas cost
    let call_data_gas_cost = state
        .tx
        .input
        .iter()
        .fold(0, |acc, byte| acc + if *byte == 0 { 4 } else { 16 });
    let intrinsic_gas_cost = if state.tx.is_create() {
        GasCost::CREATION_TX.as_u64()
    } else {
        GasCost::TX.as_u64()
    } + call_data_gas_cost;
    exec_step.gas_cost = GasCost(intrinsic_gas_cost);

    // Get code_hash of callee
<<<<<<< HEAD
    // FIXME: call with value to precompile will cause the codehash of precompile
    // address to `CodeDB::empty_code_hash()`. FIXME: we should have a
    // consistent codehash for precompile contract.
    let callee_account = &state.sdb.get_account(&call.address).1.clone();
    let callee_exists = !callee_account.is_empty() || is_precompiled(&call.address);
    if !callee_exists && call.value.is_zero() {
        state.sdb.get_account_mut(&call.address).1.storage.clear();
    }
    if state.tx.is_create()
        && ((!callee_account.code_hash.is_zero()
            && !callee_account.code_hash.eq(&CodeDB::empty_code_hash()))
            || !callee_account.nonce.is_zero())
    {
        unimplemented!("deployment collision");
    }
    let (callee_code_hash, is_empty_code_hash) = match (state.tx.is_create(), callee_exists) {
        (true, _) => (call.code_hash.to_word(), false),
        (_, true) => {
            debug_assert_eq!(
                callee_account.code_hash, call.code_hash,
                "callee account's code hash: {:?}, call's code hash: {:?}",
                callee_account.code_hash, call.code_hash
            );
            (
                call.code_hash.to_word(),
                call.code_hash.to_fixed_bytes() == *EMPTY_HASH,
            )
        }
        (_, false) => (Word::zero(), true),
=======
    let (_, callee_account) = state.sdb.get_account(&call.address);
    let callee_exists = !callee_account.is_empty();
    let (callee_code_hash, is_empty_code_hash) = if callee_exists {
        (
            call.code_hash.to_word(),
            call.code_hash == CodeDB::empty_code_hash(),
        )
    } else {
        (Word::zero(), true)
>>>>>>> 03d8f677
    };
    if !state.is_precompiled(&call.address) && !call.is_create() {
        state.account_read(
            &mut exec_step,
            call.address,
            AccountField::CodeHash,
            callee_code_hash,
        );
    }

    // Transfer with fee
    state.transfer_with_fee(
        &mut exec_step,
        call.caller_address,
        call.address,
        callee_exists,
        call.is_create(),
        call.value,
        Some(state.tx.gas_price * state.tx.gas),
    )?;

    // In case of contract creation we wish to verify the correctness of the
    // contract's address (callee). This address is defined as:
    //
    // Keccak256(RLP([tx_caller, tx_nonce]))[12:]
    //
    // We feed the RLP-encoded bytes to the block's SHA3 inputs, which gets assigned
    // to the Keccak circuit, so that the BeginTxGadget can do a lookup to the
    // Keccak table and verify the contract address.
    if state.tx.is_create() {
        state.block.sha3_inputs.push({
            let mut stream = ethers_core::utils::rlp::RlpStream::new();
            stream.begin_list(2);
            stream.append(&caller_address);
            stream.append(&nonce_prev);
            stream.out().to_vec()
        });
    }

    // There are 4 branches from here.
    match (
        call.is_create(),
        is_precompiled(&call.address),
        is_empty_code_hash,
    ) {
        // 1. Creation transaction.
        (true, _, _) => {
            state.push_op_reversible(
                &mut exec_step,
                AccountOp {
                    address: call.address,
                    field: AccountField::Nonce,
                    value: 1.into(),
                    value_prev: 0.into(),
                },
            )?;
            for (field, value) in [
                (CallContextField::Depth, call.depth.into()),
                (
                    CallContextField::CallerAddress,
                    call.caller_address.to_word(),
                ),
                (
                    CallContextField::CalleeAddress,
                    get_contract_address(caller_address, nonce_prev).to_word(),
                ),
                (
                    CallContextField::CallDataOffset,
                    call.call_data_offset.into(),
                ),
                (
                    CallContextField::CallDataLength,
                    state.tx.input.len().into(),
                ),
                (CallContextField::Value, call.value),
                (CallContextField::IsStatic, (call.is_static as usize).into()),
                (CallContextField::LastCalleeId, 0.into()),
                (CallContextField::LastCalleeReturnDataOffset, 0.into()),
                (CallContextField::LastCalleeReturnDataLength, 0.into()),
                (CallContextField::IsRoot, 1.into()),
                (CallContextField::IsCreate, 1.into()),
                (CallContextField::CodeHash, call.code_hash.to_word()),
            ] {
                state.call_context_write(&mut exec_step, call.call_id, field, value);
            }
            Ok(exec_step)
        }
        // 2. Call to precompiled.
        (_, true, _) => Ok(exec_step),
        (_, _, is_empty_code_hash) => {
            // 3. Call to account with empty code.
            if is_empty_code_hash {
                return Ok(exec_step);
            }

            // 4. Call to account with non-empty code.
            for (field, value) in [
                (CallContextField::Depth, call.depth.into()),
                (
                    CallContextField::CallerAddress,
                    call.caller_address.to_word(),
                ),
                (CallContextField::CalleeAddress, call.address.to_word()),
                (
                    CallContextField::CallDataOffset,
                    call.call_data_offset.into(),
                ),
                (
                    CallContextField::CallDataLength,
                    call.call_data_length.into(),
                ),
                (CallContextField::Value, call.value),
                (CallContextField::IsStatic, (call.is_static as usize).into()),
                (CallContextField::LastCalleeId, 0.into()),
                (CallContextField::LastCalleeReturnDataOffset, 0.into()),
                (CallContextField::LastCalleeReturnDataLength, 0.into()),
                (CallContextField::IsRoot, 1.into()),
                (CallContextField::IsCreate, call.is_create().to_word()),
                (CallContextField::CodeHash, callee_code_hash),
            ] {
                state.call_context_write(&mut exec_step, call.call_id, field, value);
            }

            Ok(exec_step)
        }
    }
}

pub fn gen_end_tx_ops(state: &mut CircuitInputStateRef) -> Result<ExecStep, Error> {
    let mut exec_step = state.new_end_tx_step();
    let call = state.tx.calls()[0].clone();

    state.call_context_read(
        &mut exec_step,
        call.call_id,
        CallContextField::TxId,
        state.tx_ctx.id().into(),
    );
    state.call_context_read(
        &mut exec_step,
        call.call_id,
        CallContextField::IsPersistent,
        Word::from(call.is_persistent as u8),
    );

    let refund = state.sdb.refund();
    state.push_op(
        &mut exec_step,
        RW::READ,
        TxRefundOp {
            tx_id: state.tx_ctx.id(),
            value: refund,
            value_prev: refund,
        },
    );

    let effective_refund =
        refund.min((state.tx.gas - exec_step.gas_left.0) / MAX_REFUND_QUOTIENT_OF_GAS_USED as u64);
    let (found, caller_account) = state.sdb.get_account(&call.caller_address);
    if !found {
        return Err(Error::AccountNotFound(call.caller_address));
    }
    let caller_balance_prev = caller_account.balance;
    let caller_balance =
        caller_balance_prev + state.tx.gas_price * (exec_step.gas_left.0 + effective_refund);
    state.account_write(
        &mut exec_step,
        call.caller_address,
        AccountField::Balance,
        caller_balance,
        caller_balance_prev,
    )?;

    let block_info = state
        .block
        .headers
        .get(&state.tx.block_num)
        .unwrap()
        .clone();
    let effective_tip = state.tx.gas_price - block_info.base_fee;
    let gas_cost = state.tx.gas - exec_step.gas_left.0 - effective_refund;
    let coinbase_reward = effective_tip * gas_cost;
    log::trace!(
        "coinbase reward = ({} - {}) * ({} - {} - {}) = {}",
        state.tx.gas_price,
        block_info.base_fee,
        state.tx.gas,
        exec_step.gas_left.0,
        effective_refund,
        coinbase_reward
    );
    let (found, coinbase_account) = state.sdb.get_account_mut(&block_info.coinbase);
    if !found {
        log::error!("coinbase account not found: {}", block_info.coinbase);
        return Err(Error::AccountNotFound(block_info.coinbase));
    }
    let coinbase_balance_prev = coinbase_account.balance;
    let coinbase_balance = coinbase_balance_prev + coinbase_reward;
    state.account_write(
        &mut exec_step,
        block_info.coinbase,
        AccountField::Balance,
        coinbase_balance,
        coinbase_balance_prev,
    )?;

    // handle tx receipt tag
    state.tx_receipt_write(
        &mut exec_step,
        state.tx_ctx.id(),
        TxReceiptField::PostStateOrStatus,
        call.is_persistent as u64,
    )?;

    let log_id = exec_step.log_id;
    state.tx_receipt_write(
        &mut exec_step,
        state.tx_ctx.id(),
        TxReceiptField::LogLength,
        log_id as u64,
    )?;

    if state.tx_ctx.id() > 1 {
        // query pre tx cumulative gas
        state.tx_receipt_read(
            &mut exec_step,
            state.tx_ctx.id() - 1,
            TxReceiptField::CumulativeGasUsed,
            state.block_ctx.cumulative_gas_used,
        )?;
    }

    state.block_ctx.cumulative_gas_used += state.tx.gas - exec_step.gas_left.0;
    state.tx_receipt_write(
        &mut exec_step,
        state.tx_ctx.id(),
        TxReceiptField::CumulativeGasUsed,
        state.block_ctx.cumulative_gas_used,
    )?;

    if !state.tx_ctx.is_last_tx() {
        state.call_context_write(
            &mut exec_step,
            state.block_ctx.rwc.0 + 1,
            CallContextField::TxId,
            (state.tx_ctx.id() + 1).into(),
        );
    }

    Ok(exec_step)
}

#[derive(Debug, Copy, Clone)]
struct DummySelfDestruct;

impl Opcode for DummySelfDestruct {
    fn gen_associated_ops(
        state: &mut CircuitInputStateRef,
        geth_steps: &[GethExecStep],
    ) -> Result<Vec<ExecStep>, Error> {
        dummy_gen_selfdestruct_ops(state, geth_steps)
    }
}
fn dummy_gen_selfdestruct_ops(
    state: &mut CircuitInputStateRef,
    geth_steps: &[GethExecStep],
) -> Result<Vec<ExecStep>, Error> {
    let geth_step = &geth_steps[0];
    let mut exec_step = state.new_step(geth_step)?;
    let sender = state.call()?.address;
    let receiver = geth_step.stack.last()?.to_address();

    let is_warm = state.sdb.check_account_in_access_list(&receiver);
    state.push_op_reversible(
        &mut exec_step,
        TxAccessListAccountOp {
            tx_id: state.tx_ctx.id(),
            address: receiver,
            is_warm: true,
            is_warm_prev: is_warm,
        },
    )?;

    let (found, receiver_account) = state.sdb.get_account(&receiver);
    if !found {
        return Err(Error::AccountNotFound(receiver));
    }
    let receiver_account = &receiver_account.clone();
    let (found, sender_account) = state.sdb.get_account(&sender);
    if !found {
        return Err(Error::AccountNotFound(sender));
    }
    let sender_account = &sender_account.clone();
    let value = sender_account.balance;
    log::trace!(
        "self destruct, sender {:?} receiver {:?} value {:?}",
        sender,
        receiver,
        value
    );
    // NOTE: In this dummy implementation we assume that the receiver already
    // exists.

    state.push_op_reversible(
        &mut exec_step,
        AccountOp {
            address: sender,
            field: AccountField::Balance,
            value: Word::zero(),
            value_prev: value,
        },
    )?;
    state.push_op_reversible(
        &mut exec_step,
        AccountOp {
            address: sender,
            field: AccountField::Nonce,
            value: Word::zero(),
            value_prev: sender_account.nonce,
        },
    )?;
    state.push_op_reversible(
        &mut exec_step,
        AccountOp {
            address: sender,
            field: AccountField::CodeHash,
            value: Word::zero(),
            value_prev: sender_account.code_hash.to_word(),
        },
    )?;
    if receiver != sender {
        state.push_op_reversible(
            &mut exec_step,
            AccountOp {
                address: receiver,
                field: AccountField::Balance,
                value: receiver_account.balance + value,
                value_prev: receiver_account.balance,
            },
        )?;
    }

    if state.call()?.is_persistent {
        state.sdb.destruct_account(sender);
    }

    state.handle_return(geth_step)?;
    Ok(vec![exec_step])
}<|MERGE_RESOLUTION|>--- conflicted
+++ resolved
@@ -491,7 +491,6 @@
     exec_step.gas_cost = GasCost(intrinsic_gas_cost);
 
     // Get code_hash of callee
-<<<<<<< HEAD
     // FIXME: call with value to precompile will cause the codehash of precompile
     // address to `CodeDB::empty_code_hash()`. FIXME: we should have a
     // consistent codehash for precompile contract.
@@ -517,21 +516,10 @@
             );
             (
                 call.code_hash.to_word(),
-                call.code_hash.to_fixed_bytes() == *EMPTY_HASH,
+            call.code_hash == CodeDB::empty_code_hash(),
             )
         }
         (_, false) => (Word::zero(), true),
-=======
-    let (_, callee_account) = state.sdb.get_account(&call.address);
-    let callee_exists = !callee_account.is_empty();
-    let (callee_code_hash, is_empty_code_hash) = if callee_exists {
-        (
-            call.code_hash.to_word(),
-            call.code_hash == CodeDB::empty_code_hash(),
-        )
-    } else {
-        (Word::zero(), true)
->>>>>>> 03d8f677
     };
     if !state.is_precompiled(&call.address) && !call.is_create() {
         state.account_read(
