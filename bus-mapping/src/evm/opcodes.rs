//! Definition of each opcode of the EVM.
use crate::{
    circuit_input_builder::{CircuitInputStateRef, ExecStep},
    evm::OpcodeId,
    operation::{
        AccountField, AccountOp, CallContextField, CallContextOp, TxAccessListAccountOp,
        TxReceiptField, TxReceiptOp, TxRefundOp, RW,
    },
    Error,
};
use core::fmt::Debug;
use eth_types::{
    evm_types::{GasCost, MAX_REFUND_QUOTIENT_OF_GAS_USED},
    GethExecStep, ToAddress, ToWord, Word,
};
use keccak256::EMPTY_HASH;
use log::warn;
use std::collections::HashMap;

mod call;
mod calldatacopy;
mod calldataload;
mod calldatasize;
mod caller;
mod callvalue;
mod chainid;
mod codecopy;
mod dup;
mod extcodehash;
mod gasprice;
mod logs;
mod mload;
mod mstore;
mod number;
mod origin;
mod selfbalance;
mod sload;
mod sstore;
mod stackonlyop;
mod stop;
mod swap;

use call::Call;
use calldatacopy::Calldatacopy;
use calldataload::Calldataload;
use calldatasize::Calldatasize;
use caller::Caller;
use callvalue::Callvalue;
use codecopy::Codecopy;
use dup::Dup;
use extcodehash::Extcodehash;
use gasprice::GasPrice;
use logs::Log;
use mload::Mload;
use mstore::Mstore;
use origin::Origin;
use selfbalance::Selfbalance;
use sload::Sload;
use sstore::Sstore;
use stackonlyop::StackOnlyOpcode;
use stop::Stop;
use swap::Swap;

/// Generic opcode trait which defines the logic of the
/// [`Operation`](crate::operation::Operation) that should be generated for one
/// or multiple [`ExecStep`](crate::circuit_input_builder::ExecStep) depending
/// of the [`OpcodeId`] it contains.
pub trait Opcode: Debug {
    /// Generate the associated [`MemoryOp`](crate::operation::MemoryOp)s,
    /// [`StackOp`](crate::operation::StackOp)s, and
    /// [`StorageOp`](crate::operation::StorageOp)s associated to the Opcode
    /// is implemented for.
    fn gen_associated_ops(
        state: &mut CircuitInputStateRef,
        geth_steps: &[GethExecStep],
    ) -> Result<Vec<ExecStep>, Error>;
}

fn dummy_gen_associated_ops(
    state: &mut CircuitInputStateRef,
    geth_steps: &[GethExecStep],
) -> Result<Vec<ExecStep>, Error> {
    Ok(vec![state.new_step(&geth_steps[0])?])
}

type FnGenAssociatedOps = fn(
    state: &mut CircuitInputStateRef,
    geth_steps: &[GethExecStep],
) -> Result<Vec<ExecStep>, Error>;

fn fn_gen_associated_ops(opcode_id: &OpcodeId) -> FnGenAssociatedOps {
    if opcode_id.is_push() {
        return StackOnlyOpcode::<0, 1>::gen_associated_ops;
    }

    match opcode_id {
        OpcodeId::STOP => Stop::gen_associated_ops,
        OpcodeId::ADD => StackOnlyOpcode::<2, 1>::gen_associated_ops,
        OpcodeId::MUL => StackOnlyOpcode::<2, 1>::gen_associated_ops,
        OpcodeId::SUB => StackOnlyOpcode::<2, 1>::gen_associated_ops,
        OpcodeId::DIV => StackOnlyOpcode::<2, 1>::gen_associated_ops,
        OpcodeId::SDIV => StackOnlyOpcode::<2, 1>::gen_associated_ops,
        OpcodeId::MOD => StackOnlyOpcode::<2, 1>::gen_associated_ops,
        OpcodeId::SMOD => StackOnlyOpcode::<2, 1>::gen_associated_ops,
        OpcodeId::ADDMOD => StackOnlyOpcode::<3, 1>::gen_associated_ops,
        OpcodeId::MULMOD => StackOnlyOpcode::<3, 1>::gen_associated_ops,
        OpcodeId::EXP => StackOnlyOpcode::<2, 1>::gen_associated_ops,
        OpcodeId::SIGNEXTEND => StackOnlyOpcode::<2, 1>::gen_associated_ops,
        OpcodeId::LT => StackOnlyOpcode::<2, 1>::gen_associated_ops,
        OpcodeId::GT => StackOnlyOpcode::<2, 1>::gen_associated_ops,
        OpcodeId::SLT => StackOnlyOpcode::<2, 1>::gen_associated_ops,
        OpcodeId::SGT => StackOnlyOpcode::<2, 1>::gen_associated_ops,
        OpcodeId::EQ => StackOnlyOpcode::<2, 1>::gen_associated_ops,
        OpcodeId::ISZERO => StackOnlyOpcode::<1, 1>::gen_associated_ops,
        OpcodeId::AND => StackOnlyOpcode::<2, 1>::gen_associated_ops,
        OpcodeId::OR => StackOnlyOpcode::<2, 1>::gen_associated_ops,
        OpcodeId::XOR => StackOnlyOpcode::<2, 1>::gen_associated_ops,
        OpcodeId::NOT => StackOnlyOpcode::<1, 1>::gen_associated_ops,
        OpcodeId::BYTE => StackOnlyOpcode::<2, 1>::gen_associated_ops,
        OpcodeId::SHL => StackOnlyOpcode::<2, 1>::gen_associated_ops,
        OpcodeId::SHR => StackOnlyOpcode::<2, 1>::gen_associated_ops,
        OpcodeId::SAR => StackOnlyOpcode::<2, 1>::gen_associated_ops,
        OpcodeId::SHA3 => StackOnlyOpcode::<2, 1>::gen_associated_ops,
        // OpcodeId::ADDRESS => {},
        // OpcodeId::BALANCE => {},
        OpcodeId::ORIGIN => Origin::gen_associated_ops,
        OpcodeId::CALLER => Caller::gen_associated_ops,
        OpcodeId::CALLVALUE => Callvalue::gen_associated_ops,
        OpcodeId::CALLDATASIZE => Calldatasize::gen_associated_ops,
        OpcodeId::CALLDATALOAD => Calldataload::gen_associated_ops,
        OpcodeId::CALLDATACOPY => Calldatacopy::gen_associated_ops,
        // OpcodeId::CODESIZE => {},
        OpcodeId::GASPRICE => GasPrice::gen_associated_ops,
        OpcodeId::CODECOPY => Codecopy::gen_associated_ops,
        // OpcodeId::EXTCODESIZE => {},
        // OpcodeId::EXTCODECOPY => {},
        // OpcodeId::RETURNDATASIZE => {},
        // OpcodeId::RETURNDATACOPY => {},
        OpcodeId::EXTCODEHASH => Extcodehash::gen_associated_ops,
        // OpcodeId::BLOCKHASH => {},
        OpcodeId::COINBASE => StackOnlyOpcode::<0, 1>::gen_associated_ops,
        OpcodeId::TIMESTAMP => StackOnlyOpcode::<0, 1>::gen_associated_ops,
        OpcodeId::NUMBER => StackOnlyOpcode::<0, 1>::gen_associated_ops,
        OpcodeId::DIFFICULTY => StackOnlyOpcode::<0, 1>::gen_associated_ops,
        OpcodeId::GASLIMIT => StackOnlyOpcode::<0, 1>::gen_associated_ops,
        OpcodeId::CHAINID => StackOnlyOpcode::<0, 1>::gen_associated_ops,
        OpcodeId::SELFBALANCE => Selfbalance::gen_associated_ops,
        OpcodeId::BASEFEE => StackOnlyOpcode::<0, 1>::gen_associated_ops,
        OpcodeId::POP => StackOnlyOpcode::<1, 0>::gen_associated_ops,
        OpcodeId::MLOAD => Mload::gen_associated_ops,
        OpcodeId::MSTORE => Mstore::<false>::gen_associated_ops,
        OpcodeId::MSTORE8 => Mstore::<true>::gen_associated_ops,
        OpcodeId::SLOAD => Sload::gen_associated_ops,
        OpcodeId::SSTORE => Sstore::gen_associated_ops,
        OpcodeId::JUMP => StackOnlyOpcode::<1, 0>::gen_associated_ops,
        OpcodeId::JUMPI => StackOnlyOpcode::<2, 0>::gen_associated_ops,
        OpcodeId::PC => StackOnlyOpcode::<0, 1>::gen_associated_ops,
        OpcodeId::MSIZE => StackOnlyOpcode::<0, 1>::gen_associated_ops,
        OpcodeId::GAS => StackOnlyOpcode::<0, 1>::gen_associated_ops,
        OpcodeId::JUMPDEST => dummy_gen_associated_ops,
        OpcodeId::DUP1 => Dup::<1>::gen_associated_ops,
        OpcodeId::DUP2 => Dup::<2>::gen_associated_ops,
        OpcodeId::DUP3 => Dup::<3>::gen_associated_ops,
        OpcodeId::DUP4 => Dup::<4>::gen_associated_ops,
        OpcodeId::DUP5 => Dup::<5>::gen_associated_ops,
        OpcodeId::DUP6 => Dup::<6>::gen_associated_ops,
        OpcodeId::DUP7 => Dup::<7>::gen_associated_ops,
        OpcodeId::DUP8 => Dup::<8>::gen_associated_ops,
        OpcodeId::DUP9 => Dup::<9>::gen_associated_ops,
        OpcodeId::DUP10 => Dup::<10>::gen_associated_ops,
        OpcodeId::DUP11 => Dup::<11>::gen_associated_ops,
        OpcodeId::DUP12 => Dup::<12>::gen_associated_ops,
        OpcodeId::DUP13 => Dup::<13>::gen_associated_ops,
        OpcodeId::DUP14 => Dup::<14>::gen_associated_ops,
        OpcodeId::DUP15 => Dup::<15>::gen_associated_ops,
        OpcodeId::DUP16 => Dup::<16>::gen_associated_ops,
        OpcodeId::SWAP1 => Swap::<1>::gen_associated_ops,
        OpcodeId::SWAP2 => Swap::<2>::gen_associated_ops,
        OpcodeId::SWAP3 => Swap::<3>::gen_associated_ops,
        OpcodeId::SWAP4 => Swap::<4>::gen_associated_ops,
        OpcodeId::SWAP5 => Swap::<5>::gen_associated_ops,
        OpcodeId::SWAP6 => Swap::<6>::gen_associated_ops,
        OpcodeId::SWAP7 => Swap::<7>::gen_associated_ops,
        OpcodeId::SWAP8 => Swap::<8>::gen_associated_ops,
        OpcodeId::SWAP9 => Swap::<9>::gen_associated_ops,
        OpcodeId::SWAP10 => Swap::<10>::gen_associated_ops,
        OpcodeId::SWAP11 => Swap::<11>::gen_associated_ops,
        OpcodeId::SWAP12 => Swap::<12>::gen_associated_ops,
        OpcodeId::SWAP13 => Swap::<13>::gen_associated_ops,
        OpcodeId::SWAP14 => Swap::<14>::gen_associated_ops,
        OpcodeId::SWAP15 => Swap::<15>::gen_associated_ops,
        OpcodeId::SWAP16 => Swap::<16>::gen_associated_ops,
<<<<<<< HEAD
        // OpcodeId::LOG0 => {},
        // OpcodeId::LOG1 => {},
        // OpcodeId::LOG2 => {},
        OpcodeId::LOG3 => StackOnlyOpcode::<5, 0>::gen_associated_ops,
        // OpcodeId::LOG4 => {},
=======
        OpcodeId::LOG0 => Log::gen_associated_ops,
        OpcodeId::LOG1 => Log::gen_associated_ops,
        OpcodeId::LOG2 => Log::gen_associated_ops,
        OpcodeId::LOG3 => Log::gen_associated_ops,
        OpcodeId::LOG4 => Log::gen_associated_ops,
>>>>>>> a66b76bd
        // OpcodeId::CREATE => {},
        OpcodeId::CALL => Call::gen_associated_ops,
        // OpcodeId::CALLCODE => {},
        // TODO: Handle RETURN by its own gen_associated_ops.
        OpcodeId::RETURN => Stop::gen_associated_ops,
        // OpcodeId::DELEGATECALL => {},
        // OpcodeId::CREATE2 => {},
        // OpcodeId::STATICCALL => {},
        // TODO: Handle REVERT by its own gen_associated_ops.
        OpcodeId::REVERT => Stop::gen_associated_ops,
        OpcodeId::SELFDESTRUCT => {
            warn!("Using dummy gen_selfdestruct_ops for opcode SELFDESTRUCT");
            dummy_gen_selfdestruct_ops
        }
        OpcodeId::CALLCODE | OpcodeId::DELEGATECALL | OpcodeId::STATICCALL => {
            warn!("Using dummy gen_call_ops for opcode {:?}", opcode_id);
            dummy_gen_call_ops
        }
        OpcodeId::CREATE | OpcodeId::CREATE2 => {
            warn!("Using dummy gen_create_ops for opcode {:?}", opcode_id);
            dummy_gen_create_ops
        }
        _ => {
            warn!("Using dummy gen_associated_ops for opcode {:?}", opcode_id);
            dummy_gen_associated_ops
        }
    }
}

/// Generate the associated operations according to the particular
/// [`OpcodeId`].
pub fn gen_associated_ops(
    opcode_id: &OpcodeId,
    state: &mut CircuitInputStateRef,
    geth_steps: &[GethExecStep],
) -> Result<Vec<ExecStep>, Error> {
    let fn_gen_associated_ops = fn_gen_associated_ops(opcode_id);
    fn_gen_associated_ops(state, geth_steps)
}

pub fn gen_begin_tx_ops(state: &mut CircuitInputStateRef) -> Result<ExecStep, Error> {
    let mut exec_step = state.new_begin_tx_step();
    let call = state.call()?.clone();

    for (field, value) in [
        (CallContextField::TxId, state.tx_ctx.id().into()),
        (
            CallContextField::RwCounterEndOfReversion,
            call.rw_counter_end_of_reversion.into(),
        ),
        (
            CallContextField::IsPersistent,
            (call.is_persistent as usize).into(),
        ),
    ] {
        state.push_op(
            &mut exec_step,
            RW::READ,
            CallContextOp {
                call_id: call.call_id,
                field,
                value,
            },
        );
    }

    // Increase caller's nonce
    let caller_address = call.caller_address;
    let nonce_prev = state.sdb.increase_nonce(&caller_address);
    state.push_op(
        &mut exec_step,
        RW::WRITE,
        AccountOp {
            address: caller_address,
            field: AccountField::Nonce,
            value: (nonce_prev + 1).into(),
            value_prev: nonce_prev.into(),
        },
    );

    // Add caller and callee into access list
    for address in [call.caller_address, call.address] {
        state.sdb.add_account_to_access_list(address);
        state.push_op(
            &mut exec_step,
            RW::WRITE,
            TxAccessListAccountOp {
                tx_id: state.tx_ctx.id(),
                address,
                is_warm: true,
                is_warm_prev: false,
            },
        );
    }

    // Calculate intrinsic gas cost
    let call_data_gas_cost = state
        .tx
        .input
        .iter()
        .fold(0, |acc, byte| acc + if *byte == 0 { 4 } else { 16 });
    let intrinsic_gas_cost = if state.tx.is_create() {
        GasCost::CREATION_TX.as_u64()
    } else {
        GasCost::TX.as_u64()
    } + call_data_gas_cost;
    exec_step.gas_cost = GasCost(intrinsic_gas_cost);

    // Transfer with fee
    state.transfer_with_fee(
        &mut exec_step,
        call.caller_address,
        call.address,
        call.value,
        state.tx.gas_price * state.tx.gas,
    )?;

    // Get code_hash of callee
    let (_, callee_account) = state.sdb.get_account(&call.address);
    let code_hash = callee_account.code_hash;

    // There are 4 branches from here.
    match (
        call.is_create(),
        state.is_precompiled(&call.address),
        code_hash.to_fixed_bytes() == *EMPTY_HASH,
    ) {
        // 1. Creation transaction.
        (true, _, _) => {
            warn!("Creation transaction is left unimplemented");
            Ok(exec_step)
        }
        // 2. Call to precompiled.
        (_, true, _) => {
            warn!("Call to precompiled is left unimplemented");
            Ok(exec_step)
        }
        (_, _, is_empty_code_hash) => {
            state.push_op(
                &mut exec_step,
                RW::READ,
                AccountOp {
                    address: call.address,
                    field: AccountField::CodeHash,
                    value: code_hash.to_word(),
                    value_prev: code_hash.to_word(),
                },
            );

            // 3. Call to account with empty code.
            if is_empty_code_hash {
                warn!("Call to account with empty code is left unimplemented");
                return Ok(exec_step);
            }

            // 4. Call to account with non-empty code.
            for (field, value) in [
                (CallContextField::Depth, call.depth.into()),
                (
                    CallContextField::CallerAddress,
                    call.caller_address.to_word(),
                ),
                (CallContextField::CalleeAddress, call.address.to_word()),
                (
                    CallContextField::CallDataOffset,
                    call.call_data_offset.into(),
                ),
                (
                    CallContextField::CallDataLength,
                    call.call_data_length.into(),
                ),
                (CallContextField::Value, call.value),
                (CallContextField::IsStatic, (call.is_static as usize).into()),
                (CallContextField::LastCalleeId, 0.into()),
                (CallContextField::LastCalleeReturnDataOffset, 0.into()),
                (CallContextField::LastCalleeReturnDataLength, 0.into()),
                (CallContextField::IsRoot, 1.into()),
                (CallContextField::IsCreate, 0.into()),
                (CallContextField::CodeSource, code_hash.to_word()),
            ] {
                state.push_op(
                    &mut exec_step,
                    RW::READ,
                    CallContextOp {
                        call_id: call.call_id,
                        field,
                        value,
                    },
                );
            }

            Ok(exec_step)
        }
    }
}

pub fn gen_end_tx_ops(
    state: &mut CircuitInputStateRef,
    cumulative_gas_used: &mut HashMap<usize, u64>,
) -> Result<ExecStep, Error> {
    let mut exec_step = state.new_end_tx_step();
    let call = state.tx.calls()[0].clone();

    state.push_op(
        &mut exec_step,
        RW::READ,
        CallContextOp {
            call_id: call.call_id,
            field: CallContextField::TxId,
            value: state.tx_ctx.id().into(),
        },
    );
    state.push_op(
        &mut exec_step,
        RW::READ,
        CallContextOp {
            call_id: call.call_id,
            field: CallContextField::IsPersistent,
            value: Word::from(call.is_persistent as u8),
        },
    );

    let refund = state.sdb.refund();
    state.push_op(
        &mut exec_step,
        RW::READ,
        TxRefundOp {
            tx_id: state.tx_ctx.id(),
            value: refund,
            value_prev: refund,
        },
    );

    let effective_refund =
        refund.min((state.tx.gas - exec_step.gas_left.0) / MAX_REFUND_QUOTIENT_OF_GAS_USED as u64);
    let (found, caller_account) = state.sdb.get_account_mut(&call.caller_address);
    if !found {
        return Err(Error::AccountNotFound(call.caller_address));
    }
    let caller_balance_prev = caller_account.balance;
    let caller_balance =
        caller_account.balance + state.tx.gas_price * (exec_step.gas_left.0 + effective_refund);
    state.push_op(
        &mut exec_step,
        RW::WRITE,
        AccountOp {
            address: call.caller_address,
            field: AccountField::Balance,
            value: caller_balance,
            value_prev: caller_balance_prev,
        },
    );

    let effective_tip = state.tx.gas_price - state.block.base_fee;
    let (found, coinbase_account) = state.sdb.get_account_mut(&state.block.coinbase);
    if !found {
        return Err(Error::AccountNotFound(state.block.coinbase));
    }
    let coinbase_balance_prev = coinbase_account.balance;
    let coinbase_balance =
        coinbase_account.balance + effective_tip * (state.tx.gas - exec_step.gas_left.0);
    state.push_op(
        &mut exec_step,
        RW::WRITE,
        AccountOp {
            address: state.block.coinbase,
            field: AccountField::Balance,
            value: coinbase_balance,
            value_prev: coinbase_balance_prev,
        },
    );

    // handle tx receipt tag
    state.push_op(
        &mut exec_step,
        RW::READ,
        TxReceiptOp {
            tx_id: state.tx_ctx.id(),
            field: TxReceiptField::PostStateOrStatus,
            value: call.is_persistent as u64,
        },
    );

    let log_id = exec_step.log_id;
    state.push_op(
        &mut exec_step,
        RW::READ,
        TxReceiptOp {
            tx_id: state.tx_ctx.id(),
            field: TxReceiptField::LogLength,
            value: log_id as u64,
        },
    );

    let gas_used = state.tx.gas - exec_step.gas_left.0;
    let mut current_cumulative_gas_used: u64 = 0;
    if state.tx_ctx.id() > 1 {
        current_cumulative_gas_used = *cumulative_gas_used.get(&(state.tx_ctx.id() - 1)).unwrap();
        // query pre tx cumulative gas
        state.push_op(
            &mut exec_step,
            RW::READ,
            TxReceiptOp {
                tx_id: state.tx_ctx.id() - 1,
                field: TxReceiptField::CumulativeGasUsed,
                value: current_cumulative_gas_used,
            },
        );
    }

    state.push_op(
        &mut exec_step,
        RW::READ,
        TxReceiptOp {
            tx_id: state.tx_ctx.id(),
            field: TxReceiptField::CumulativeGasUsed,
            value: current_cumulative_gas_used + gas_used,
        },
    );

    cumulative_gas_used.insert(state.tx_ctx.id(), current_cumulative_gas_used + gas_used);

    if !state.tx_ctx.is_last_tx() {
        state.push_op(
            &mut exec_step,
            RW::READ,
            CallContextOp {
                call_id: state.block_ctx.rwc.0 + 1,
                field: CallContextField::TxId,
                value: (state.tx_ctx.id() + 1).into(),
            },
        );
    }

    Ok(exec_step)
}

fn dummy_gen_call_ops(
    state: &mut CircuitInputStateRef,
    geth_steps: &[GethExecStep],
) -> Result<Vec<ExecStep>, Error> {
    let geth_step = &geth_steps[0];
    let mut exec_step = state.new_step(geth_step)?;

    let tx_id = state.tx_ctx.id();
    let call = state.parse_call(geth_step)?;

    let (_, account) = state.sdb.get_account(&call.address);
    let callee_code_hash = account.code_hash;

    let is_warm = state.sdb.check_account_in_access_list(&call.address);
    state.push_op_reversible(
        &mut exec_step,
        RW::WRITE,
        TxAccessListAccountOp {
            tx_id,
            address: call.address,
            is_warm: true,
            is_warm_prev: is_warm,
        },
    )?;

    state.push_call(call.clone(), geth_step);

    match (
        state.is_precompiled(&call.address),
        callee_code_hash.to_fixed_bytes() == *EMPTY_HASH,
    ) {
        // 1. Call to precompiled.
        (true, _) => Ok(vec![exec_step]),
        // 2. Call to account with empty code.
        (_, true) => {
            state.handle_return(geth_step)?;
            Ok(vec![exec_step])
        }
        // 3. Call to account with non-empty code.
        (_, false) => Ok(vec![exec_step]),
    }
}

fn dummy_gen_create_ops(
    state: &mut CircuitInputStateRef,
    geth_steps: &[GethExecStep],
) -> Result<Vec<ExecStep>, Error> {
    let geth_step = &geth_steps[0];
    let mut exec_step = state.new_step(geth_step)?;

    let tx_id = state.tx_ctx.id();
    let call = state.parse_call(geth_step)?;

    // Increase caller's nonce
    let nonce_prev = state.sdb.get_nonce(&call.caller_address);
    state.push_op_reversible(
        &mut exec_step,
        RW::WRITE,
        AccountOp {
            address: call.caller_address,
            field: AccountField::Nonce,
            value: (nonce_prev + 1).into(),
            value_prev: nonce_prev.into(),
        },
    )?;

    // Add callee into access list
    let is_warm = state.sdb.check_account_in_access_list(&call.address);
    state.push_op_reversible(
        &mut exec_step,
        RW::WRITE,
        TxAccessListAccountOp {
            tx_id,
            address: call.address,
            is_warm: true,
            is_warm_prev: is_warm,
        },
    )?;

    state.push_call(call.clone(), geth_step);

    // Increase callee's nonce
    let nonce_prev = state.sdb.get_nonce(&call.address);
    debug_assert!(nonce_prev == 0);
    state.push_op_reversible(
        &mut exec_step,
        RW::WRITE,
        AccountOp {
            address: call.address,
            field: AccountField::Nonce,
            value: 1.into(),
            value_prev: 0.into(),
        },
    )?;

    state.transfer(
        &mut exec_step,
        call.caller_address,
        call.address,
        call.value,
    )?;

    if call.code_hash.to_fixed_bytes() == *EMPTY_HASH {
        // 1. Create with empty initcode.
        state.handle_return(geth_step)?;
        Ok(vec![exec_step])
    } else {
        // 2. Create with non-empty initcode.
        Ok(vec![exec_step])
    }
}

fn dummy_gen_selfdestruct_ops(
    state: &mut CircuitInputStateRef,
    geth_steps: &[GethExecStep],
) -> Result<Vec<ExecStep>, Error> {
    let geth_step = &geth_steps[0];
    let mut exec_step = state.new_step(geth_step)?;
    let sender = state.call()?.address;
    let receiver = geth_step.stack.last()?.to_address();

    let is_warm = state.sdb.check_account_in_access_list(&receiver);
    state.push_op_reversible(
        &mut exec_step,
        RW::WRITE,
        TxAccessListAccountOp {
            tx_id: state.tx_ctx.id(),
            address: receiver,
            is_warm: true,
            is_warm_prev: is_warm,
        },
    )?;

    let (found, receiver_account) = state.sdb.get_account(&receiver);
    if !found {
        return Err(Error::AccountNotFound(receiver));
    }
    let value = receiver_account.balance;
    state.transfer(&mut exec_step, sender, receiver, value)?;

    if state.call()?.is_persistent {
        state.sdb.destruct_account(sender);
    }

    Ok(vec![exec_step])
}<|MERGE_RESOLUTION|>--- conflicted
+++ resolved
@@ -190,19 +190,11 @@
         OpcodeId::SWAP14 => Swap::<14>::gen_associated_ops,
         OpcodeId::SWAP15 => Swap::<15>::gen_associated_ops,
         OpcodeId::SWAP16 => Swap::<16>::gen_associated_ops,
-<<<<<<< HEAD
-        // OpcodeId::LOG0 => {},
-        // OpcodeId::LOG1 => {},
-        // OpcodeId::LOG2 => {},
-        OpcodeId::LOG3 => StackOnlyOpcode::<5, 0>::gen_associated_ops,
-        // OpcodeId::LOG4 => {},
-=======
         OpcodeId::LOG0 => Log::gen_associated_ops,
         OpcodeId::LOG1 => Log::gen_associated_ops,
         OpcodeId::LOG2 => Log::gen_associated_ops,
         OpcodeId::LOG3 => Log::gen_associated_ops,
         OpcodeId::LOG4 => Log::gen_associated_ops,
->>>>>>> a66b76bd
         // OpcodeId::CREATE => {},
         OpcodeId::CALL => Call::gen_associated_ops,
         // OpcodeId::CALLCODE => {},
