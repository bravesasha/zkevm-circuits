//! Definition of each opcode of the EVM.
use crate::{
    circuit_input_builder::{CircuitInputStateRef, ExecStep},
    error::{ExecError, OogError},
    evm::OpcodeId,
    operation::{
        AccountField, AccountOp, CallContextField, TxAccessListAccountOp, TxReceiptField,
        TxRefundOp, RW,
    },
    state_db::CodeDB,
    Error,
};
use core::fmt::Debug;
use eth_types::{
    evm_types::{GasCost, MAX_REFUND_QUOTIENT_OF_GAS_USED},
    evm_unimplemented, GethExecStep, ToAddress, ToWord, Word,
};
use ethers_core::utils::get_contract_address;
use keccak256::EMPTY_HASH;

use crate::util::CHECK_MEM_STRICT;

#[cfg(any(feature = "test", test))]
pub use self::sha3::sha3_tests::{gen_sha3_code, MemoryKind};

mod address;
mod balance;
mod calldatacopy;
mod calldataload;
mod calldatasize;
mod caller;
mod callop;
mod callvalue;
mod chainid;
mod codecopy;
mod codesize;
mod create;
mod dup;
mod exp;
mod extcodecopy;
mod extcodehash;
mod extcodesize;
mod gasprice;
mod logs;
mod mload;
mod mstore;
mod number;
mod origin;
mod return_revert;
mod returndatacopy;
mod returndatasize;
mod selfbalance;
mod sha3;
mod sload;
mod sstore;
mod stackonlyop;
mod stop;
mod swap;

mod error_invalid_jump;
mod error_invalid_opcode;
mod error_oog_call;
mod error_oog_exp;
mod error_oog_log;
mod error_oog_sload_sstore;
mod error_oog_static_memory;
mod error_precompile_failed;
mod error_return_data_outofbound;
mod error_stack_oog_constant;
mod error_write_protection;

#[cfg(test)]
mod memory_expansion_test;

use self::sha3::Sha3;
use crate::precompile::is_precompiled;
use address::Address;
use balance::Balance;
use calldatacopy::Calldatacopy;
use calldataload::Calldataload;
use calldatasize::Calldatasize;
use caller::Caller;
use callop::CallOpcode;
use callvalue::Callvalue;
use codecopy::Codecopy;
use codesize::Codesize;
use create::Create;
use dup::Dup;
use error_invalid_jump::InvalidJump;
use error_invalid_opcode::InvalidOpcode;
use error_oog_call::OOGCall;
use error_oog_exp::OOGExp;
use error_oog_log::ErrorOOGLog;
use error_oog_sload_sstore::OOGSloadSstore;
use error_oog_static_memory::OOGStaticMemory;
use error_precompile_failed::PrecompileFailed;
use error_return_data_outofbound::ErrorReturnDataOutOfBound;
use error_stack_oog_constant::ErrorStackOogConstant;
use error_write_protection::ErrorWriteProtection;
use exp::Exponentiation;
use extcodecopy::Extcodecopy;
use extcodehash::Extcodehash;
use extcodesize::Extcodesize;
use gasprice::GasPrice;
use logs::Log;
use mload::Mload;
use mstore::Mstore;
use origin::Origin;
use return_revert::ReturnRevert;
use returndatacopy::Returndatacopy;
use returndatasize::Returndatasize;
use selfbalance::Selfbalance;
use sload::Sload;
use sstore::Sstore;
use stackonlyop::StackOnlyOpcode;
use stop::Stop;
use swap::Swap;

/// Generic opcode trait which defines the logic of the
/// [`Operation`](crate::operation::Operation) that should be generated for one
/// or multiple [`ExecStep`](crate::circuit_input_builder::ExecStep) depending
/// of the [`OpcodeId`] it contains.
pub trait Opcode: Debug {
    /// Generate the associated [`MemoryOp`](crate::operation::MemoryOp)s,
    /// [`StackOp`](crate::operation::StackOp)s, and
    /// [`StorageOp`](crate::operation::StorageOp)s associated to the Opcode
    /// is implemented for.
    fn gen_associated_ops(
        state: &mut CircuitInputStateRef,
        geth_steps: &[GethExecStep],
    ) -> Result<Vec<ExecStep>, Error>;
}

#[derive(Debug, Copy, Clone)]
struct Dummy;

impl Opcode for Dummy {
    fn gen_associated_ops(
        state: &mut CircuitInputStateRef,
        geth_steps: &[GethExecStep],
    ) -> Result<Vec<ExecStep>, Error> {
        Ok(vec![state.new_step(&geth_steps[0])?])
    }
}

type FnGenAssociatedOps = fn(
    state: &mut CircuitInputStateRef,
    geth_steps: &[GethExecStep],
) -> Result<Vec<ExecStep>, Error>;

fn fn_gen_associated_ops(opcode_id: &OpcodeId) -> FnGenAssociatedOps {
    if opcode_id.is_push() {
        return StackOnlyOpcode::<0, 1>::gen_associated_ops;
    }

    match opcode_id {
        OpcodeId::STOP => Stop::gen_associated_ops,
        OpcodeId::ADD => StackOnlyOpcode::<2, 1>::gen_associated_ops,
        OpcodeId::MUL => StackOnlyOpcode::<2, 1>::gen_associated_ops,
        OpcodeId::SUB => StackOnlyOpcode::<2, 1>::gen_associated_ops,
        OpcodeId::DIV => StackOnlyOpcode::<2, 1>::gen_associated_ops,
        OpcodeId::SDIV => StackOnlyOpcode::<2, 1>::gen_associated_ops,
        OpcodeId::MOD => StackOnlyOpcode::<2, 1>::gen_associated_ops,
        OpcodeId::SMOD => StackOnlyOpcode::<2, 1>::gen_associated_ops,
        OpcodeId::ADDMOD => StackOnlyOpcode::<3, 1>::gen_associated_ops,
        OpcodeId::MULMOD => StackOnlyOpcode::<3, 1>::gen_associated_ops,
        OpcodeId::SIGNEXTEND => StackOnlyOpcode::<2, 1>::gen_associated_ops,
        OpcodeId::LT => StackOnlyOpcode::<2, 1>::gen_associated_ops,
        OpcodeId::GT => StackOnlyOpcode::<2, 1>::gen_associated_ops,
        OpcodeId::SLT => StackOnlyOpcode::<2, 1>::gen_associated_ops,
        OpcodeId::SGT => StackOnlyOpcode::<2, 1>::gen_associated_ops,
        OpcodeId::EQ => StackOnlyOpcode::<2, 1>::gen_associated_ops,
        OpcodeId::ISZERO => StackOnlyOpcode::<1, 1>::gen_associated_ops,
        OpcodeId::AND => StackOnlyOpcode::<2, 1>::gen_associated_ops,
        OpcodeId::OR => StackOnlyOpcode::<2, 1>::gen_associated_ops,
        OpcodeId::XOR => StackOnlyOpcode::<2, 1>::gen_associated_ops,
        OpcodeId::NOT => StackOnlyOpcode::<1, 1>::gen_associated_ops,
        OpcodeId::BYTE => StackOnlyOpcode::<2, 1>::gen_associated_ops,
        OpcodeId::SHL => StackOnlyOpcode::<2, 1>::gen_associated_ops,
        OpcodeId::SHR => StackOnlyOpcode::<2, 1>::gen_associated_ops,
        OpcodeId::SAR => StackOnlyOpcode::<2, 1>::gen_associated_ops,
        OpcodeId::SHA3 => Sha3::gen_associated_ops,
        OpcodeId::ADDRESS => Address::gen_associated_ops,
        OpcodeId::BALANCE => Balance::gen_associated_ops,
        OpcodeId::ORIGIN => Origin::gen_associated_ops,
        OpcodeId::CALLER => Caller::gen_associated_ops,
        OpcodeId::CALLVALUE => Callvalue::gen_associated_ops,
        OpcodeId::CALLDATASIZE => Calldatasize::gen_associated_ops,
        OpcodeId::CALLDATALOAD => Calldataload::gen_associated_ops,
        OpcodeId::CALLDATACOPY => Calldatacopy::gen_associated_ops,
        OpcodeId::GASPRICE => GasPrice::gen_associated_ops,
        OpcodeId::CODECOPY => Codecopy::gen_associated_ops,
        OpcodeId::CODESIZE => Codesize::gen_associated_ops,
        OpcodeId::EXP => Exponentiation::gen_associated_ops,
        OpcodeId::EXTCODESIZE => Extcodesize::gen_associated_ops,
        OpcodeId::EXTCODECOPY => Extcodecopy::gen_associated_ops,
        OpcodeId::RETURNDATASIZE => Returndatasize::gen_associated_ops,
        OpcodeId::RETURNDATACOPY => Returndatacopy::gen_associated_ops,
        OpcodeId::EXTCODEHASH => Extcodehash::gen_associated_ops,
        OpcodeId::BLOCKHASH => StackOnlyOpcode::<1, 1>::gen_associated_ops,
        OpcodeId::COINBASE => StackOnlyOpcode::<0, 1>::gen_associated_ops,
        OpcodeId::TIMESTAMP => StackOnlyOpcode::<0, 1>::gen_associated_ops,
        OpcodeId::NUMBER => StackOnlyOpcode::<0, 1>::gen_associated_ops,
        OpcodeId::DIFFICULTY => StackOnlyOpcode::<0, 1>::gen_associated_ops,
        OpcodeId::GASLIMIT => StackOnlyOpcode::<0, 1>::gen_associated_ops,
        OpcodeId::CHAINID => StackOnlyOpcode::<0, 1>::gen_associated_ops,
        OpcodeId::SELFBALANCE => Selfbalance::gen_associated_ops,
        OpcodeId::BASEFEE => StackOnlyOpcode::<0, 1>::gen_associated_ops,
        OpcodeId::POP => StackOnlyOpcode::<1, 0>::gen_associated_ops,
        OpcodeId::MLOAD => Mload::gen_associated_ops,
        OpcodeId::MSTORE => Mstore::<false>::gen_associated_ops,
        OpcodeId::MSTORE8 => Mstore::<true>::gen_associated_ops,
        OpcodeId::SLOAD => Sload::gen_associated_ops,
        OpcodeId::SSTORE => Sstore::gen_associated_ops,
        OpcodeId::JUMP => StackOnlyOpcode::<1, 0>::gen_associated_ops,
        OpcodeId::JUMPI => StackOnlyOpcode::<2, 0>::gen_associated_ops,
        OpcodeId::PC => StackOnlyOpcode::<0, 1>::gen_associated_ops,
        OpcodeId::MSIZE => StackOnlyOpcode::<0, 1>::gen_associated_ops,
        OpcodeId::GAS => StackOnlyOpcode::<0, 1>::gen_associated_ops,
        OpcodeId::JUMPDEST => Dummy::gen_associated_ops,
        OpcodeId::DUP1 => Dup::<1>::gen_associated_ops,
        OpcodeId::DUP2 => Dup::<2>::gen_associated_ops,
        OpcodeId::DUP3 => Dup::<3>::gen_associated_ops,
        OpcodeId::DUP4 => Dup::<4>::gen_associated_ops,
        OpcodeId::DUP5 => Dup::<5>::gen_associated_ops,
        OpcodeId::DUP6 => Dup::<6>::gen_associated_ops,
        OpcodeId::DUP7 => Dup::<7>::gen_associated_ops,
        OpcodeId::DUP8 => Dup::<8>::gen_associated_ops,
        OpcodeId::DUP9 => Dup::<9>::gen_associated_ops,
        OpcodeId::DUP10 => Dup::<10>::gen_associated_ops,
        OpcodeId::DUP11 => Dup::<11>::gen_associated_ops,
        OpcodeId::DUP12 => Dup::<12>::gen_associated_ops,
        OpcodeId::DUP13 => Dup::<13>::gen_associated_ops,
        OpcodeId::DUP14 => Dup::<14>::gen_associated_ops,
        OpcodeId::DUP15 => Dup::<15>::gen_associated_ops,
        OpcodeId::DUP16 => Dup::<16>::gen_associated_ops,
        OpcodeId::SWAP1 => Swap::<1>::gen_associated_ops,
        OpcodeId::SWAP2 => Swap::<2>::gen_associated_ops,
        OpcodeId::SWAP3 => Swap::<3>::gen_associated_ops,
        OpcodeId::SWAP4 => Swap::<4>::gen_associated_ops,
        OpcodeId::SWAP5 => Swap::<5>::gen_associated_ops,
        OpcodeId::SWAP6 => Swap::<6>::gen_associated_ops,
        OpcodeId::SWAP7 => Swap::<7>::gen_associated_ops,
        OpcodeId::SWAP8 => Swap::<8>::gen_associated_ops,
        OpcodeId::SWAP9 => Swap::<9>::gen_associated_ops,
        OpcodeId::SWAP10 => Swap::<10>::gen_associated_ops,
        OpcodeId::SWAP11 => Swap::<11>::gen_associated_ops,
        OpcodeId::SWAP12 => Swap::<12>::gen_associated_ops,
        OpcodeId::SWAP13 => Swap::<13>::gen_associated_ops,
        OpcodeId::SWAP14 => Swap::<14>::gen_associated_ops,
        OpcodeId::SWAP15 => Swap::<15>::gen_associated_ops,
        OpcodeId::SWAP16 => Swap::<16>::gen_associated_ops,
        OpcodeId::LOG0 => Log::gen_associated_ops,
        OpcodeId::LOG1 => Log::gen_associated_ops,
        OpcodeId::LOG2 => Log::gen_associated_ops,
        OpcodeId::LOG3 => Log::gen_associated_ops,
        OpcodeId::LOG4 => Log::gen_associated_ops,
        OpcodeId::CALL | OpcodeId::CALLCODE => CallOpcode::<7>::gen_associated_ops,
        OpcodeId::DELEGATECALL | OpcodeId::STATICCALL => CallOpcode::<6>::gen_associated_ops,
        OpcodeId::CREATE => Create::<false>::gen_associated_ops,
        OpcodeId::CREATE2 => Create::<true>::gen_associated_ops,
        OpcodeId::RETURN | OpcodeId::REVERT => ReturnRevert::gen_associated_ops,
        OpcodeId::INVALID(_) => Stop::gen_associated_ops,
        OpcodeId::SELFDESTRUCT => {
            log::debug!("Using dummy gen_selfdestruct_ops for opcode SELFDESTRUCT");
            DummySelfDestruct::gen_associated_ops
        }
        _ => {
            log::debug!("Using dummy gen_associated_ops for opcode {:?}", opcode_id);
            Dummy::gen_associated_ops
        }
    }
}

fn fn_gen_error_state_associated_ops(error: &ExecError) -> Option<FnGenAssociatedOps> {
    match error {
        ExecError::InvalidJump => Some(InvalidJump::gen_associated_ops),
        ExecError::InvalidOpcode => Some(InvalidOpcode::gen_associated_ops),
        ExecError::OutOfGas(OogError::Call) => Some(OOGCall::gen_associated_ops),
        ExecError::OutOfGas(OogError::Log) => Some(ErrorOOGLog::gen_associated_ops),
        ExecError::OutOfGas(OogError::StaticMemoryExpansion) => {
            Some(OOGStaticMemory::gen_associated_ops)
        }
        ExecError::OutOfGas(OogError::Constant) => Some(ErrorStackOogConstant::gen_associated_ops),
        ExecError::OutOfGas(OogError::Exp) => Some(OOGExp::gen_associated_ops),
        ExecError::OutOfGas(OogError::Log) => Some(ErrorOOGLog::gen_associated_ops),
        ExecError::OutOfGas(OogError::SloadSstore) => Some(OOGSloadSstore::gen_associated_ops),
        ExecError::StackOverflow => Some(ErrorStackOogConstant::gen_associated_ops),
        ExecError::StackUnderflow => Some(ErrorStackOogConstant::gen_associated_ops),
        // call & callcode can encounter InsufficientBalance error, Use pop-7 generic CallOpcode
        ExecError::InsufficientBalance => Some(CallOpcode::<7>::gen_associated_ops),
<<<<<<< HEAD
        ExecError::PrecompileFailed => Some(PrecompileFailed::gen_associated_ops),
=======
        ExecError::WriteProtection => Some(ErrorWriteProtection::gen_associated_ops),
>>>>>>> a8318ea6
        ExecError::ReturnDataOutOfBounds => Some(ErrorReturnDataOutOfBound::gen_associated_ops),

        // more future errors place here
        _ => {
            evm_unimplemented!("TODO: error state {:?} not implemented", error);
            None
        }
    }
}

#[allow(clippy::collapsible_else_if)]
/// Generate the associated operations according to the particular
/// [`OpcodeId`].
pub fn gen_associated_ops(
    opcode_id: &OpcodeId,
    state: &mut CircuitInputStateRef,
    geth_steps: &[GethExecStep],
) -> Result<Vec<ExecStep>, Error> {
    let memory_enabled = !geth_steps.iter().all(|s| s.memory.is_empty());
    if memory_enabled {
        let check_level = if *CHECK_MEM_STRICT { 2 } else { 0 }; // 0: no check, 1: check and log error and fix, 2: check and assert_eq
        if check_level >= 1 {
            #[allow(clippy::collapsible_else_if)]
            if state.call_ctx()?.memory != geth_steps[0].memory {
                log::error!(
                    "wrong mem before {:?}. len in state {}, len in step {}",
                    opcode_id,
                    &state.call_ctx()?.memory.len(),
                    &geth_steps[0].memory.len(),
                );
                log::error!("state mem {:?}", &state.call_ctx()?.memory);
                log::error!("step  mem {:?}", &geth_steps[0].memory);

                for i in 0..std::cmp::min(
                    state.call_ctx()?.memory.0.len(),
                    geth_steps[0].memory.0.len(),
                ) {
                    if state.call_ctx()?.memory.0[i] != geth_steps[0].memory.0[i] {
                        log::error!("diff at {}", i);
                    }
                }
                if check_level >= 2 {
                    panic!("mem wrong");
                }
                state.call_ctx_mut()?.memory = geth_steps[0].memory.clone();
            }
        }
    }

    // check if have error
    let geth_step = &geth_steps[0];
    let mut exec_step = state.new_step(geth_step)?;
    let next_step = if geth_steps.len() > 1 {
        Some(&geth_steps[1])
    } else {
        None
    };
    if let Some(exec_error) = state.get_step_err(geth_step, next_step).unwrap() {
        log::warn!(
            "geth error {:?} occurred in  {:?}",
            exec_error,
            geth_step.op
        );

        exec_step.error = Some(exec_error.clone());
        // TODO: after more error state handled, refactor all error handling in
        // fn_gen_error_state_associated_ops method
        // For exceptions that have been implemented
        if let Some(fn_gen_error_ops) = fn_gen_error_state_associated_ops(&exec_error) {
            return fn_gen_error_ops(state, geth_steps);
        } else {
            // For exceptions that already enter next call context, but fail immediately
            // (e.g. Depth, InsufficientBalance), we still need to parse the call.
            if geth_step.op.is_call_or_create() && !exec_step.oog_or_stack_error() {
                let call = state.parse_call(geth_step)?;
                state.push_call(call);
            // For exceptions that fail to enter next call context, we need
            // to restore call context of current caller
            } else {
                state.gen_restore_context_ops(&mut exec_step, geth_steps)?;
            }
            state.handle_return(geth_step)?;
            return Ok(vec![exec_step]);
        }
    }
    // if no errors, continue as normal
    let fn_gen_associated_ops = fn_gen_associated_ops(opcode_id);
    fn_gen_associated_ops(state, geth_steps)
}

pub fn gen_begin_tx_ops(state: &mut CircuitInputStateRef) -> Result<ExecStep, Error> {
    let mut exec_step = state.new_begin_tx_step();
    let call = state.call()?.clone();

    for (field, value) in [
        (CallContextField::TxId, state.tx_ctx.id().into()),
        (
            CallContextField::RwCounterEndOfReversion,
            call.rw_counter_end_of_reversion.into(),
        ),
        (
            CallContextField::IsPersistent,
            (call.is_persistent as usize).into(),
        ),
        (CallContextField::IsSuccess, call.is_success.to_word()),
    ] {
        state.call_context_write(&mut exec_step, call.call_id, field, value);
    }

    // Increase caller's nonce
    let caller_address = call.caller_address;
    let mut nonce_prev = state.sdb.get_account(&caller_address).1.nonce;
    debug_assert!(nonce_prev <= state.tx.nonce.into());
    while nonce_prev < state.tx.nonce.into() {
        nonce_prev = state.sdb.increase_nonce(&caller_address).into();
        log::warn!("[debug] increase nonce to {}", nonce_prev);
    }
    state.account_write(
        &mut exec_step,
        caller_address,
        AccountField::Nonce,
        nonce_prev + 1,
        nonce_prev,
    )?;

    // Add caller and callee into access list
    for address in [call.caller_address, call.address] {
        state.sdb.add_account_to_access_list(address);
        state.tx_accesslist_account_write(
            &mut exec_step,
            state.tx_ctx.id(),
            address,
            true,
            false,
        )?;
    }

    // Calculate intrinsic gas cost
    let call_data_gas_cost = state
        .tx
        .input
        .iter()
        .fold(0, |acc, byte| acc + if *byte == 0 { 4 } else { 16 });
    let intrinsic_gas_cost = if state.tx.is_create() {
        GasCost::CREATION_TX.as_u64()
    } else {
        GasCost::TX.as_u64()
    } + call_data_gas_cost;
    exec_step.gas_cost = GasCost(intrinsic_gas_cost);

    // Transfer with fee
    state.transfer_with_fee(
        &mut exec_step,
        call.caller_address,
        call.address,
        call.value,
        state.tx.gas_price * state.tx.gas,
    )?;

    // Get code_hash of callee
    // FIXME: call with value to precompile will cause the codehash of precompile
    // address to `CodeDB::empty_code_hash()`. FIXME: we should have a
    // consistent codehash for precompile contract.
    let (_, callee_account) = state.sdb.get_account(&call.address);
    let callee_exists = !callee_account.is_empty();
    let (callee_code_hash, is_empty_code_hash) = match (state.tx.is_create(), callee_exists) {
        (true, _) => (call.code_hash.to_word(), false),
        (_, true) => {
            debug_assert_eq!(
                callee_account.code_hash, call.code_hash,
                "callee account's code hash: {:?}, call's code hash: {:?}",
                callee_account.code_hash, call.code_hash
            );
            (
                call.code_hash.to_word(),
                call.code_hash.to_fixed_bytes() == *EMPTY_HASH,
            )
        }
        (_, false) => (Word::zero(), true),
    };

    if state.tx.is_create() {
        state.block.sha3_inputs.push({
            let mut stream = ethers_core::utils::rlp::RlpStream::new();
            stream.begin_list(2);
            stream.append(&caller_address);
            stream.append(&nonce_prev);
            stream.out().to_vec()
        });
    }

    // There are 4 branches from here.
    match (
        call.is_create(),
        is_precompiled(&call.address),
        is_empty_code_hash,
    ) {
        // 1. Creation transaction.
        (true, _, _) => {
            state.push_op_reversible(
                &mut exec_step,
                RW::WRITE,
                AccountOp {
                    address: call.address,
                    field: AccountField::Nonce,
                    value: 1.into(),
                    value_prev: 0.into(),
                },
            )?;
            for (field, value) in [
                (CallContextField::Depth, call.depth.into()),
                (
                    CallContextField::CallerAddress,
                    call.caller_address.to_word(),
                ),
                (
                    CallContextField::CalleeAddress,
                    get_contract_address(caller_address, nonce_prev).to_word(),
                ),
                (
                    CallContextField::CallDataOffset,
                    call.call_data_offset.into(),
                ),
                (
                    CallContextField::CallDataLength,
                    state.tx.input.len().into(),
                ),
                (CallContextField::Value, call.value),
                (CallContextField::IsStatic, (call.is_static as usize).into()),
                (CallContextField::LastCalleeId, 0.into()),
                (CallContextField::LastCalleeReturnDataOffset, 0.into()),
                (CallContextField::LastCalleeReturnDataLength, 0.into()),
                (CallContextField::IsRoot, 1.into()),
                (CallContextField::IsCreate, 1.into()),
                (CallContextField::CodeHash, callee_code_hash),
            ] {
                state.call_context_write(&mut exec_step, call.call_id, field, value);
            }
            Ok(exec_step)
        }
        // 2. Call to precompiled.
        (_, true, _) => {
            state.account_read(
                &mut exec_step,
                call.address,
                AccountField::CodeHash,
                callee_code_hash,
                callee_code_hash,
            );

            Ok(exec_step)
        }
        (_, _, is_empty_code_hash) => {
            state.account_read(
                &mut exec_step,
                call.address,
                AccountField::CodeHash,
                callee_code_hash,
                callee_code_hash,
            );

            // 3. Call to account with empty code.
            if is_empty_code_hash {
                // if the transfer values make an account from non-exist to exist
                // we need to handle to codehash change
                if !call.value.is_zero() {
                    state.account_write(
                        &mut exec_step,
                        call.address,
                        AccountField::CodeHash,
                        CodeDB::empty_code_hash().to_word(),
                        CodeDB::empty_code_hash().to_word(), // or Word::zero()?
                    )?;
                }
                return Ok(exec_step);
            }

            // 4. Call to account with non-empty code.
            for (field, value) in [
                (CallContextField::Depth, call.depth.into()),
                (
                    CallContextField::CallerAddress,
                    call.caller_address.to_word(),
                ),
                (CallContextField::CalleeAddress, call.address.to_word()),
                (
                    CallContextField::CallDataOffset,
                    call.call_data_offset.into(),
                ),
                (
                    CallContextField::CallDataLength,
                    call.call_data_length.into(),
                ),
                (CallContextField::Value, call.value),
                (CallContextField::IsStatic, (call.is_static as usize).into()),
                (CallContextField::LastCalleeId, 0.into()),
                (CallContextField::LastCalleeReturnDataOffset, 0.into()),
                (CallContextField::LastCalleeReturnDataLength, 0.into()),
                (CallContextField::IsRoot, 1.into()),
                (CallContextField::IsCreate, call.is_create().to_word()),
                (CallContextField::CodeHash, callee_code_hash),
            ] {
                state.call_context_write(&mut exec_step, call.call_id, field, value);
            }

            Ok(exec_step)
        }
    }
}

pub fn gen_end_tx_ops(state: &mut CircuitInputStateRef) -> Result<ExecStep, Error> {
    let mut exec_step = state.new_end_tx_step();
    let call = state.tx.calls()[0].clone();

    state.call_context_read(
        &mut exec_step,
        call.call_id,
        CallContextField::TxId,
        state.tx_ctx.id().into(),
    );
    state.call_context_read(
        &mut exec_step,
        call.call_id,
        CallContextField::IsPersistent,
        Word::from(call.is_persistent as u8),
    );

    let refund = state.sdb.refund();
    state.push_op(
        &mut exec_step,
        RW::READ,
        TxRefundOp {
            tx_id: state.tx_ctx.id(),
            value: refund,
            value_prev: refund,
        },
    );

    let effective_refund =
        refund.min((state.tx.gas - exec_step.gas_left.0) / MAX_REFUND_QUOTIENT_OF_GAS_USED as u64);
    let (found, caller_account) = state.sdb.get_account(&call.caller_address);
    if !found {
        return Err(Error::AccountNotFound(call.caller_address));
    }
    let caller_balance_prev = caller_account.balance;
    let caller_balance =
        caller_balance_prev + state.tx.gas_price * (exec_step.gas_left.0 + effective_refund);
    state.account_write(
        &mut exec_step,
        call.caller_address,
        AccountField::Balance,
        caller_balance,
        caller_balance_prev,
    )?;

    let block_info = state
        .block
        .headers
        .get(&state.tx.block_num)
        .unwrap()
        .clone();
    let effective_tip = state.tx.gas_price - block_info.base_fee;
    let (found, coinbase_account) = state.sdb.get_account_mut(&block_info.coinbase);
    if !found {
        log::error!("coinbase account not found: {}", block_info.coinbase);
        return Err(Error::AccountNotFound(block_info.coinbase));
    }
    let coinbase_balance_prev = coinbase_account.balance;
    let coinbase_balance =
        coinbase_balance_prev + effective_tip * (state.tx.gas - exec_step.gas_left.0);
    state.account_write(
        &mut exec_step,
        block_info.coinbase,
        AccountField::Balance,
        coinbase_balance,
        coinbase_balance_prev,
    )?;

    // handle tx receipt tag
    state.tx_receipt_write(
        &mut exec_step,
        state.tx_ctx.id(),
        TxReceiptField::PostStateOrStatus,
        call.is_persistent as u64,
    )?;

    let log_id = exec_step.log_id;
    state.tx_receipt_write(
        &mut exec_step,
        state.tx_ctx.id(),
        TxReceiptField::LogLength,
        log_id as u64,
    )?;

    if state.tx_ctx.id() > 1 {
        // query pre tx cumulative gas
        state.tx_receipt_read(
            &mut exec_step,
            state.tx_ctx.id() - 1,
            TxReceiptField::CumulativeGasUsed,
            state.block_ctx.cumulative_gas_used,
        )?;
    }

    state.block_ctx.cumulative_gas_used += state.tx.gas - exec_step.gas_left.0;
    state.tx_receipt_write(
        &mut exec_step,
        state.tx_ctx.id(),
        TxReceiptField::CumulativeGasUsed,
        state.block_ctx.cumulative_gas_used,
    )?;

    if !state.tx_ctx.is_last_tx() {
        state.call_context_write(
            &mut exec_step,
            state.block_ctx.rwc.0 + 1,
            CallContextField::TxId,
            (state.tx_ctx.id() + 1).into(),
        );
    }

    Ok(exec_step)
}

#[derive(Debug, Copy, Clone)]
struct DummySelfDestruct;

impl Opcode for DummySelfDestruct {
    fn gen_associated_ops(
        state: &mut CircuitInputStateRef,
        geth_steps: &[GethExecStep],
    ) -> Result<Vec<ExecStep>, Error> {
        dummy_gen_selfdestruct_ops(state, geth_steps)
    }
}
fn dummy_gen_selfdestruct_ops(
    state: &mut CircuitInputStateRef,
    geth_steps: &[GethExecStep],
) -> Result<Vec<ExecStep>, Error> {
    let geth_step = &geth_steps[0];
    let mut exec_step = state.new_step(geth_step)?;
    let sender = state.call()?.address;
    let receiver = geth_step.stack.last()?.to_address();

    let is_warm = state.sdb.check_account_in_access_list(&receiver);
    state.push_op_reversible(
        &mut exec_step,
        RW::WRITE,
        TxAccessListAccountOp {
            tx_id: state.tx_ctx.id(),
            address: receiver,
            is_warm: true,
            is_warm_prev: is_warm,
        },
    )?;

    let (found, _) = state.sdb.get_account(&receiver);
    if !found {
        return Err(Error::AccountNotFound(receiver));
    }
    let (found, sender_account) = state.sdb.get_account(&sender);
    if !found {
        return Err(Error::AccountNotFound(sender));
    }
    let value = sender_account.balance;
    state.transfer(&mut exec_step, sender, receiver, value)?;

    if state.call()?.is_persistent {
        state.sdb.destruct_account(sender);
    }

    state.handle_return(geth_step)?;
    Ok(vec![exec_step])
}<|MERGE_RESOLUTION|>--- conflicted
+++ resolved
@@ -289,11 +289,8 @@
         ExecError::StackUnderflow => Some(ErrorStackOogConstant::gen_associated_ops),
         // call & callcode can encounter InsufficientBalance error, Use pop-7 generic CallOpcode
         ExecError::InsufficientBalance => Some(CallOpcode::<7>::gen_associated_ops),
-<<<<<<< HEAD
         ExecError::PrecompileFailed => Some(PrecompileFailed::gen_associated_ops),
-=======
         ExecError::WriteProtection => Some(ErrorWriteProtection::gen_associated_ops),
->>>>>>> a8318ea6
         ExecError::ReturnDataOutOfBounds => Some(ErrorReturnDataOutOfBound::gen_associated_ops),
 
         // more future errors place here
