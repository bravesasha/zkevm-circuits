use super::Opcode;
use crate::{
    circuit_input_builder::{CallKind, CircuitInputStateRef, CodeSource, ExecStep},
    operation::{AccountField, CallContextField, TxAccessListAccountOp},
    precompile::{execute_precompiled, is_precompiled},
    state_db::CodeDB,
    Error,
};
use eth_types::{
    evm_types::{
        gas_utils::{eip150_gas, memory_expansion_gas_cost},
        GasCost,
    },
    GethExecStep, ToWord, Word,
};
use std::cmp::min;

/// Placeholder structure used to implement [`Opcode`] trait over it
/// corresponding to the `OpcodeId::CALL`, `OpcodeId::CALLCODE`,
/// `OpcodeId::DELEGATECALL` and `OpcodeId::STATICCALL`.
/// - CALL and CALLCODE: N_ARGS = 7
/// - DELEGATECALL and STATICCALL: N_ARGS = 6
#[derive(Debug, Copy, Clone)]
pub(crate) struct CallOpcode<const N_ARGS: usize>;

impl<const N_ARGS: usize> Opcode for CallOpcode<N_ARGS> {
    fn gen_associated_ops(
        state: &mut CircuitInputStateRef,
        geth_steps: &[GethExecStep],
    ) -> Result<Vec<ExecStep>, Error> {
        let geth_step = &geth_steps[0];
        let mut exec_step = state.new_step(geth_step)?;

        let args_offset = geth_step.stack.nth_last(N_ARGS - 4)?.as_usize();
        let args_length = geth_step.stack.nth_last(N_ARGS - 3)?.as_usize();
        let ret_offset = geth_step.stack.nth_last(N_ARGS - 2)?.as_usize();
        let ret_length = geth_step.stack.nth_last(N_ARGS - 1)?.as_usize();

        // we need to keep the memory until parse_call complete
        state.call_expand_memory(args_offset, args_length, ret_offset, ret_length)?;

        let tx_id = state.tx_ctx.id();
        let call = state.parse_call(geth_step)?;
        let current_call = state.call()?.clone();

        // For both CALLCODE and DELEGATECALL opcodes, `call.address` is caller
        // address which is different from callee_address (code address).
        let callee_address = match call.code_source {
            CodeSource::Address(address) => address,
            _ => call.address,
        };

        let mut field_values = vec![
            (CallContextField::TxId, tx_id.into()),
            // NOTE: For `RwCounterEndOfReversion` we use the `0` value as a
            // placeholder, and later set the proper value in
            // `CircuitInputBuilder::set_value_ops_call_context_rwc_eor`
            (CallContextField::RwCounterEndOfReversion, 0.into()),
            (
                CallContextField::IsPersistent,
                (current_call.is_persistent as u64).into(),
            ),
            (
                CallContextField::IsStatic,
                (current_call.is_static as u64).into(),
            ),
            (CallContextField::Depth, current_call.depth.into()),
            (
                CallContextField::CalleeAddress,
                current_call.address.to_word(),
            ),
        ];
        if call.kind == CallKind::DelegateCall {
            field_values.extend([
                (
                    CallContextField::CallerAddress,
                    current_call.caller_address.to_word(),
                ),
                (CallContextField::Value, current_call.value),
            ]);
        }
        for (field, value) in field_values {
            state.call_context_read(&mut exec_step, current_call.call_id, field, value);
        }

        for i in 0..N_ARGS {
            state.stack_read(
                &mut exec_step,
                geth_step.stack.nth_last_filled(i),
                geth_step.stack.nth_last(i)?,
            )?;
        }

        state.stack_write(
            &mut exec_step,
            geth_step.stack.nth_last_filled(N_ARGS - 1),
            (call.is_success as u64).into(),
        )?;

        let callee_code_hash = call.code_hash;
        let callee_exists = !state.sdb.get_account(&callee_address).1.is_empty();

        let (callee_code_hash_word, is_empty_code_hash) = if callee_exists {
            (
                callee_code_hash.to_word(),
                callee_code_hash == CodeDB::empty_code_hash(),
            )
        } else {
            (Word::zero(), true)
        };
        state.account_read(
            &mut exec_step,
            callee_address,
            AccountField::CodeHash,
            callee_code_hash_word,
        );

        let is_warm = state.sdb.check_account_in_access_list(&callee_address);
        state.push_op_reversible(
            &mut exec_step,
            TxAccessListAccountOp {
                tx_id,
                address: callee_address,
                is_warm: true,
                is_warm_prev: is_warm,
            },
        )?;

        // Switch to callee's call context
        state.push_call(call.clone());

        for (field, value) in [
            (CallContextField::RwCounterEndOfReversion, 0.into()),
            (
                CallContextField::IsPersistent,
                (call.is_persistent as u64).into(),
            ),
        ] {
            state.call_context_write(&mut exec_step, call.clone().call_id, field, value);
        }

        let (found, sender_account) = state.sdb.get_account(&call.caller_address);
        debug_assert!(found);

        let caller_balance = sender_account.balance;
        let is_call_or_callcode = call.kind == CallKind::Call || call.kind == CallKind::CallCode;
        let insufficient_balance = call.value > caller_balance && is_call_or_callcode;
        let is_depth_ok = geth_step.depth < 1025;

        log::debug!(
            "insufficient_balance: {}, call type: {:?}, sender_account: {:?} ",
            insufficient_balance,
            call.kind,
            call.caller_address
        );

        // read balance of caller to compare to value for insufficient_balance checking
        // in circuit, also use for callcode successful case check balance is
        // indeed larger than transfer value. for call opcode, it does in
        // tranfer gadget implicitly.
        state.account_read(
            &mut exec_step,
            call.caller_address,
            AccountField::Balance,
            caller_balance,
        );

<<<<<<< HEAD
        let callee_exists = !state.sdb.get_account(&callee_address).1.is_empty();

        // Transfer value only for CALL opcode.
        // only when insufficient_balance = false and error_depth = false
        // and value > 0.
        if call.kind == CallKind::Call
            && !insufficient_balance
            && is_depth_ok
            && !call.value.is_zero()
        {
=======
        let code_address = call.code_address();
        let is_precompile = code_address
            .map(|ref addr| is_precompiled(addr))
            .unwrap_or(false);
        // TODO: What about transfer for CALLCODE?
        // Transfer value only for CALL opcode, insufficient_balance = false.
        if call.kind == CallKind::Call && !insufficient_balance {
>>>>>>> ab6a91a3
            state.transfer(
                &mut exec_step,
                call.caller_address,
                call.address,
                callee_exists || is_precompile,
                false,
                call.value,
            )?;
        }

        // Calculate next_memory_word_size and callee_gas_left manually in case
        // there isn't next geth_step (e.g. callee doesn't have code).
        debug_assert_eq!(exec_step.memory_size % 32, 0);
        let curr_memory_word_size = (exec_step.memory_size as u64) / 32;
        let next_memory_word_size = [
            curr_memory_word_size,
            (call.call_data_offset + call.call_data_length + 31) / 32,
            (call.return_data_offset + call.return_data_length + 31) / 32,
        ]
        .into_iter()
        .max()
        .unwrap();

        let has_value = !call.value.is_zero() && !call.is_delegatecall();
        let memory_expansion_gas_cost =
            memory_expansion_gas_cost(curr_memory_word_size, next_memory_word_size);
        let gas_cost = if is_warm {
            GasCost::WARM_ACCESS.as_u64()
        } else {
            GasCost::COLD_ACCOUNT_ACCESS.as_u64()
        } + if has_value {
            GasCost::CALL_WITH_VALUE.as_u64()
                + if call.kind == CallKind::Call && !callee_exists {
                    GasCost::NEW_ACCOUNT.as_u64()
                } else {
                    0
                }
        } else {
            0
        } + memory_expansion_gas_cost;
        let gas_specified = geth_step.stack.last()?;
        let callee_gas_left = eip150_gas(geth_step.gas.0 - gas_cost, gas_specified);

        // There are 4 branches from here.
        // add failure case for insufficient balance or error depth in the future.
<<<<<<< HEAD
        match (
            insufficient_balance || !is_depth_ok,
            state.is_precompiled(&call.address),
            is_empty_code_hash,
        ) {
=======
        match (insufficient_balance, is_precompile, is_empty_code_hash) {
>>>>>>> ab6a91a3
            // 1. Call to precompiled.
            (false, true, _) => {
                assert!(call.is_success, "call to precompile should not fail");
                let caller_ctx = state.caller_ctx_mut()?;
                let code_address = code_address.unwrap();
                let (result, contract_gas_cost) = execute_precompiled(
                    &code_address,
                    if args_length != 0 {
                        &caller_ctx.memory.0[args_offset..args_offset + args_length]
                    } else {
                        &[]
                    },
                    callee_gas_left,
                );
                log::trace!(
                    "precompile return data len {} gas {}",
                    result.len(),
                    contract_gas_cost
                );
                caller_ctx.return_data = result.clone();
                let length = min(result.len(), ret_length);
                if length != 0 {
                    caller_ctx.memory.extend_at_least(ret_offset + length);
                }
                caller_ctx.memory.0[ret_offset..ret_offset + length]
                    .copy_from_slice(&result[..length]);
                for (field, value) in [
                    (CallContextField::LastCalleeId, call.call_id.into()),
                    (CallContextField::LastCalleeReturnDataOffset, 0.into()),
                    (
                        CallContextField::LastCalleeReturnDataLength,
                        result.len().into(),
                    ),
                ] {
                    state.call_context_write(&mut exec_step, current_call.call_id, field, value);
                }

                log::warn!("missing circuit part of precompile");
                state.handle_return(&mut exec_step, geth_steps, false)?;

                let real_cost = geth_steps[0].gas.0 - geth_steps[1].gas.0;
                if real_cost != exec_step.gas_cost.0 {
                    log::warn!(
                        "precompile gas fixed from {} to {}, step {:?}",
                        exec_step.gas_cost.0,
                        real_cost,
                        geth_steps[0]
                    );
                }
                exec_step.gas_cost = GasCost(real_cost);
                Ok(vec![exec_step])
            }
            // 2. Call to account with empty code.
            (false, _, true) => {
                for (field, value) in [
                    (CallContextField::LastCalleeId, 0.into()),
                    (CallContextField::LastCalleeReturnDataOffset, 0.into()),
                    (CallContextField::LastCalleeReturnDataLength, 0.into()),
                ] {
                    state.call_context_write(&mut exec_step, current_call.call_id, field, value);
                }
                state.handle_return(&mut exec_step, geth_steps, false)?;
                Ok(vec![exec_step])
            }
            // 3. Call to account with non-empty code.
            (false, _, false) => {
                for (field, value) in [
                    (
                        CallContextField::ProgramCounter,
                        (geth_step.pc.0 + 1).into(),
                    ),
                    (
                        CallContextField::StackPointer,
                        (geth_step.stack.stack_pointer().0 + N_ARGS - 1).into(),
                    ),
                    (
                        CallContextField::GasLeft,
                        (geth_step.gas.0 - gas_cost - callee_gas_left).into(),
                    ),
                    (CallContextField::MemorySize, next_memory_word_size.into()),
                    (
                        CallContextField::ReversibleWriteCounter,
                        (exec_step.reversible_write_counter + 1).into(),
                    ),
                ] {
                    state.call_context_write(&mut exec_step, current_call.call_id, field, value);
                }

                for (field, value) in [
                    (CallContextField::CallerId, current_call.call_id.into()),
                    (CallContextField::TxId, tx_id.into()),
                    (CallContextField::Depth, call.depth.into()),
                    (
                        CallContextField::CallerAddress,
                        call.caller_address.to_word(),
                    ),
                    (CallContextField::CalleeAddress, call.address.to_word()),
                    (
                        CallContextField::CallDataOffset,
                        call.call_data_offset.into(),
                    ),
                    (
                        CallContextField::CallDataLength,
                        call.call_data_length.into(),
                    ),
                    (
                        CallContextField::ReturnDataOffset,
                        call.return_data_offset.into(),
                    ),
                    (
                        CallContextField::ReturnDataLength,
                        call.return_data_length.into(),
                    ),
                    (CallContextField::Value, call.value),
                    (CallContextField::IsSuccess, (call.is_success as u64).into()),
                    (CallContextField::IsStatic, (call.is_static as u64).into()),
                    (CallContextField::LastCalleeId, 0.into()),
                    (CallContextField::LastCalleeReturnDataOffset, 0.into()),
                    (CallContextField::LastCalleeReturnDataLength, 0.into()),
                    (CallContextField::IsRoot, 0.into()),
                    (CallContextField::IsCreate, 0.into()),
                    (CallContextField::CodeHash, call.code_hash.to_word()),
                ] {
                    state.call_context_write(&mut exec_step, call.call_id, field, value);
                }

                Ok(vec![exec_step])
            }

            // 4. insufficient balance or error depth cases.
            (true, _, _) => {
                for (field, value) in [
                    (CallContextField::LastCalleeId, 0.into()),
                    (CallContextField::LastCalleeReturnDataOffset, 0.into()),
                    (CallContextField::LastCalleeReturnDataLength, 0.into()),
                ] {
                    state.call_context_write(&mut exec_step, current_call.call_id, field, value);
                }
                state.handle_return(&mut exec_step, geth_steps, false)?;
                Ok(vec![exec_step])
            } //
        }
    }
}

#[cfg(test)]
mod tests {
    use crate::{circuit_input_builder::CircuitsParams, mock::BlockData};
    use eth_types::{bytecode, evm_types::OpcodeId, geth_types::GethData, word, Bytecode, Word};
    use mock::{
        test_ctx::{
            helpers::{account_0_code_account_1_no_code, tx_from_1_to_0},
            LoggerConfig,
        },
        TestContext,
    };

    // move this to circuit after circuit part is complete
    #[test]
    fn test_precompiled_call() {
        struct PrecompileCall {
            name: &'static str,
            setup_code: Bytecode,
            ret_size: Word,
            ret_offset: Word,
            call_data_offset: Word,
            call_data_length: Word,
            address: Word,
            value: Word,
            gas: Word,
            stack_value: Vec<(Word, Word)>,
            max_rws: usize,
        }

        impl Default for PrecompileCall {
            fn default() -> Self {
                PrecompileCall {
                    name: "precompiled call",
                    setup_code: Bytecode::default(),
                    ret_size: Word::from(0),
                    ret_offset: Word::from(0),
                    call_data_offset: Word::from(0),
                    call_data_length: Word::from(0),
                    address: Word::from(0),
                    value: Word::from(0),
                    gas: Word::from(0xFFFFFFF),
                    stack_value: vec![],
                    max_rws: 500,
                }
            }
        }

        impl PrecompileCall {
            fn with_call_op(&self, call_op: OpcodeId) -> Bytecode {
                assert!(
                    call_op.is_call(),
                    "invalid setup, {:?} is not a call op",
                    call_op
                );
                let mut code = self.setup_code.clone();
                code.push(32, self.ret_size)
                    .push(32, self.ret_offset)
                    .push(32, self.call_data_length)
                    .push(32, self.call_data_offset);
                if call_op == OpcodeId::CALL || call_op == OpcodeId::CALLCODE {
                    code.push(32, self.value);
                }
                code.push(32, self.address)
                    .push(32, self.gas)
                    .write_op(call_op)
                    .write_op(OpcodeId::POP);
                for (offset, _) in self.stack_value.iter().rev() {
                    code.push(32, *offset).write_op(OpcodeId::MLOAD);
                }

                code
            }
        }

        let test_vector = [
            PrecompileCall {
                name: "ecRecover",
                setup_code: bytecode! {
                    PUSH32(word!("0x456e9aea5e197a1f1af7a3e85a3212fa4049a3ba34c2289b4c860fc0b0c64ef3")) // hash
                    PUSH1(0x0)
                    MSTORE
                    PUSH1(28) // v
                    PUSH1(0x20)
                    MSTORE
                    PUSH32(word!("0x9242685bf161793cc25603c231bc2f568eb630ea16aa137d2664ac8038825608")) // r
                    PUSH1(0x40)
                    MSTORE
                    PUSH32(word!("0x4f8ae3bd7535248d0bd448298cc2e2071e56992d0774dc340c368ae950852ada")) // s
                    PUSH1(0x60)
                    MSTORE
                },
                ret_size: Word::from(0x20),
                ret_offset: Word::from(0x80),
                call_data_length: Word::from(0x80),
                address: Word::from(0x1),
                stack_value: vec![(
                    Word::from(0x80),
                    word!("7156526fbd7a3c72969b54f64e42c10fbb768c8a"),
                )],
                ..Default::default()
            },
            PrecompileCall {
                name: "SHA2-256",
                setup_code: bytecode! {
                    PUSH1(0xFF) // data
                    PUSH1(0)
                    MSTORE
                },
                ret_size: Word::from(0x20),
                ret_offset: Word::from(0x20),
                call_data_length: Word::from(0x1),
                call_data_offset: Word::from(0x1F),
                address: Word::from(0x2),
                stack_value: vec![(
                    Word::from(0x20),
                    word!("a8100ae6aa1940d0b663bb31cd466142ebbdbd5187131b92d93818987832eb89"),
                )],
                ..Default::default()
            },
            PrecompileCall {
                name: "RIPEMD-160",
                setup_code: bytecode! {
                    PUSH1(0xFF) // data
                    PUSH1(0)
                    MSTORE
                },
                ret_size: Word::from(0x20),
                ret_offset: Word::from(0x20),
                call_data_length: Word::from(0x1),
                call_data_offset: Word::from(0x1F),
                address: Word::from(0x3),
                stack_value: vec![(
                    Word::from(0x20),
                    word!("2c0c45d3ecab80fe060e5f1d7057cd2f8de5e557"),
                )],
                ..Default::default()
            },
            PrecompileCall {
                name: "identity",
                setup_code: bytecode! {
                    PUSH16(word!("0123456789ABCDEF0123456789ABCDEF"))
                    PUSH1(0x00)
                    MSTORE
                },
                ret_size: Word::from(0x20),
                ret_offset: Word::from(0x20),
                call_data_length: Word::from(0x20),
                address: Word::from(0x4),
                stack_value: vec![(Word::from(0x20), word!("0123456789ABCDEF0123456789ABCDEF"))],
                ..Default::default()
            },
            PrecompileCall {
                name: "modexp",
                setup_code: bytecode! {
                    PUSH1(1) // Bsize
                    PUSH1(0)
                    MSTORE
                    PUSH1(1) // Esize
                    PUSH1(0x20)
                    MSTORE
                    PUSH1(1) // Msize
                    PUSH1(0x40)
                    MSTORE
                    PUSH32(word!("0x08090A0000000000000000000000000000000000000000000000000000000000")) // B, E and M
                    PUSH1(0x60)
                    MSTORE
                },
                ret_size: Word::from(0x01),
                ret_offset: Word::from(0x9F),
                call_data_length: Word::from(0x63),
                address: Word::from(0x5),
                stack_value: vec![(Word::from(0x80), Word::from(8))],
                ..Default::default()
            },
            PrecompileCall {
                name: "ecAdd",
                setup_code: bytecode! {
                    PUSH1(1) // x1
                    PUSH1(0)
                    MSTORE
                    PUSH1(2) // y1
                    PUSH1(0x20)
                    MSTORE
                    PUSH1(1) // x2
                    PUSH1(0x40)
                    MSTORE
                    PUSH1(2) // y2
                    PUSH1(0x60)
                    MSTORE
                },
                ret_size: Word::from(0x40),
                ret_offset: Word::from(0x80),
                call_data_length: Word::from(0x80),
                address: Word::from(0x6),
                stack_value: vec![
                    (
                        Word::from(0x80),
                        word!("30644e72e131a029b85045b68181585d97816a916871ca8d3c208c16d87cfd3"),
                    ),
                    (
                        Word::from(0xA0),
                        word!("15ed738c0e0a7c92e7845f96b2ae9c0a68a6a449e3538fc7ff3ebf7a5a18a2c4"),
                    ),
                ],
                ..Default::default()
            },
            PrecompileCall {
                name: "ecMul",
                setup_code: bytecode! {
                    PUSH1(1) // x1
                    PUSH1(0)
                    MSTORE
                    PUSH1(2) // y1
                    PUSH1(0x20)
                    MSTORE
                    PUSH1(2) // s
                    PUSH1(0x40)
                    MSTORE
                },
                ret_size: Word::from(0x40),
                ret_offset: Word::from(0x60),
                call_data_length: Word::from(0x60),
                address: Word::from(0x7),
                stack_value: vec![
                    (
                        Word::from(0x60),
                        word!("30644e72e131a029b85045b68181585d97816a916871ca8d3c208c16d87cfd3"),
                    ),
                    (
                        Word::from(0x80),
                        word!("15ed738c0e0a7c92e7845f96b2ae9c0a68a6a449e3538fc7ff3ebf7a5a18a2c4"),
                    ),
                ],
                ..Default::default()
            },
            PrecompileCall {
                name: "ecPairing",
                setup_code: bytecode! {
                    PUSH32(word!("0x23a8eb0b0996252cb548a4487da97b02422ebc0e834613f954de6c7e0afdc1fc"))
                    PUSH32(word!("0x2a23af9a5ce2ba2796c1f4e453a370eb0af8c212d9dc9acd8fc02c2e907baea2"))
                    PUSH32(word!("0x091058a3141822985733cbdddfed0fd8d6c104e9e9eff40bf5abfef9ab163bc7"))
                    PUSH32(word!("0x1971ff0471b09fa93caaf13cbf443c1aede09cc4328f5a62aad45f40ec133eb4"))
                    PUSH32(word!("0x30644e72e131a029b85045b68181585d97816a916871ca8d3c208c16d87cfd45"))
                    PUSH32(word!("0x0000000000000000000000000000000000000000000000000000000000000001"))
                    PUSH32(word!("0x2fe02e47887507adf0ff1743cbac6ba291e66f59be6bd763950bb16041a0a85e"))
                    PUSH32(word!("0x2bd368e28381e8eccb5fa81fc26cf3f048eea9abfdd85d7ed3ab3698d63e4f90"))
                    PUSH32(word!("0x22606845ff186793914e03e21df544c34ffe2f2f3504de8a79d9159eca2d98d9"))
                    PUSH32(word!("0x1fb19bb476f6b9e44e2a32234da8212f61cd63919354bc06aef31e3cfaff3ebc"))
                    PUSH32(word!("0x2c0f001f52110ccfe69108924926e45f0b0c868df0e7bde1fe16d3242dc715f6"))
                    PUSH32(word!("0x2cf44499d5d27bb186308b7af7af02ac5bc9eeb6a3d147c186b21fb1b76e18da"))

                    PUSH1(12)
                    PUSH2(0x200)
                    MSTORE

                    JUMPDEST

                    PUSH2(0x200)
                    MLOAD
                    PUSH1(12)
                    SUB
                    PUSH1(0x20)
                    MUL
                    MSTORE
                    PUSH1(1)
                    PUSH2(0x200)
                    MLOAD
                    SUB
                    DUP1
                    PUSH2(0x200)
                    MSTORE
                    PUSH2(0x192)
                    JUMPI
                },
                ret_size: Word::from(0x20),
                call_data_length: Word::from(0x180),
                address: Word::from(0x8),
                stack_value: vec![(Word::from(0x0), Word::from(1))],
                max_rws: 3000,
                ..Default::default()
            },
            PrecompileCall {
                name: "blake2f",
                setup_code: bytecode! {
                    PUSH32(word!("0000000003000000000000000000000000000000010000000000000000000000"))
                    PUSH32(word!("0000000000000000000000000000000000000000000000000000000000000000"))
                    PUSH32(word!("0000000000000000000000000000000000000000000000000000000000000000"))
                    PUSH32(word!("0000000000000000000000000000000000000000000000000000000000000000"))
                    PUSH32(word!("19cde05b61626300000000000000000000000000000000000000000000000000"))
                    PUSH32(word!("3af54fa5d182e6ad7f520e511f6c3e2b8c68059b6bbd41fbabd9831f79217e13"))
                    PUSH32(word!("0000000048c9bdf267e6096a3ba7ca8485ae67bb2bf894fe72f36e3cf1361d5f"))

                    PUSH1(7)
                    PUSH2(0x160)
                    MSTORE

                    JUMPDEST

                    PUSH2(0x160)
                    MLOAD
                    PUSH1(7)
                    SUB
                    PUSH1(0x20)
                    MUL
                    MSTORE
                    PUSH1(1)
                    PUSH2(0x160)
                    MLOAD
                    SUB
                    DUP1
                    PUSH2(0x160)
                    MSTORE
                    PUSH2(0xed)
                    JUMPI
                },
                ret_size: Word::from(0x40),
                ret_offset: Word::from(0x0),
                call_data_length: Word::from(0xd5),
                address: Word::from(0x9),
                stack_value: vec![
                    (
                        Word::from(0x20),
                        word!("d282e6ad7f520e511f6c3e2b8c68059b9442be0454267ce079217e1319cde05b"),
                    ),
                    (
                        Word::from(0x0),
                        word!("8c9bcf367e6096a3ba7ca8485ae67bb2bf894fe72f36e3cf1361d5f3af54fa5"),
                    ),
                ],
                max_rws: 1500,
                ..Default::default()
            },
        ];

        let call_ops = [
            OpcodeId::CALL,
            OpcodeId::CALLCODE,
            OpcodeId::DELEGATECALL,
            OpcodeId::STATICCALL,
        ];

        for (test_call, call_op) in itertools::iproduct!(test_vector.iter(), call_ops.iter()) {
            let code = test_call.with_call_op(*call_op);
            let block: GethData = TestContext::<2, 1>::new_with_logger_config(
                None,
                account_0_code_account_1_no_code(code),
                tx_from_1_to_0,
                |block, _tx| block.number(0xcafeu64),
                LoggerConfig {
                    enable_memory: true,
                    ..Default::default()
                },
            )
            .unwrap()
            .into();

            let mut builder = BlockData::new_from_geth_data_with_params(
                block.clone(),
                CircuitsParams {
                    max_rws: test_call.max_rws,
                    ..Default::default()
                },
            )
            .new_circuit_input_builder();
            builder
                .handle_block(&block.eth_block, &block.geth_traces)
                .unwrap();

            let step = block.geth_traces[0]
                .struct_logs
                .last()
                .expect("at least one step");
            log::debug!("{:?}", step.stack);
            for (offset, (_, stack_value)) in test_call.stack_value.iter().enumerate() {
                assert_eq!(
                    *stack_value,
                    step.stack.nth_last(offset).expect("stack value not found"),
                    "stack output mismatch"
                );
            }
        }
    }
}<|MERGE_RESOLUTION|>--- conflicted
+++ resolved
@@ -165,26 +165,13 @@
             caller_balance,
         );
 
-<<<<<<< HEAD
-        let callee_exists = !state.sdb.get_account(&callee_address).1.is_empty();
-
-        // Transfer value only for CALL opcode.
-        // only when insufficient_balance = false and error_depth = false
-        // and value > 0.
-        if call.kind == CallKind::Call
-            && !insufficient_balance
-            && is_depth_ok
-            && !call.value.is_zero()
-        {
-=======
         let code_address = call.code_address();
         let is_precompile = code_address
             .map(|ref addr| is_precompiled(addr))
             .unwrap_or(false);
         // TODO: What about transfer for CALLCODE?
         // Transfer value only for CALL opcode, insufficient_balance = false.
-        if call.kind == CallKind::Call && !insufficient_balance {
->>>>>>> ab6a91a3
+        if call.kind == CallKind::Call && !insufficient_balance && is_depth_ok {
             state.transfer(
                 &mut exec_step,
                 call.caller_address,
@@ -230,15 +217,11 @@
 
         // There are 4 branches from here.
         // add failure case for insufficient balance or error depth in the future.
-<<<<<<< HEAD
         match (
             insufficient_balance || !is_depth_ok,
-            state.is_precompiled(&call.address),
+            is_precompile,
             is_empty_code_hash,
         ) {
-=======
-        match (insufficient_balance, is_precompile, is_empty_code_hash) {
->>>>>>> ab6a91a3
             // 1. Call to precompiled.
             (false, true, _) => {
                 assert!(call.is_success, "call to precompile should not fail");
