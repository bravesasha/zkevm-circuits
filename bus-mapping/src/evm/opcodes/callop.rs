use super::Opcode;
use crate::{
    circuit_input_builder::{
        CallKind, CircuitInputStateRef, CodeSource, CopyBytes, CopyDataType, CopyEvent, ExecStep,
        NumberOrHash,
    },
    evm::opcodes::precompiles::gen_associated_ops as precompile_associated_ops,
    operation::{AccountField, CallContextField, TxAccessListAccountOp},
    precompile::{execute_precompiled, is_precompiled, PrecompileCalls},
    state_db::CodeDB,
    Error,
};
use eth_types::{
    evm_types::{
        gas_utils::{eip150_gas, memory_expansion_gas_cost},
        Gas, GasCost, Memory, OpcodeId,
    },
    GethExecStep, ToWord, Word,
};
use std::cmp::min;

/// Placeholder structure used to implement [`Opcode`] trait over it
/// corresponding to the `OpcodeId::CALL`, `OpcodeId::CALLCODE`,
/// `OpcodeId::DELEGATECALL` and `OpcodeId::STATICCALL`.
/// - CALL and CALLCODE: N_ARGS = 7
/// - DELEGATECALL and STATICCALL: N_ARGS = 6
#[derive(Debug, Copy, Clone)]
pub(crate) struct CallOpcode<const N_ARGS: usize>;

impl<const N_ARGS: usize> Opcode for CallOpcode<N_ARGS> {
    fn gen_associated_ops(
        state: &mut CircuitInputStateRef,
        geth_steps: &[GethExecStep],
    ) -> Result<Vec<ExecStep>, Error> {
        let geth_step = &geth_steps[0];
        let mut exec_step = state.new_step(geth_step)?;

        let args_offset = geth_step.stack.nth_last(N_ARGS - 4)?.low_u64() as usize;
        let args_length = geth_step.stack.nth_last(N_ARGS - 3)?.as_usize();
        let ret_offset = geth_step.stack.nth_last(N_ARGS - 2)?.low_u64() as usize;
        let ret_length = geth_step.stack.nth_last(N_ARGS - 1)?.as_usize();

        // we need to keep the memory until parse_call complete
        state.call_expand_memory(args_offset, args_length, ret_offset, ret_length)?;

        let tx_id = state.tx_ctx.id();
        let call = state.parse_call(geth_step)?;
        let current_call = state.call()?.clone();

        // For both CALLCODE and DELEGATECALL opcodes, `call.address` is caller
        // address which is different from callee_address (code address).
        let callee_address = match call.code_source {
            CodeSource::Address(address) => address,
            _ => call.address,
        };

        let mut field_values = vec![
            (CallContextField::TxId, tx_id.into()),
            // NOTE: For `RwCounterEndOfReversion` we use the `0` value as a
            // placeholder, and later set the proper value in
            // `CircuitInputBuilder::set_value_ops_call_context_rwc_eor`
            (CallContextField::RwCounterEndOfReversion, 0.into()),
            (
                CallContextField::IsPersistent,
                (current_call.is_persistent as u64).into(),
            ),
            (
                CallContextField::IsStatic,
                (current_call.is_static as u64).into(),
            ),
            (CallContextField::Depth, current_call.depth.into()),
            (
                CallContextField::CalleeAddress,
                current_call.address.to_word(),
            ),
        ];
        if call.kind == CallKind::DelegateCall {
            field_values.extend([
                (
                    CallContextField::CallerAddress,
                    current_call.caller_address.to_word(),
                ),
                (CallContextField::Value, current_call.value),
            ]);
        }
        for (field, value) in field_values {
            state.call_context_read(&mut exec_step, current_call.call_id, field, value);
        }

        for i in 0..N_ARGS {
            state.stack_read(
                &mut exec_step,
                geth_step.stack.nth_last_filled(i),
                geth_step.stack.nth_last(i)?,
            )?;
        }

        state.stack_write(
            &mut exec_step,
            geth_step.stack.nth_last_filled(N_ARGS - 1),
            (call.is_success as u64).into(),
        )?;

        let callee_code_hash = call.code_hash;
        let callee_exists = !state.sdb.get_account(&callee_address).1.is_empty();

        let (callee_code_hash_word, is_empty_code_hash) = if callee_exists {
            (
                callee_code_hash.to_word(),
                callee_code_hash == CodeDB::empty_code_hash(),
            )
        } else {
            (Word::zero(), true)
        };
        state.account_read(
            &mut exec_step,
            callee_address,
            AccountField::CodeHash,
            callee_code_hash_word,
        );

        let is_warm = state.sdb.check_account_in_access_list(&callee_address);
        state.push_op_reversible(
            &mut exec_step,
            TxAccessListAccountOp {
                tx_id,
                address: callee_address,
                is_warm: true,
                is_warm_prev: is_warm,
            },
        )?;

        // Switch to callee's call context
        state.push_call(call.clone());

        for (field, value) in [
            (CallContextField::RwCounterEndOfReversion, 0.into()),
            (
                CallContextField::IsPersistent,
                (call.is_persistent as u64).into(),
            ),
        ] {
            state.call_context_write(&mut exec_step, call.call_id, field, value);
        }

        let (found, sender_account) = state.sdb.get_account(&call.caller_address);
        debug_assert!(found);

        let caller_balance = sender_account.balance;
        let is_call_or_callcode = call.kind == CallKind::Call || call.kind == CallKind::CallCode;

        // Precheck is OK when depth is in range and caller balance is sufficient.
        let is_precheck_ok =
            geth_step.depth < 1025 && (!is_call_or_callcode || caller_balance >= call.value);

        // read balance of caller to compare to value for insufficient_balance checking
        // in circuit, also use for callcode successful case check balance is
        // indeed larger than transfer value. for call opcode, it does in
        // tranfer gadget implicitly.
        state.account_read(
            &mut exec_step,
            call.caller_address,
            AccountField::Balance,
            caller_balance,
        );

        let code_address = call.code_address();
        let is_precompile = code_address
            .map(|ref addr| is_precompiled(addr))
            .unwrap_or(false);
        // TODO: What about transfer for CALLCODE?
        // Transfer value only for CALL opcode, is_precheck_ok = true.
        if call.kind == CallKind::Call && is_precheck_ok {
            state.transfer(
                &mut exec_step,
                call.caller_address,
                call.address,
                callee_exists || is_precompile,
                false,
                call.value,
            )?;
        }

        // Calculate next_memory_word_size and callee_gas_left manually in case
        // there isn't next geth_step (e.g. callee doesn't have code).
        debug_assert_eq!(exec_step.memory_size % 32, 0);
        let curr_memory_word_size = (exec_step.memory_size as u64) / 32;
        let next_memory_word_size = [
            curr_memory_word_size,
            (call.call_data_offset + call.call_data_length + 31) / 32,
            (call.return_data_offset + call.return_data_length + 31) / 32,
        ]
        .into_iter()
        .max()
        .unwrap();

        let has_value = !call.value.is_zero() && !call.is_delegatecall();
        let memory_expansion_gas_cost =
            memory_expansion_gas_cost(curr_memory_word_size, next_memory_word_size);
        let gas_cost = if is_warm {
            GasCost::WARM_ACCESS.as_u64()
        } else {
            GasCost::COLD_ACCOUNT_ACCESS.as_u64()
        } + if has_value {
            GasCost::CALL_WITH_VALUE.as_u64()
                + if call.kind == CallKind::Call && !callee_exists {
                    GasCost::NEW_ACCOUNT.as_u64()
                } else {
                    0
                }
        } else {
            0
        } + memory_expansion_gas_cost;
        let gas_specified = geth_step.stack.last()?;
        debug_assert!(
            geth_step.gas.0 >= gas_cost,
            "gas {:?} gas_cost {:?} memory_expansion_gas_cost {:?}",
            geth_step.gas.0,
            gas_cost,
            memory_expansion_gas_cost
        );
        let callee_gas_left = eip150_gas(geth_step.gas.0 - gas_cost, gas_specified);

        // There are 4 branches from here.
        // add failure case for insufficient balance or error depth in the future.
        if geth_steps[0].op == OpcodeId::CALL
            && geth_steps[1].depth == geth_steps[0].depth + 1
            && geth_steps[1].gas.0 != callee_gas_left + if has_value { 2300 } else { 0 }
        {
            // panic with full info
            let info1 = format!("callee_gas_left {callee_gas_left} gas_specified {gas_specified} gas_cost {gas_cost} is_warm {is_warm} has_value {has_value} current_memory_word_size {curr_memory_word_size} next_memory_word_size {next_memory_word_size}, memory_expansion_gas_cost {memory_expansion_gas_cost}");
            let info2 = format!("args gas:{:?} addr:{:?} value:{:?} cd_pos:{:?} cd_len:{:?} rd_pos:{:?} rd_len:{:?}",
                        geth_step.stack.nth_last(0),
                        geth_step.stack.nth_last(1),
                        geth_step.stack.nth_last(2),
                        geth_step.stack.nth_last(3),
                        geth_step.stack.nth_last(4),
                        geth_step.stack.nth_last(5),
                        geth_step.stack.nth_last(6)
                    );
            let full_ctx = format!(
                "step0 {:?} step1 {:?} call {:?}, {} {}",
                geth_steps[0], geth_steps[1], call, info1, info2
            );
            debug_assert_eq!(
                geth_steps[1].gas.0,
                callee_gas_left + if has_value { 2300 } else { 0 },
                "{full_ctx}"
            );
        }

        match (!is_precheck_ok, is_precompile, is_empty_code_hash) {
            // 1. Call to precompiled.
            (false, true, _) => {
                let code_address = code_address.unwrap();
                let precompile_call: PrecompileCalls = code_address.0[19].into();

                // get the result of the precompile call.
                let caller_ctx = state.caller_ctx()?;
                let caller_memory = caller_ctx.memory.clone();
                let (result, contract_gas_cost) = execute_precompiled(
                    &code_address,
                    if args_length != 0 {
                        &caller_memory.0[args_offset..args_offset + args_length]
                    } else {
                        &[]
                    },
                    callee_gas_left,
                );

                // mutate the caller memory.
                let length = min(result.len(), ret_length);
                if length > 0 {
                    state.call_ctx_mut()?.memory.extend_at_least(length);
                    {
                        let caller_ctx_mut = state.caller_ctx_mut()?;
                        caller_ctx_mut.return_data = result.clone();
                        caller_ctx_mut.memory.extend_at_least(ret_offset + length);
                    }
                }
                let updated_memory = {
                    let mut updated_memory = state.caller_ctx()?.memory.clone();
                    if length > 0 {
                        updated_memory.0[ret_offset..ret_offset + length]
                            .copy_from_slice(&result[..length]);
                    }
                    updated_memory
                };

                for (field, value) in [
                    (
                        CallContextField::IsSuccess,
                        Word::from(call.is_success as u64),
                    ),
                    (
                        CallContextField::CalleeAddress,
                        call.code_address().unwrap().to_word(),
                    ),
                    (CallContextField::CallerId, call.caller_id.into()),
                    (
                        CallContextField::CallDataOffset,
                        call.call_data_offset.into(),
                    ),
                    (
                        CallContextField::CallDataLength,
                        call.call_data_length.into(),
                    ),
                    (
                        CallContextField::ReturnDataOffset,
                        call.return_data_offset.into(),
                    ),
                    (
                        CallContextField::ReturnDataLength,
                        call.return_data_length.into(),
                    ),
                ] {
                    state.call_context_write(&mut exec_step, call.call_id, field, value);
                }

                // return while restoring some of caller's context.
                for (field, value) in [
                    (
                        CallContextField::ProgramCounter,
                        (geth_step.pc.0 + 1).into(),
                    ),
                    (
                        CallContextField::StackPointer,
                        (geth_step.stack.stack_pointer().0 + N_ARGS - 1).into(),
                    ),
                    (
                        CallContextField::GasLeft,
                        (geth_steps[0].gas.0 - gas_cost - contract_gas_cost).into(),
                    ),
                    (CallContextField::MemorySize, next_memory_word_size.into()),
                    (
                        CallContextField::ReversibleWriteCounter,
                        (exec_step.reversible_write_counter + 1).into(),
                    ),
                    (CallContextField::LastCalleeId, call.call_id.into()),
                    (CallContextField::LastCalleeReturnDataOffset, 0.into()),
                    (
                        CallContextField::LastCalleeReturnDataLength,
                        result.len().into(),
                    ),
                ] {
                    state.call_context_write(&mut exec_step, current_call.call_id, field, value);
                }

                // let length = ret_length.min(result.len());
                // todo: enable below word memory read & write, constrct proper bytes for folowing
                // copy events write_memory_words(state, &mut exec_step, &result, 0,
                // length, false)?; write_memory_words(state, &mut exec_step,
                // &result, ret_offset, length, true)?; insert a copy event (input)
                // for this step
                let rw_counter_start = state.block_ctx.rwc;
<<<<<<< HEAD

                if call.call_data_length > 0 {
                    let copy_steps = state.gen_copy_steps_for_precompile_calldata(
                        &mut exec_step,
                        call.call_data_offset,
                        call.call_data_length,
                        &caller_memory,
                    )?;

=======
                let n_input_bytes = if let Some(input_len) = precompile_call.input_len() {
                    std::cmp::min(input_len, call.call_data_length as usize)
                } else {
                    call.call_data_length as usize
                };
                let input_bytes = if call.call_data_length > 0 {
                    let bytes: Vec<(u8, bool)> = caller_memory
                        .iter()
                        .skip(call.call_data_offset as usize)
                        .take(n_input_bytes)
                        .map(|b| (*b, false))
                        .collect();
                    for (i, &(byte, _is_code)) in bytes.iter().enumerate() {
                        // push caller memory read
                        state.push_op(
                            &mut exec_step,
                            RW::READ,
                            MemoryOp::new(
                                call.caller_id,
                                (call.call_data_offset + i as u64).into(),
                                byte,
                            ),
                        );
                    }
>>>>>>> 695eb0ac
                    state.push_copy(
                        &mut exec_step,
                        CopyEvent {
                            src_id: NumberOrHash::Number(call.caller_id),
                            src_type: CopyDataType::Memory,
                            src_addr: call.call_data_offset,
                            src_addr_end: call.call_data_offset + n_input_bytes as u64,
                            dst_id: NumberOrHash::Number(call.call_id),
                            dst_type: CopyDataType::Precompile(precompile_call),
                            dst_addr: 0,
                            log_id: None,
                            rw_counter_start,
<<<<<<< HEAD
                            copy_bytes: CopyBytes::new(copy_steps, None, None),
=======
                            bytes: bytes.clone(),
>>>>>>> 695eb0ac
                        },
                    );
                    Some(bytes.iter().map(|t| t.0).collect())
                } else {
                    None
                };

                // write the result in the callee's memory.
                let rw_counter_start = state.block_ctx.rwc;
<<<<<<< HEAD
                if call.is_success() && call.call_data_length > 0 && !result.is_empty() {
                    let (copy_steps, prev_bytes) = state
                        .gen_copy_steps_for_precompile_callee_memory(&mut exec_step, &result)?;
                    state.push_copy(
                        &mut exec_step,
                        CopyEvent {
                            src_id: NumberOrHash::Number(call.call_id),
                            src_type: CopyDataType::Precompile(precompile_call),
                            src_addr: 0,
                            src_addr_end: result.len() as u64,
                            dst_id: NumberOrHash::Number(call.call_id),
                            dst_type: CopyDataType::Memory,
                            dst_addr: 0,
                            log_id: None,
                            rw_counter_start,
                            copy_bytes: CopyBytes::new(copy_steps, None, Some(prev_bytes)),
                        },
                    );
                }

                // insert another copy event (output) for this step.
                let rw_counter_start = state.block_ctx.rwc;
                if call.is_success() && call.call_data_length > 0 && length > 0 {
                    let (read_steps, write_steps, prev_bytes) = state
                        .gen_copy_steps_for_precompile_returndata(
=======
                let output_bytes =
                    if call.is_success() && call.call_data_length > 0 && !result.is_empty() {
                        let bytes: Vec<(u8, bool)> = result.iter().map(|b| (*b, false)).collect();
                        for (i, &(byte, _is_code)) in bytes.iter().enumerate() {
                            // push callee memory write
                            state.push_op(
                                &mut exec_step,
                                RW::WRITE,
                                MemoryOp::new(call.call_id, i.into(), byte),
                            );
                        }
                        state.push_copy(
                            &mut exec_step,
                            CopyEvent {
                                src_id: NumberOrHash::Number(call.call_id),
                                src_type: CopyDataType::Precompile(precompile_call),
                                src_addr: 0,
                                src_addr_end: result.len() as u64,
                                dst_id: NumberOrHash::Number(call.call_id),
                                dst_type: CopyDataType::Memory,
                                dst_addr: 0,
                                log_id: None,
                                rw_counter_start,
                                bytes: bytes.clone(),
                            },
                        );
                        Some(bytes.iter().map(|t| t.0).collect())
                    } else {
                        None
                    };

                // insert another copy event (output) for this step.
                let rw_counter_start = state.block_ctx.rwc;
                let returned_bytes = if call.is_success() && call.call_data_length > 0 && length > 0
                {
                    let bytes: Vec<(u8, bool)> =
                        result.iter().take(length).map(|b| (*b, false)).collect();
                    for (i, &(byte, _is_code)) in bytes.iter().enumerate() {
                        // push caller memory write
                        state.push_op(
>>>>>>> 695eb0ac
                            &mut exec_step,
                            call.return_data_offset,
                            length,
                            &result,
                            updated_memory,
                        )?;
                    state.push_copy(
                        &mut exec_step,
                        CopyEvent {
                            src_id: NumberOrHash::Number(call.call_id),
                            src_type: CopyDataType::Memory,
                            src_addr: 0,
                            src_addr_end: length as u64,
                            dst_id: NumberOrHash::Number(call.caller_id),
                            dst_type: CopyDataType::Memory,
                            dst_addr: call.return_data_offset,
                            log_id: None,
                            rw_counter_start,
<<<<<<< HEAD
                            copy_bytes: CopyBytes::new(
                                read_steps,
                                Some(write_steps),
                                Some(prev_bytes),
                            ),
=======
                            bytes: bytes.clone(),
>>>>>>> 695eb0ac
                        },
                    );
                    Some(bytes.iter().map(|t| t.0).collect())
                } else {
                    None
                };

                let mut precompile_step = precompile_associated_ops(
                    state,
                    geth_steps[1].clone(),
                    call.clone(),
                    precompile_call,
                    (input_bytes, output_bytes, returned_bytes),
                )?;

                // Make the Precompile execution step to handle return logic and restore to caller
                // context (similar as STOP and RETURN).
                state.handle_return(&mut precompile_step, geth_steps, true)?;

                let real_cost = geth_steps[0].gas.0 - geth_steps[1].gas.0;
                debug_assert_eq!(real_cost, gas_cost + contract_gas_cost);
                exec_step.gas_cost = GasCost(gas_cost + contract_gas_cost);
                if real_cost != exec_step.gas_cost.0 {
                    log::warn!(
                        "precompile gas fixed from {} to {}, step {:?}",
                        exec_step.gas_cost.0,
                        real_cost,
                        geth_steps[0]
                    );
                }

                // Set gas left and gas cost for precompile step.
                precompile_step.gas_left = Gas(callee_gas_left);
                precompile_step.gas_cost = GasCost(contract_gas_cost);

                Ok(vec![exec_step, precompile_step])
            }
            // 2. Call to account with empty code.
            (false, _, true) => {
                for (field, value) in [
                    (CallContextField::LastCalleeId, 0.into()),
                    (CallContextField::LastCalleeReturnDataOffset, 0.into()),
                    (CallContextField::LastCalleeReturnDataLength, 0.into()),
                ] {
                    state.call_context_write(&mut exec_step, current_call.call_id, field, value);
                }
                state.handle_return(&mut exec_step, geth_steps, false)?;

                // FIXME
                let real_cost = geth_steps[0].gas.0 - geth_steps[1].gas.0;
                if real_cost != exec_step.gas_cost.0 {
                    log::warn!(
                        "empty call gas fixed from {} to {}, step {:?}",
                        exec_step.gas_cost.0,
                        real_cost,
                        geth_steps[0]
                    );
                }
                exec_step.gas_cost = GasCost(real_cost);

                Ok(vec![exec_step])
            }
            // 3. Call to account with non-empty code.
            (false, _, false) => {
                for (field, value) in [
                    (
                        CallContextField::ProgramCounter,
                        (geth_step.pc.0 + 1).into(),
                    ),
                    (
                        CallContextField::StackPointer,
                        (geth_step.stack.stack_pointer().0 + N_ARGS - 1).into(),
                    ),
                    (
                        CallContextField::GasLeft,
                        (geth_step.gas.0 - geth_step.gas_cost.0).into(),
                    ),
                    (CallContextField::MemorySize, next_memory_word_size.into()),
                    (
                        CallContextField::ReversibleWriteCounter,
                        (exec_step.reversible_write_counter + 1).into(),
                    ),
                ] {
                    state.call_context_write(&mut exec_step, current_call.call_id, field, value);
                }

                for (field, value) in [
                    (CallContextField::CallerId, current_call.call_id.into()),
                    (CallContextField::TxId, tx_id.into()),
                    (CallContextField::Depth, call.depth.into()),
                    (
                        CallContextField::CallerAddress,
                        call.caller_address.to_word(),
                    ),
                    (CallContextField::CalleeAddress, call.address.to_word()),
                    (
                        CallContextField::CallDataOffset,
                        call.call_data_offset.into(),
                    ),
                    (
                        CallContextField::CallDataLength,
                        call.call_data_length.into(),
                    ),
                    (
                        CallContextField::ReturnDataOffset,
                        call.return_data_offset.into(),
                    ),
                    (
                        CallContextField::ReturnDataLength,
                        call.return_data_length.into(),
                    ),
                    (
                        CallContextField::Value,
                        // Should set to value of current call for DELEGATECALL.
                        if call.kind == CallKind::DelegateCall {
                            current_call.value
                        } else {
                            call.value
                        },
                    ),
                    (CallContextField::IsSuccess, (call.is_success as u64).into()),
                    (CallContextField::IsStatic, (call.is_static as u64).into()),
                    (CallContextField::LastCalleeId, 0.into()),
                    (CallContextField::LastCalleeReturnDataOffset, 0.into()),
                    (CallContextField::LastCalleeReturnDataLength, 0.into()),
                    (CallContextField::IsRoot, 0.into()),
                    (CallContextField::IsCreate, 0.into()),
                    (CallContextField::CodeHash, call.code_hash.to_word()),
                ] {
                    state.call_context_write(&mut exec_step, call.call_id, field, value);
                }

                Ok(vec![exec_step])
            }

            // 4. insufficient balance or error depth cases.
            (true, _, _) => {
                for (field, value) in [
                    (CallContextField::LastCalleeId, 0.into()),
                    (CallContextField::LastCalleeReturnDataOffset, 0.into()),
                    (CallContextField::LastCalleeReturnDataLength, 0.into()),
                ] {
                    state.call_context_write(&mut exec_step, current_call.call_id, field, value);
                }
                state.handle_return(&mut exec_step, geth_steps, false)?;
                Ok(vec![exec_step])
            } //
        }
    }
}

fn write_memory_words(
    state: &mut CircuitInputStateRef,
    exec_step: &mut ExecStep,
    data: &[u8],
    offset: usize,
    length: usize,
    is_caller: bool,
) -> Result<(), Error> {
    if length == 0 {
        return Ok(());
    }

    let memory = if is_caller {
        &mut state.caller_ctx_mut()?.memory
    } else {
        &mut state.call_ctx_mut()?.memory
    };

    memory.extend_at_least(offset + length);

    // Reconstruct memory (special for current code of precompile).
    let memory_updated = {
        let mut memory_updated = memory.clone();
        memory_updated.copy_from(offset.into(), 0.into(), length.into(), data);
        memory_updated
    };

    // Generate aligned slot bytes for MemoryWordOp.
    let (begin_slot, full_length, _) = Memory::align_range(offset as u64, length as u64);
    let slot_bytes = memory_updated.read_chunk(begin_slot.into(), full_length.into());

    // Add memory word write ops.
    for (i, chunk) in slot_bytes.chunks(32).enumerate() {
        let address = (begin_slot + 32 * i as u64).into();
        let write_word = Word::from_big_endian(chunk);

        if is_caller {
            state.memory_write_caller(exec_step, address, write_word)?;
        } else {
            state.memory_write_word(exec_step, address, write_word)?;
        }
    }

    Ok(())
}

#[cfg(any(test, feature = "test"))]
pub mod tests {
    use eth_types::{evm_types::OpcodeId, Bytecode, Word};

    /// Precompile call args
    pub struct PrecompileCallArgs {
        /// description for the instance of a precompile call.
        pub name: &'static str,
        /// the bytecode that when call can produce the desired precompile call.
        pub setup_code: Bytecode,
        /// the call's return data size.
        pub ret_size: Word,
        /// the call's return data offset.
        pub ret_offset: Word,
        /// the call's calldata offset.
        pub call_data_offset: Word,
        /// the call's calldata length.
        pub call_data_length: Word,
        /// the address to which the call is made, i.e. callee address.
        pub address: Word,
        /// the optional value sent along with the call.
        pub value: Word,
        /// the gas limit for the call.
        pub gas: Word,
        /// stack values during the call.
        pub stack_value: Vec<(Word, Word)>,
        /// maximum number of RW entries for the call.
        pub max_rws: usize,
    }

    impl Default for PrecompileCallArgs {
        fn default() -> Self {
            PrecompileCallArgs {
                name: "precompiled call",
                setup_code: Bytecode::default(),
                ret_size: Word::zero(),
                ret_offset: Word::zero(),
                call_data_offset: Word::zero(),
                call_data_length: Word::zero(),
                address: Word::zero(),
                value: Word::zero(),
                gas: Word::from(0xFFFFFFF),
                stack_value: vec![],
                max_rws: 1000,
            }
        }
    }

    impl PrecompileCallArgs {
        /// Get the setup bytecode for call to a precompiled contract.
        pub fn with_call_op(&self, call_op: OpcodeId) -> Bytecode {
            assert!(
                call_op.is_call(),
                "invalid setup, {call_op:?} is not a call op",
            );
            let mut code = self.setup_code.clone();
            code.push(32, self.ret_size)
                .push(32, self.ret_offset)
                .push(32, self.call_data_length)
                .push(32, self.call_data_offset);
            if call_op == OpcodeId::CALL || call_op == OpcodeId::CALLCODE {
                code.push(32, self.value);
            }
            code.push(32, self.address)
                .push(32, self.gas)
                .write_op(call_op)
                .write_op(OpcodeId::POP);
            for (offset, _) in self.stack_value.iter().rev() {
                code.push(32, *offset).write_op(OpcodeId::MLOAD);
            }

            code
        }
    }

    // move this to circuit after circuit part is complete
    #[test]
    fn test_precompiled_call() {
        use crate::{circuit_input_builder::CircuitsParams, mock::BlockData};
        use eth_types::{bytecode, evm_types::OpcodeId, geth_types::GethData, word, Word};
        use mock::{
            test_ctx::{
                helpers::{account_0_code_account_1_no_code, tx_from_1_to_0},
                LoggerConfig,
            },
            TestContext,
        };

        let test_vector = [
            PrecompileCallArgs {
                name: "ecRecover",
                setup_code: bytecode! {
                    PUSH32(word!("0x456e9aea5e197a1f1af7a3e85a3212fa4049a3ba34c2289b4c860fc0b0c64ef3")) // hash
                    PUSH1(0x0)
                    MSTORE
                    PUSH1(28) // v
                    PUSH1(0x20)
                    MSTORE
                    PUSH32(word!("0x9242685bf161793cc25603c231bc2f568eb630ea16aa137d2664ac8038825608")) // r
                    PUSH1(0x40)
                    MSTORE
                    PUSH32(word!("0x4f8ae3bd7535248d0bd448298cc2e2071e56992d0774dc340c368ae950852ada")) // s
                    PUSH1(0x60)
                    MSTORE
                },
                ret_size: Word::from(0x20),
                ret_offset: Word::from(0x80),
                call_data_length: Word::from(0x80),
                address: Word::from(0x1),
                stack_value: vec![(
                    Word::from(0x80),
                    word!("7156526fbd7a3c72969b54f64e42c10fbb768c8a"),
                )],
                ..Default::default()
            },
            PrecompileCallArgs {
                name: "SHA2-256",
                setup_code: bytecode! {
                    PUSH1(0xFF) // data
                    PUSH1(0)
                    MSTORE
                },
                ret_size: Word::from(0x20),
                ret_offset: Word::from(0x20),
                call_data_length: Word::from(0x1),
                call_data_offset: Word::from(0x1F),
                address: Word::from(0x2),
                stack_value: vec![(
                    Word::from(0x20),
                    word!("a8100ae6aa1940d0b663bb31cd466142ebbdbd5187131b92d93818987832eb89"),
                )],
                ..Default::default()
            },
            PrecompileCallArgs {
                name: "RIPEMD-160",
                setup_code: bytecode! {
                    PUSH1(0xFF) // data
                    PUSH1(0)
                    MSTORE
                },
                ret_size: Word::from(0x20),
                ret_offset: Word::from(0x20),
                call_data_length: Word::from(0x1),
                call_data_offset: Word::from(0x1F),
                address: Word::from(0x3),
                stack_value: vec![(
                    Word::from(0x20),
                    word!("2c0c45d3ecab80fe060e5f1d7057cd2f8de5e557"),
                )],
                ..Default::default()
            },
            PrecompileCallArgs {
                name: "identity",
                setup_code: bytecode! {
                    PUSH16(word!("0123456789ABCDEF0123456789ABCDEF"))
                    PUSH1(0x00)
                    MSTORE
                },
                ret_size: Word::from(0x20),
                ret_offset: Word::from(0x20),
                call_data_length: Word::from(0x20),
                address: Word::from(0x4),
                stack_value: vec![(Word::from(0x20), word!("0123456789ABCDEF0123456789ABCDEF"))],
                ..Default::default()
            },
            PrecompileCallArgs {
                name: "modexp",
                setup_code: bytecode! {
                    PUSH1(1) // Bsize
                    PUSH1(0)
                    MSTORE
                    PUSH1(1) // Esize
                    PUSH1(0x20)
                    MSTORE
                    PUSH1(1) // Msize
                    PUSH1(0x40)
                    MSTORE
                    PUSH32(word!("0x08090A0000000000000000000000000000000000000000000000000000000000")) // B, E and M
                    PUSH1(0x60)
                    MSTORE
                },
                ret_size: Word::from(0x01),
                ret_offset: Word::from(0x9F),
                call_data_length: Word::from(0x63),
                address: Word::from(0x5),
                stack_value: vec![(Word::from(0x80), Word::from(8))],
                ..Default::default()
            },
            PrecompileCallArgs {
                name: "ecAdd",
                setup_code: bytecode! {
                    PUSH1(1) // x1
                    PUSH1(0)
                    MSTORE
                    PUSH1(2) // y1
                    PUSH1(0x20)
                    MSTORE
                    PUSH1(1) // x2
                    PUSH1(0x40)
                    MSTORE
                    PUSH1(2) // y2
                    PUSH1(0x60)
                    MSTORE
                },
                ret_size: Word::from(0x40),
                ret_offset: Word::from(0x80),
                call_data_length: Word::from(0x80),
                address: Word::from(0x6),
                stack_value: vec![
                    (
                        Word::from(0x80),
                        word!("30644e72e131a029b85045b68181585d97816a916871ca8d3c208c16d87cfd3"),
                    ),
                    (
                        Word::from(0xA0),
                        word!("15ed738c0e0a7c92e7845f96b2ae9c0a68a6a449e3538fc7ff3ebf7a5a18a2c4"),
                    ),
                ],
                ..Default::default()
            },
            PrecompileCallArgs {
                name: "ecMul",
                setup_code: bytecode! {
                    PUSH1(1) // x1
                    PUSH1(0)
                    MSTORE
                    PUSH1(2) // y1
                    PUSH1(0x20)
                    MSTORE
                    PUSH1(2) // s
                    PUSH1(0x40)
                    MSTORE
                },
                ret_size: Word::from(0x40),
                ret_offset: Word::from(0x60),
                call_data_length: Word::from(0x60),
                address: Word::from(0x7),
                stack_value: vec![
                    (
                        Word::from(0x60),
                        word!("30644e72e131a029b85045b68181585d97816a916871ca8d3c208c16d87cfd3"),
                    ),
                    (
                        Word::from(0x80),
                        word!("15ed738c0e0a7c92e7845f96b2ae9c0a68a6a449e3538fc7ff3ebf7a5a18a2c4"),
                    ),
                ],
                ..Default::default()
            },
            PrecompileCallArgs {
                name: "ecPairing",
                setup_code: bytecode! {
                    PUSH32(word!("0x23a8eb0b0996252cb548a4487da97b02422ebc0e834613f954de6c7e0afdc1fc"))
                    PUSH32(word!("0x2a23af9a5ce2ba2796c1f4e453a370eb0af8c212d9dc9acd8fc02c2e907baea2"))
                    PUSH32(word!("0x091058a3141822985733cbdddfed0fd8d6c104e9e9eff40bf5abfef9ab163bc7"))
                    PUSH32(word!("0x1971ff0471b09fa93caaf13cbf443c1aede09cc4328f5a62aad45f40ec133eb4"))
                    PUSH32(word!("0x30644e72e131a029b85045b68181585d97816a916871ca8d3c208c16d87cfd45"))
                    PUSH32(word!("0x0000000000000000000000000000000000000000000000000000000000000001"))
                    PUSH32(word!("0x2fe02e47887507adf0ff1743cbac6ba291e66f59be6bd763950bb16041a0a85e"))
                    PUSH32(word!("0x2bd368e28381e8eccb5fa81fc26cf3f048eea9abfdd85d7ed3ab3698d63e4f90"))
                    PUSH32(word!("0x22606845ff186793914e03e21df544c34ffe2f2f3504de8a79d9159eca2d98d9"))
                    PUSH32(word!("0x1fb19bb476f6b9e44e2a32234da8212f61cd63919354bc06aef31e3cfaff3ebc"))
                    PUSH32(word!("0x2c0f001f52110ccfe69108924926e45f0b0c868df0e7bde1fe16d3242dc715f6"))
                    PUSH32(word!("0x2cf44499d5d27bb186308b7af7af02ac5bc9eeb6a3d147c186b21fb1b76e18da"))

                    PUSH1(12)
                    PUSH2(0x200)
                    MSTORE

                    JUMPDEST

                    PUSH2(0x200)
                    MLOAD
                    PUSH1(12)
                    SUB
                    PUSH1(0x20)
                    MUL
                    MSTORE
                    PUSH1(1)
                    PUSH2(0x200)
                    MLOAD
                    SUB
                    DUP1
                    PUSH2(0x200)
                    MSTORE
                    PUSH2(0x192)
                    JUMPI
                },
                ret_size: Word::from(0x20),
                call_data_length: Word::from(0x180),
                address: Word::from(0x8),
                stack_value: vec![(Word::from(0x0), Word::from(1))],
                max_rws: 3000,
                ..Default::default()
            },
            PrecompileCallArgs {
                name: "blake2f",
                setup_code: bytecode! {
                    PUSH32(word!("0000000003000000000000000000000000000000010000000000000000000000"))
                    PUSH32(word!("0000000000000000000000000000000000000000000000000000000000000000"))
                    PUSH32(word!("0000000000000000000000000000000000000000000000000000000000000000"))
                    PUSH32(word!("0000000000000000000000000000000000000000000000000000000000000000"))
                    PUSH32(word!("19cde05b61626300000000000000000000000000000000000000000000000000"))
                    PUSH32(word!("3af54fa5d182e6ad7f520e511f6c3e2b8c68059b6bbd41fbabd9831f79217e13"))
                    PUSH32(word!("0000000048c9bdf267e6096a3ba7ca8485ae67bb2bf894fe72f36e3cf1361d5f"))

                    PUSH1(7)
                    PUSH2(0x160)
                    MSTORE

                    JUMPDEST

                    PUSH2(0x160)
                    MLOAD
                    PUSH1(7)
                    SUB
                    PUSH1(0x20)
                    MUL
                    MSTORE
                    PUSH1(1)
                    PUSH2(0x160)
                    MLOAD
                    SUB
                    DUP1
                    PUSH2(0x160)
                    MSTORE
                    PUSH2(0xed)
                    JUMPI
                },
                ret_size: Word::from(0x40),
                ret_offset: Word::from(0x0),
                call_data_length: Word::from(0xd5),
                address: Word::from(0x9),
                stack_value: vec![
                    (
                        Word::from(0x20),
                        word!("d282e6ad7f520e511f6c3e2b8c68059b9442be0454267ce079217e1319cde05b"),
                    ),
                    (
                        Word::from(0x0),
                        word!("8c9bcf367e6096a3ba7ca8485ae67bb2bf894fe72f36e3cf1361d5f3af54fa5"),
                    ),
                ],
                max_rws: 3000,
                ..Default::default()
            },
        ];

        let call_ops = [
            OpcodeId::CALL,
            OpcodeId::CALLCODE,
            OpcodeId::DELEGATECALL,
            OpcodeId::STATICCALL,
        ];

        for (test_call, call_op) in itertools::iproduct!(test_vector.iter(), call_ops.iter()) {
            let code = test_call.with_call_op(*call_op);
            let block: GethData = TestContext::<2, 1>::new_with_logger_config(
                None,
                account_0_code_account_1_no_code(code),
                tx_from_1_to_0,
                |block, _tx| block.number(0xcafeu64),
                LoggerConfig {
                    enable_memory: true,
                    ..Default::default()
                },
            )
            .unwrap()
            .into();

            let mut builder = BlockData::new_from_geth_data_with_params(
                block.clone(),
                CircuitsParams {
                    max_rws: test_call.max_rws,
                    ..Default::default()
                },
            )
            .new_circuit_input_builder();
            builder
                .handle_block(&block.eth_block, &block.geth_traces)
                .unwrap();

            let step = block.geth_traces[0]
                .struct_logs
                .last()
                .expect("at least one step");
            log::debug!("{:?}", step.stack);
            for (offset, (_, stack_value)) in test_call.stack_value.iter().enumerate() {
                assert_eq!(
                    *stack_value,
                    step.stack.nth_last(offset).expect("stack value not found"),
                    "stack output mismatch {}",
                    test_call.name
                );
            }
        }
    }
}<|MERGE_RESOLUTION|>--- conflicted
+++ resolved
@@ -353,7 +353,6 @@
                 // &result, ret_offset, length, true)?; insert a copy event (input)
                 // for this step
                 let rw_counter_start = state.block_ctx.rwc;
-<<<<<<< HEAD
 
                 if call.call_data_length > 0 {
                     let copy_steps = state.gen_copy_steps_for_precompile_calldata(
@@ -363,32 +362,6 @@
                         &caller_memory,
                     )?;
 
-=======
-                let n_input_bytes = if let Some(input_len) = precompile_call.input_len() {
-                    std::cmp::min(input_len, call.call_data_length as usize)
-                } else {
-                    call.call_data_length as usize
-                };
-                let input_bytes = if call.call_data_length > 0 {
-                    let bytes: Vec<(u8, bool)> = caller_memory
-                        .iter()
-                        .skip(call.call_data_offset as usize)
-                        .take(n_input_bytes)
-                        .map(|b| (*b, false))
-                        .collect();
-                    for (i, &(byte, _is_code)) in bytes.iter().enumerate() {
-                        // push caller memory read
-                        state.push_op(
-                            &mut exec_step,
-                            RW::READ,
-                            MemoryOp::new(
-                                call.caller_id,
-                                (call.call_data_offset + i as u64).into(),
-                                byte,
-                            ),
-                        );
-                    }
->>>>>>> 695eb0ac
                     state.push_copy(
                         &mut exec_step,
                         CopyEvent {
@@ -401,11 +374,7 @@
                             dst_addr: 0,
                             log_id: None,
                             rw_counter_start,
-<<<<<<< HEAD
                             copy_bytes: CopyBytes::new(copy_steps, None, None),
-=======
-                            bytes: bytes.clone(),
->>>>>>> 695eb0ac
                         },
                     );
                     Some(bytes.iter().map(|t| t.0).collect())
@@ -415,7 +384,6 @@
 
                 // write the result in the callee's memory.
                 let rw_counter_start = state.block_ctx.rwc;
-<<<<<<< HEAD
                 if call.is_success() && call.call_data_length > 0 && !result.is_empty() {
                     let (copy_steps, prev_bytes) = state
                         .gen_copy_steps_for_precompile_callee_memory(&mut exec_step, &result)?;
@@ -441,48 +409,6 @@
                 if call.is_success() && call.call_data_length > 0 && length > 0 {
                     let (read_steps, write_steps, prev_bytes) = state
                         .gen_copy_steps_for_precompile_returndata(
-=======
-                let output_bytes =
-                    if call.is_success() && call.call_data_length > 0 && !result.is_empty() {
-                        let bytes: Vec<(u8, bool)> = result.iter().map(|b| (*b, false)).collect();
-                        for (i, &(byte, _is_code)) in bytes.iter().enumerate() {
-                            // push callee memory write
-                            state.push_op(
-                                &mut exec_step,
-                                RW::WRITE,
-                                MemoryOp::new(call.call_id, i.into(), byte),
-                            );
-                        }
-                        state.push_copy(
-                            &mut exec_step,
-                            CopyEvent {
-                                src_id: NumberOrHash::Number(call.call_id),
-                                src_type: CopyDataType::Precompile(precompile_call),
-                                src_addr: 0,
-                                src_addr_end: result.len() as u64,
-                                dst_id: NumberOrHash::Number(call.call_id),
-                                dst_type: CopyDataType::Memory,
-                                dst_addr: 0,
-                                log_id: None,
-                                rw_counter_start,
-                                bytes: bytes.clone(),
-                            },
-                        );
-                        Some(bytes.iter().map(|t| t.0).collect())
-                    } else {
-                        None
-                    };
-
-                // insert another copy event (output) for this step.
-                let rw_counter_start = state.block_ctx.rwc;
-                let returned_bytes = if call.is_success() && call.call_data_length > 0 && length > 0
-                {
-                    let bytes: Vec<(u8, bool)> =
-                        result.iter().take(length).map(|b| (*b, false)).collect();
-                    for (i, &(byte, _is_code)) in bytes.iter().enumerate() {
-                        // push caller memory write
-                        state.push_op(
->>>>>>> 695eb0ac
                             &mut exec_step,
                             call.return_data_offset,
                             length,
@@ -501,15 +427,11 @@
                             dst_addr: call.return_data_offset,
                             log_id: None,
                             rw_counter_start,
-<<<<<<< HEAD
                             copy_bytes: CopyBytes::new(
                                 read_steps,
                                 Some(write_steps),
                                 Some(prev_bytes),
                             ),
-=======
-                            bytes: bytes.clone(),
->>>>>>> 695eb0ac
                         },
                     );
                     Some(bytes.iter().map(|t| t.0).collect())
