--- conflicted
+++ resolved
@@ -10,12 +10,8 @@
     util::{and, not, select, sum, Expr},
 };
 use halo2_proofs::{
-<<<<<<< HEAD
+    arithmetic::Field,
     circuit::{AssignedCell, Layouter, Value},
-=======
-    arithmetic::Field,
-    circuit::{AssignedCell, Layouter},
->>>>>>> a50a22a9
     halo2curves::bn256::Fr,
     plonk::{
         Advice, Column, ConstraintSystem, Error, Expression, Fixed, SecondPhase, VirtualCells,
