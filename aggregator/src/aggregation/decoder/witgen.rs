--- conflicted
+++ resolved
@@ -722,842 +722,6 @@
     )
 }
 
-<<<<<<< HEAD
-=======
-type HuffmanCodeProcessingResult<F> = (
-    usize,
-    Vec<ZstdWitnessRow<F>>,
-    HuffmanCodesData,
-    usize,
-    usize,
-    Value<F>,
-    usize,
-    u64,
-    u64,
-    u64,
-    FseAuxiliaryTableData,
-);
-
-fn process_block_zstd_huffman_code<F: Field>(
-    src: &[u8],
-    byte_offset: usize,
-    last_row: &ZstdWitnessRow<F>,
-    randomness: Value<F>,
-    n_streams: usize,
-) -> HuffmanCodeProcessingResult<F> {
-    // Preserve this value for later construction of HuffmanCodesDataTable
-    let huffman_code_byte_offset = byte_offset;
-
-    // Other consistent values
-    let encoded_len = last_row.encoded_data.encoded_len;
-    let decoded_data = last_row.decoded_data.clone();
-
-    // Get the next tag
-    let tag_next = ZstdTag::ZstdBlockHuffmanCode;
-
-    // Parse the header byte
-    let mut witness_rows: Vec<ZstdWitnessRow<F>> = vec![];
-    let header_byte = src[byte_offset];
-    assert!(header_byte < 128, "FSE encoded huffman weights assumed");
-    let n_bytes = header_byte as usize;
-
-    let multiplier =
-        (0..last_row.state.tag_len).fold(Value::known(F::one()), |acc, _| acc * randomness);
-    let value_rlc = last_row.encoded_data.value_rlc * multiplier + last_row.state.tag_rlc;
-
-    // Add a witness row for Huffman header
-    let mut huffman_header_row: ZstdWitnessRow<F> = ZstdWitnessRow {
-        state: ZstdState {
-            tag: ZstdTag::ZstdBlockFseCode,
-            tag_next,
-            max_tag_len: lookup_max_tag_len(ZstdTag::ZstdBlockFseCode),
-            tag_len: 0_u64, /* There's no information at this point about the length of FSE
-                             * table bytes. So this value has to be modified later. */
-            tag_idx: 1_u64,
-            tag_value: Value::default(), // Must be changed after FSE table length is known
-            tag_value_acc: Value::default(), // Must be changed after FSE table length is known
-            is_tag_change: true,
-            tag_rlc: Value::known(F::zero()), // Must be changed after FSE table length is known
-            tag_rlc_acc: Value::known(F::zero()), // Must be changed after FSE table length is known
-        },
-        encoded_data: EncodedData {
-            byte_idx: (byte_offset + 1) as u64,
-            encoded_len,
-            value_byte: header_byte,
-            value_rlc,
-            reverse: false,
-            ..Default::default()
-        },
-        bitstream_read_data: BitstreamReadRow {
-            bit_start_idx: 0usize,
-            bit_end_idx: 7usize,
-            bit_value: header_byte as u64,
-            is_zero_bit_read: false,
-        },
-        decoded_data: decoded_data.clone(),
-        huffman_data: HuffmanData::default(),
-        fse_data: FseTableRow::default(),
-    };
-
-    // Recover the FSE table for generating Huffman weights
-    let (n_fse_bytes, bit_boundaries, table) =
-        FseAuxiliaryTableData::reconstruct(src, byte_offset + 1)
-            .expect("Reconstructing FSE table should not fail.");
-
-    // Witness generation
-    let accuracy_log = (src[byte_offset + 1] & 0b1111) + 5;
-
-    let mut tag_value_iter = src.iter().skip(byte_offset).take(n_fse_bytes + 1).scan(
-        Value::known(F::zero()),
-        |acc, &byte| {
-            *acc = *acc * randomness + Value::known(F::from(byte as u64));
-            Some(*acc)
-        },
-    );
-    let tag_value = tag_value_iter.clone().last().expect("Tag value must exist");
-
-    let mut tag_rlc_iter = src.iter().skip(byte_offset).take(n_fse_bytes + 1).scan(
-        Value::known(F::zero()),
-        |acc, &byte| {
-            *acc = *acc * randomness + Value::known(F::from(byte as u64));
-            Some(*acc)
-        },
-    );
-    let tag_rlc = tag_rlc_iter.clone().last().expect("Tag RLC must exist");
-
-    // Backfill missing data on the huffman header row
-    huffman_header_row.state.tag_len = (n_fse_bytes + 1usize) as u64;
-    huffman_header_row.state.tag_value = tag_value;
-    huffman_header_row.state.tag_value_acc =
-        tag_value_iter.next().expect("Next value should exist");
-    huffman_header_row.state.tag_rlc = tag_rlc;
-    huffman_header_row.state.tag_rlc_acc = tag_rlc_iter.next().expect("Next value expected");
-    witness_rows.push(huffman_header_row);
-
-    // Process bit boundaries into bitstream reader info
-    let mut decoded: u8 = 0;
-    let mut n_acc: usize = 0;
-    let mut current_tag_value_acc = Value::known(F::zero());
-    let mut current_tag_rlc_acc = Value::known(F::zero());
-    let mut last_byte_idx: i64 = 0;
-    let mut from_pos: (i64, i64) = (1, 0);
-    let mut to_pos: (i64, i64) = (0, 0);
-
-    let bitstream_rows = bit_boundaries
-        .iter()
-        .enumerate()
-        .map(|(sym, (bit_idx, value))| {
-            from_pos = if sym == 0 { (1, -1) } else { to_pos };
-
-            from_pos.1 += 1;
-            if from_pos.1 == 8 {
-                from_pos = (from_pos.0 + 1, 0);
-            }
-            from_pos.1 = (from_pos.1 as u64).rem_euclid(8) as i64;
-
-            if from_pos.0 > last_byte_idx {
-                current_tag_value_acc = tag_value_iter.next().unwrap();
-                current_tag_rlc_acc = tag_rlc_iter.next().unwrap();
-                last_byte_idx = from_pos.0;
-            }
-
-            let to_byte_idx = (bit_idx - 1) / 8;
-            let mut to_bit_idx = bit_idx - to_byte_idx * (N_BITS_PER_BYTE as u32) - 1;
-
-            if from_pos.0 < (to_byte_idx + 1) as i64 {
-                to_bit_idx += 8;
-            }
-
-            to_pos = ((to_byte_idx + 1) as i64, to_bit_idx as i64);
-
-            if sym > 0 && n_acc < (1 << accuracy_log) {
-                decoded = (sym - 1) as u8;
-                n_acc += (*value - 1) as usize;
-            }
-
-            (
-                decoded,
-                from_pos.0 as usize,
-                from_pos.1 as usize,
-                to_pos.0 as usize,
-                to_pos.1 as usize,
-                *value,
-                current_tag_value_acc,
-                current_tag_rlc_acc,
-                0,
-                n_acc,
-            )
-        })
-        .collect::<Vec<(
-            u8,
-            usize,
-            usize,
-            usize,
-            usize,
-            u64,
-            Value<F>,
-            Value<F>,
-            usize,
-            usize,
-        )>>();
-
-    // Add witness rows for FSE representation bytes
-    for row in bitstream_rows {
-        witness_rows.push(ZstdWitnessRow {
-            state: ZstdState {
-                tag: ZstdTag::ZstdBlockFseCode,
-                tag_next,
-                max_tag_len: lookup_max_tag_len(ZstdTag::ZstdBlockFseCode),
-                tag_len: (n_fse_bytes + 1) as u64,
-                tag_idx: (row.1 + 1) as u64, // count the huffman header byte
-                tag_value,
-                tag_value_acc: row.6,
-                is_tag_change: false,
-                tag_rlc,
-                tag_rlc_acc: row.7,
-            },
-            encoded_data: EncodedData {
-                byte_idx: (byte_offset + row.1 + 1) as u64, // count the huffman header byte
-                encoded_len,
-                value_byte: src[byte_offset + row.1],
-                value_rlc,
-                reverse: false,
-                ..Default::default()
-            },
-            bitstream_read_data: BitstreamReadRow {
-                bit_start_idx: row.2,
-                bit_end_idx: row.4,
-                bit_value: row.5,
-                is_zero_bit_read: false,
-            },
-            decoded_data: DecodedData {
-                decoded_len: last_row.decoded_data.decoded_len,
-                decoded_len_acc: last_row.decoded_data.decoded_len_acc,
-                total_decoded_len: last_row.decoded_data.total_decoded_len,
-                decoded_byte: row.0,
-                decoded_value_rlc: last_row.decoded_data.decoded_value_rlc,
-            },
-            huffman_data: HuffmanData::default(),
-            fse_data: FseTableRow {
-                state: 0,
-                symbol: 0,
-                baseline: 0,
-                num_bits: 0,
-                num_emitted: 0,
-                n_acc: row.9 as u64,
-            },
-        });
-    }
-
-    // Now start decoding the huffman weights using the actual Huffman code section
-    let tag_next = if n_streams > 1 {
-        ZstdTag::ZstdBlockJumpTable
-    } else {
-        ZstdTag::ZstdBlockLstream
-    };
-
-    // Update the last row
-    let last_row = witness_rows.last().expect("Last row exists");
-    let multiplier =
-        (0..last_row.state.tag_len).fold(Value::known(F::one()), |acc, _| acc * randomness);
-    let value_rlc = last_row.encoded_data.value_rlc * multiplier + last_row.state.tag_rlc;
-
-    // Bitstream processing state values
-    let mut num_emitted: usize = 0;
-    let n_huffman_code_bytes = n_bytes - n_fse_bytes;
-    let mut last_byte_idx: usize = 1;
-    let mut current_byte_idx: usize = 1; // byte_idx is 1-indexed
-    let mut current_bit_idx: usize = 0;
-
-    // Construct the Huffman bitstream
-    let huffman_bitstream = src
-        .iter()
-        .skip(byte_offset + n_fse_bytes + 1)
-        .take(n_huffman_code_bytes)
-        .rev()
-        .clone()
-        .flat_map(|v| {
-            let mut bits = value_bits_le(*v);
-            bits.reverse();
-            bits
-        })
-        .collect::<Vec<u8>>();
-
-    // Accumulators for Huffman code section
-    let mut value_rlc_iter = src
-        .iter()
-        .skip(byte_offset + n_fse_bytes + 1)
-        .take(n_huffman_code_bytes)
-        .scan(Value::known(F::zero()), |acc, &byte| {
-            *acc = *acc * randomness + Value::known(F::from(byte as u64));
-            Some(*acc)
-        })
-        .collect::<Vec<Value<F>>>()
-        .into_iter()
-        .rev();
-    let mut tag_value_iter = src
-        .iter()
-        .skip(byte_offset + n_fse_bytes + 1)
-        .take(n_huffman_code_bytes)
-        .rev()
-        .scan(Value::known(F::zero()), |acc, &byte| {
-            *acc = *acc * randomness + Value::known(F::from(byte as u64));
-            Some(*acc)
-        });
-    let tag_value = tag_value_iter.clone().last().expect("Tag value must exist");
-    let tag_rlc_iter = src
-        .iter()
-        .skip(byte_offset + n_fse_bytes + 1)
-        .take(n_huffman_code_bytes)
-        .scan(Value::known(F::zero()), |acc, &byte| {
-            *acc = *acc * randomness + Value::known(F::from(byte as u64));
-            Some(*acc)
-        });
-    let tag_rlc = tag_rlc_iter.clone().last().expect("Tag RLC must exist");
-    let mut tag_rlc_iter = tag_rlc_iter.collect::<Vec<Value<F>>>().into_iter().rev();
-
-    let mut next_tag_value_acc = tag_value_iter.next().unwrap();
-    let next_value_rlc_acc = value_rlc_iter.next().unwrap();
-    let mut next_tag_rlc_acc = tag_rlc_iter.next().unwrap();
-
-    let aux_1 = next_value_rlc_acc;
-    let aux_2 = witness_rows[witness_rows.len() - 1].encoded_data.value_rlc;
-
-    let mut padding_end_idx: usize = 0;
-    while huffman_bitstream[padding_end_idx] == 0 {
-        padding_end_idx += 1;
-    }
-
-    // Add a witness row for leading 0s and the sentinel 1-bit
-    witness_rows.push(ZstdWitnessRow {
-        state: ZstdState {
-            tag: ZstdTag::ZstdBlockHuffmanCode,
-            tag_next,
-            max_tag_len: lookup_max_tag_len(ZstdTag::ZstdBlockHuffmanCode),
-            tag_len: n_huffman_code_bytes as u64,
-            tag_idx: 1_u64,
-            tag_value,
-            tag_value_acc: next_tag_value_acc,
-            is_tag_change: true,
-            tag_rlc,
-            tag_rlc_acc: next_tag_rlc_acc,
-        },
-        encoded_data: EncodedData {
-            byte_idx: (byte_offset + n_fse_bytes + 1 + current_byte_idx) as u64,
-            encoded_len,
-            value_byte: src
-                [byte_offset + n_fse_bytes + 1 + n_huffman_code_bytes - current_byte_idx],
-            value_rlc,
-            reverse: true,
-            reverse_len: n_huffman_code_bytes as u64,
-            reverse_idx: (n_huffman_code_bytes - (current_byte_idx - 1)) as u64,
-            aux_1,
-            aux_2,
-        },
-        bitstream_read_data: BitstreamReadRow {
-            bit_value: 1u64,
-            bit_start_idx: 0usize,
-            bit_end_idx: padding_end_idx,
-            is_zero_bit_read: false,
-        },
-        huffman_data: HuffmanData::default(),
-        decoded_data: last_row.decoded_data.clone(),
-        fse_data: FseTableRow::default(),
-    });
-
-    // Exclude the leading zero section
-    while huffman_bitstream[current_bit_idx] == 0 {
-        (current_byte_idx, current_bit_idx) = increment_idx(current_byte_idx, current_bit_idx);
-    }
-    // Exclude the sentinel 1-bit
-    (current_byte_idx, current_bit_idx) = increment_idx(current_byte_idx, current_bit_idx);
-
-    // Update accumulator
-    if current_byte_idx > last_byte_idx {
-        next_tag_value_acc = tag_value_iter.next().unwrap();
-        next_tag_rlc_acc = tag_rlc_iter.next().unwrap();
-        last_byte_idx = current_byte_idx;
-    }
-
-    // Now the actual weight-bearing bitstream starts
-    // The Huffman bitstream is decoded by two interleaved states reading the stream in alternating
-    // order. The FSE table for the two independent decoding strands are the same.
-    let mut color: usize = 0; // use 0, 1 (colors) to denote two alternating decoding strands.
-    let mut prev_baseline: [u64; 2] = [0, 0];
-    let mut next_nb_to_read: [usize; 2] = [accuracy_log as usize, accuracy_log as usize];
-    let mut decoded_weights: Vec<u8> = vec![];
-    let mut fse_table_idx: u64 = 1;
-
-    // Convert FSE auxiliary data into a state-indexed representation
-    let fse_state_table = table.clone().parse_state_table();
-
-    while current_bit_idx + next_nb_to_read[color] <= (n_huffman_code_bytes) * N_BITS_PER_BYTE {
-        let nb = next_nb_to_read[color];
-        let bitstring_value =
-            be_bits_to_value(&huffman_bitstream[current_bit_idx..(current_bit_idx + nb)]);
-        let next_state = prev_baseline[color] + bitstring_value;
-
-        let from_bit_idx = current_bit_idx.rem_euclid(8);
-        let to_bit_idx = if nb > 0 {
-            from_bit_idx + (nb - 1)
-        } else {
-            from_bit_idx
-        };
-
-        // Lookup the FSE table row for the state
-        let fse_row = fse_state_table
-            .get(&{ next_state })
-            .expect("next state should be in fse table");
-
-        // Decode the symbol
-        decoded_weights.push(fse_row.0 as u8);
-        num_emitted += 1;
-
-        // Add a witness row
-        witness_rows.push(ZstdWitnessRow {
-            state: ZstdState {
-                tag: ZstdTag::ZstdBlockHuffmanCode,
-                tag_next,
-                max_tag_len: lookup_max_tag_len(ZstdTag::ZstdBlockHuffmanCode),
-                tag_len: (n_huffman_code_bytes) as u64,
-                tag_idx: current_byte_idx as u64,
-                tag_value,
-                tag_value_acc: next_tag_value_acc,
-                is_tag_change: false,
-                tag_rlc,
-                tag_rlc_acc: next_tag_rlc_acc,
-            },
-            encoded_data: EncodedData {
-                byte_idx: (byte_offset + n_fse_bytes + 1 + current_byte_idx) as u64,
-                encoded_len,
-                value_byte: src
-                    [byte_offset + n_fse_bytes + 1 + n_huffman_code_bytes - current_byte_idx],
-                value_rlc,
-                reverse: true,
-                reverse_len: n_huffman_code_bytes as u64,
-                reverse_idx: (n_huffman_code_bytes - (current_byte_idx - 1)) as u64,
-                aux_1,
-                aux_2,
-            },
-            bitstream_read_data: BitstreamReadRow {
-                bit_value: bitstring_value,
-                bit_start_idx: from_bit_idx,
-                bit_end_idx: to_bit_idx,
-                is_zero_bit_read: (nb == 0),
-            },
-            fse_data: FseTableRow {
-                state: next_state,
-                symbol: fse_row.0,
-                baseline: fse_row.1,
-                num_bits: fse_row.2,
-                num_emitted: num_emitted as u64,
-                n_acc: 0,
-            },
-            huffman_data: HuffmanData::default(),
-            decoded_data: decoded_data.clone(),
-        });
-
-        // increment fse idx
-        fse_table_idx += 1;
-
-        // Advance byte and bit marks. Get next acc value if byte changes
-        for _ in 0..nb {
-            (current_byte_idx, current_bit_idx) = increment_idx(current_byte_idx, current_bit_idx);
-        }
-        if current_byte_idx > last_byte_idx && current_byte_idx <= n_huffman_code_bytes {
-            next_tag_value_acc = tag_value_iter.next().unwrap();
-            next_tag_rlc_acc = tag_rlc_iter.next().unwrap();
-            last_byte_idx = current_byte_idx;
-        }
-
-        // Preparing for next state
-        prev_baseline[color] = fse_row.1;
-        next_nb_to_read[color] = fse_row.2 as usize;
-
-        color = if color > 0 { 0 } else { 1 };
-    }
-
-    // Construct HuffmanCodesTable
-    let huffman_codes = HuffmanCodesData {
-        byte_offset: (huffman_code_byte_offset + 1) as u64,
-        weights: decoded_weights
-            .into_iter()
-            .map(|w| FseSymbol::from(w as usize))
-            .collect(),
-    };
-
-    // rlc after a reverse section
-    let mul =
-        (0..(n_huffman_code_bytes - 1)).fold(Value::known(F::one()), |acc, _| acc * randomness);
-    let new_value_rlc_init_value = aux_2 * mul + aux_1;
-
-    (
-        byte_offset + 1 + n_fse_bytes + n_huffman_code_bytes,
-        witness_rows,
-        huffman_codes,
-        n_bytes,
-        huffman_code_byte_offset + 1,
-        new_value_rlc_init_value,
-        byte_offset + 1,
-        (1 << accuracy_log) as u64,
-        accuracy_log as u64,
-        n_huffman_code_bytes as u64,
-        table, // FSE table
-    )
-}
-
-fn process_block_zstd_huffman_jump_table<F: Field>(
-    src: &[u8],
-    byte_offset: usize,
-    last_row: &ZstdWitnessRow<F>,
-    literal_stream_size: usize,
-    n_streams: usize,
-    randomness: Value<F>,
-    last_rlc: Value<F>,
-) -> (usize, Vec<ZstdWitnessRow<F>>, Vec<u64>) {
-    if n_streams <= 1 {
-        (byte_offset, vec![], vec![literal_stream_size as u64])
-    } else {
-        // Note: The decompressed size of each stream is equal to (regen_size + 3) / 4
-        // but the compressed bitstream length will be different.
-        // Jump table provides information on the length of first 3 bitstreams.
-
-        let jt_bytes = src
-            .iter()
-            .skip(byte_offset)
-            .take(N_JUMP_TABLE_BYTES)
-            .cloned()
-            .map(|x| x as u64)
-            .collect::<Vec<u64>>();
-
-        let l1: u64 = jt_bytes[0] + jt_bytes[1] * 256;
-        let l2: u64 = jt_bytes[2] + jt_bytes[3] * 256;
-        let l3: u64 = jt_bytes[4] + jt_bytes[5] * 256;
-        let l4: u64 = (literal_stream_size as u64) - l1 - l2 - l3;
-
-        let value_rlc_iter =
-            src.iter()
-                .skip(byte_offset)
-                .take(N_JUMP_TABLE_BYTES)
-                .scan(last_rlc, |acc, &byte| {
-                    *acc = *acc * randomness + Value::known(F::from(byte as u64));
-                    Some(*acc)
-                });
-        let multiplier =
-            (0..last_row.state.tag_len).fold(Value::known(F::one()), |acc, _| acc * randomness);
-        let value_rlc = last_row.encoded_data.value_rlc * multiplier + last_row.state.tag_rlc;
-
-        let tag_value_iter = src.iter().skip(byte_offset).take(N_JUMP_TABLE_BYTES).scan(
-            Value::known(F::zero()),
-            |acc, &byte| {
-                *acc = *acc * Value::known(F::from(256u64)) + Value::known(F::from(byte as u64));
-                Some(*acc)
-            },
-        );
-        let tag_value = tag_value_iter
-            .clone()
-            .last()
-            .expect("Tag value must exist.");
-        let tag_rlc_iter = src.iter().skip(byte_offset).take(N_JUMP_TABLE_BYTES).scan(
-            Value::known(F::zero()),
-            |acc, &byte| {
-                *acc = *acc * randomness + Value::known(F::from(byte as u64));
-                Some(*acc)
-            },
-        );
-        let tag_rlc = tag_rlc_iter.clone().last().expect("Tag value must exist.");
-
-        (
-            byte_offset + N_JUMP_TABLE_BYTES,
-            src.iter()
-                .skip(byte_offset)
-                .take(N_JUMP_TABLE_BYTES)
-                .zip(tag_value_iter)
-                .zip(value_rlc_iter)
-                .zip(tag_rlc_iter)
-                .enumerate()
-                .map(
-                    |(i, (((&value_byte, tag_value_acc), _v_rlc), tag_rlc_acc))| ZstdWitnessRow {
-                        state: ZstdState {
-                            tag: ZstdTag::ZstdBlockJumpTable,
-                            tag_next: ZstdTag::ZstdBlockLstream,
-                            max_tag_len: lookup_max_tag_len(ZstdTag::ZstdBlockJumpTable),
-                            tag_len: N_JUMP_TABLE_BYTES as u64,
-                            tag_idx: (i + 1) as u64,
-                            tag_value,
-                            tag_value_acc,
-                            is_tag_change: i == 0,
-                            tag_rlc,
-                            tag_rlc_acc,
-                        },
-                        encoded_data: EncodedData {
-                            byte_idx: (byte_offset + i + 1) as u64,
-                            encoded_len: last_row.encoded_data.encoded_len,
-                            value_byte,
-                            value_rlc,
-                            reverse: false,
-                            ..Default::default()
-                        },
-                        bitstream_read_data: BitstreamReadRow {
-                            bit_start_idx: 0,
-                            bit_end_idx: 7,
-                            bit_value: value_byte as u64,
-                            is_zero_bit_read: false,
-                        },
-                        decoded_data: last_row.decoded_data.clone(),
-                        huffman_data: HuffmanData::default(),
-                        fse_data: FseTableRow::default(),
-                    },
-                )
-                .collect::<Vec<_>>(),
-            vec![l1, l2, l3, l4],
-        )
-    }
-}
-
-#[allow(clippy::too_many_arguments)]
-fn process_block_zstd_lstream<F: Field>(
-    src: &[u8],
-    byte_offset: usize,
-    len: usize,
-    last_row: &ZstdWitnessRow<F>,
-    randomness: Value<F>,
-    stream_idx: usize,
-    huffman_code: &HuffmanCodesData,
-    huffman_code_byte_offset: usize,
-) -> (usize, Vec<ZstdWitnessRow<F>>, Vec<u64>) {
-    // Obtain literal stream bits (reversed).
-    let lstream_bits = src
-        .iter()
-        .skip(byte_offset)
-        .take(len)
-        .rev()
-        .clone()
-        .flat_map(|v| {
-            let mut bits = value_bits_le(*v);
-            bits.reverse();
-            bits
-        })
-        .collect::<Vec<u8>>();
-
-    // Bitstream processing state helper values
-    let mut witness_rows: Vec<ZstdWitnessRow<F>> = vec![];
-    let mut last_byte_idx: usize = 1;
-    let mut current_byte_idx: usize = 1;
-    let mut current_bit_idx: usize = 0;
-    let mut decoded_len_acc = last_row.decoded_data.decoded_len_acc;
-    let mut decoded_rlc = last_row.decoded_data.decoded_value_rlc;
-
-    // accumulators
-    let aux_1 = last_row.encoded_data.value_rlc;
-    let multiplier =
-        (0..last_row.state.tag_len).fold(Value::known(F::one()), |acc, _| acc * randomness);
-    let value_rlc = last_row.encoded_data.value_rlc * multiplier + last_row.state.tag_rlc;
-
-    let mut tag_value_acc =
-        src.iter()
-            .skip(byte_offset)
-            .take(len)
-            .rev()
-            .scan(Value::known(F::zero()), |acc, &byte| {
-                *acc = *acc * randomness + Value::known(F::from(byte as u64));
-                Some(*acc)
-            });
-    let tag_value = tag_value_acc.clone().last().expect("Tag value exists");
-
-    let tag_rlc_iter =
-        src.iter()
-            .skip(byte_offset)
-            .take(len)
-            .scan(Value::known(F::zero()), |acc, &byte| {
-                *acc = *acc * randomness + Value::known(F::from(byte as u64));
-                Some(*acc)
-            });
-    let tag_rlc = tag_rlc_iter.clone().last().expect("Tag value exists");
-    let mut tag_rlc_iter = tag_rlc_iter.collect::<Vec<Value<F>>>().into_iter().rev();
-
-    // Decide the next tag
-    let tag_next = match stream_idx {
-        0..=2 => ZstdTag::ZstdBlockLstream,
-        3 => ZstdTag::ZstdBlockSequenceHeader,
-        _ => unreachable!("stream_idx value out of range"),
-    };
-
-    let mut padding_end_idx = 0;
-    while lstream_bits[padding_end_idx] == 0 {
-        padding_end_idx += 1;
-    }
-
-    let mut next_tag_value_acc = tag_value_acc.next().unwrap();
-    let mut next_tag_rlc_acc = tag_rlc_iter.next().unwrap();
-
-    // Add a witness row for leading 0s and sentinel 1-bit
-    witness_rows.push(ZstdWitnessRow {
-        state: ZstdState {
-            tag: ZstdTag::ZstdBlockLstream,
-            tag_next,
-            max_tag_len: lookup_max_tag_len(ZstdTag::ZstdBlockLstream),
-            tag_len: len as u64,
-            tag_idx: current_byte_idx as u64,
-            tag_value,
-            tag_value_acc: next_tag_value_acc,
-            is_tag_change: true,
-            tag_rlc,
-            tag_rlc_acc: next_tag_rlc_acc,
-        },
-        encoded_data: EncodedData {
-            byte_idx: (byte_offset + current_byte_idx) as u64,
-            encoded_len: last_row.encoded_data.encoded_len,
-            value_byte: src[byte_offset + len - current_byte_idx],
-            value_rlc,
-            // reverse specific values
-            reverse: true,
-            reverse_len: len as u64,
-            reverse_idx: (len - (current_byte_idx - 1)) as u64,
-            aux_1,
-            aux_2: tag_value,
-        },
-        huffman_data: HuffmanData {
-            byte_offset: huffman_code_byte_offset as u64,
-            bit_value: 1u8,
-            stream_idx,
-            k: (0, padding_end_idx as u8),
-        },
-        bitstream_read_data: BitstreamReadRow {
-            bit_value: 1u64,
-            bit_start_idx: 0usize,
-            bit_end_idx: padding_end_idx,
-            is_zero_bit_read: false,
-        },
-        decoded_data: DecodedData {
-            decoded_len: last_row.decoded_data.decoded_len,
-            decoded_len_acc: last_row.decoded_data.decoded_len_acc,
-            total_decoded_len: last_row.decoded_data.total_decoded_len,
-            decoded_byte: 0,
-            decoded_value_rlc: last_row.decoded_data.decoded_value_rlc,
-        },
-        fse_data: FseTableRow::default(),
-    });
-
-    // Exclude the leading zero section
-    while lstream_bits[current_bit_idx] == 0 {
-        (current_byte_idx, current_bit_idx) = increment_idx(current_byte_idx, current_bit_idx);
-    }
-    // Exclude the sentinel 1-bit
-    (current_byte_idx, current_bit_idx) = increment_idx(current_byte_idx, current_bit_idx);
-
-    // Update accumulator
-    if current_byte_idx > last_byte_idx {
-        next_tag_value_acc = tag_value_acc.next().unwrap();
-        next_tag_rlc_acc = tag_rlc_iter.next().unwrap();
-        last_byte_idx = current_byte_idx;
-    }
-
-    // Now the actual symbol-bearing bitstream starts
-    let (max_bitstring_len, huffman_bitstring_map) = huffman_code.parse_bitstring_map();
-    let mut decoded_symbols: Vec<u64> = vec![];
-    let mut bitstring_acc: String = String::from("");
-    let mut cur_bitstring_len: usize = 0;
-
-    while current_bit_idx < len * N_BITS_PER_BYTE {
-        if huffman_bitstring_map.contains_key(bitstring_acc.as_str()) {
-            let sym = *huffman_bitstring_map.get(bitstring_acc.as_str()).unwrap();
-            decoded_symbols.push(sym);
-
-            let from_byte_idx = current_byte_idx;
-            let from_bit_idx = current_bit_idx;
-
-            // advance byte and bit marks to the last bit
-            for _ in 0..(cur_bitstring_len - 1) {
-                (current_byte_idx, current_bit_idx) =
-                    increment_idx(current_byte_idx, current_bit_idx);
-            }
-            let end_bit_idx = if current_byte_idx > from_byte_idx {
-                current_bit_idx.rem_euclid(8) + 8
-            } else {
-                current_bit_idx.rem_euclid(8)
-            };
-            (current_byte_idx, current_bit_idx) = increment_idx(current_byte_idx, current_bit_idx);
-
-            decoded_len_acc += 1;
-            decoded_rlc = decoded_rlc * randomness + Value::known(F::from(sym));
-
-            // Add a witness row for emitted symbol
-            witness_rows.push(ZstdWitnessRow {
-                state: ZstdState {
-                    tag: ZstdTag::ZstdBlockLstream,
-                    tag_next,
-                    max_tag_len: lookup_max_tag_len(ZstdTag::ZstdBlockLstream),
-                    tag_len: len as u64,
-                    tag_idx: from_byte_idx as u64,
-                    tag_value,
-                    tag_value_acc: next_tag_value_acc,
-                    is_tag_change: false,
-                    tag_rlc,
-                    tag_rlc_acc: next_tag_rlc_acc,
-                },
-                encoded_data: EncodedData {
-                    byte_idx: (byte_offset + from_byte_idx) as u64,
-                    encoded_len: last_row.encoded_data.encoded_len,
-                    value_byte: src[byte_offset + len - from_byte_idx],
-                    value_rlc,
-                    // reverse specific values
-                    reverse: true,
-                    reverse_len: len as u64,
-                    reverse_idx: (len - from_byte_idx + 1) as u64,
-                    aux_1,
-                    aux_2: tag_value,
-                },
-                huffman_data: HuffmanData {
-                    byte_offset: huffman_code_byte_offset as u64,
-                    bit_value: u8::from_str_radix(bitstring_acc.as_str(), 2).unwrap(),
-                    stream_idx,
-                    k: (from_bit_idx.rem_euclid(8) as u8, end_bit_idx as u8),
-                },
-                bitstream_read_data: BitstreamReadRow {
-                    bit_value: u8::from_str_radix(bitstring_acc.as_str(), 2).unwrap() as u64,
-                    bit_start_idx: from_bit_idx.rem_euclid(8),
-                    bit_end_idx: end_bit_idx,
-                    is_zero_bit_read: false,
-                },
-                decoded_data: DecodedData {
-                    decoded_len: last_row.decoded_data.decoded_len,
-                    decoded_len_acc,
-                    total_decoded_len: last_row.decoded_data.total_decoded_len,
-                    decoded_byte: sym as u8,
-                    decoded_value_rlc: decoded_rlc,
-                },
-                fse_data: FseTableRow::default(),
-            });
-
-            // Update accumulator
-            if current_byte_idx > last_byte_idx && current_byte_idx <= len {
-                next_tag_value_acc = tag_value_acc.next().unwrap();
-                next_tag_rlc_acc = tag_rlc_iter.next().unwrap();
-                last_byte_idx = current_byte_idx;
-            }
-
-            // Reset decoding state
-            bitstring_acc = String::from("");
-            cur_bitstring_len = 0;
-        } else {
-            if lstream_bits[current_bit_idx + cur_bitstring_len] > 0 {
-                bitstring_acc.push('1');
-            } else {
-                bitstring_acc.push('0');
-            }
-            cur_bitstring_len += 1;
-
-            if cur_bitstring_len > max_bitstring_len as usize {
-                panic!("Reading bit len greater than max bitstring len not allowed.");
-            }
-        }
-    }
-
-    (byte_offset + len, witness_rows, decoded_symbols)
-}
-
->>>>>>> d4a2ed80
 /// Result for processing multiple blocks from compressed data
 pub type MultiBlockProcessResult<F> = (
     Vec<ZstdWitnessRow<F>>,
@@ -1621,20 +785,11 @@
 
 #[cfg(test)]
 mod tests {
-<<<<<<< HEAD
     // witgen_debug
     // use super::*;
     // use bitstream_io::write;
     // use halo2_proofs::halo2curves::bn256::Fr;
     // use serde_json::from_str;
-=======
-    use super::*;
-
-    use eth_types::H256;
-    use ethers_core::utils::keccak256;
-    use halo2_proofs::halo2curves::bn256::Fr;
-
->>>>>>> d4a2ed80
     use std::{
         fs::{self, File},
         // witgen_debug
