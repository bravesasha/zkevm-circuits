#![allow(clippy::type_complexity)]

use super::*;
use snark_verifier::{
    loader::halo2::{
        halo2_ecc::halo2_base as sv_halo2_base,
        EccInstructions, IntegerInstructions,
    },
    pcs::{
        kzg::{Gwc19, Kzg, KzgAccumulator, KzgAs, KzgSuccinctVerifyingKey, LimbsEncoding},
        PolynomialCommitmentScheme, AccumulationScheme, AccumulationSchemeProver,
    },
    util::{
        arithmetic::{fe_to_fe, fe_from_limbs, fe_to_limbs},
        hash,
    },
};
use sv_halo2_base::{
    halo2_proofs,
    gates::GateInstructions, AssignedValue, Context, ContextParams, QuantumCell::Existing,
};
use halo2_proofs::{
    circuit::{Layouter, SimpleFloorPlanner, Value},
    poly::{
        commitment::ParamsProver,
        kzg::{
            commitment::ParamsKZG,
            multiopen::{ProverGWC, VerifierGWC},
            strategy::AccumulatorStrategy,
        },
        Rotation, VerificationStrategy,
    },
};
use snark_verifier_sdk::{
    SnarkWitness,
    types::{Plonk, Halo2Loader, BaseFieldEccChip},
    gen_pk, gen_snark_shplonk, verify_snark_shplonk
};

mod application {
    use super::*;

    #[derive(Clone, Default)]
    pub struct Square(Fr);

    impl Circuit<Fr> for Square {
        type Config = Selector;
        type FloorPlanner = SimpleFloorPlanner;
        #[cfg(feature = "circuit-params")]
        type Params = ();

        fn without_witnesses(&self) -> Self {
            Self::default()
        }

        fn configure(meta: &mut ConstraintSystem<Fr>) -> Self::Config {
            let q = meta.selector();
            let i = meta.instance_column();
            meta.create_gate("square", |meta| {
                let q = meta.query_selector(q);
                let [i, i_w] = [0, 1].map(|rotation| meta.query_instance(i, Rotation(rotation)));
                Some(q * (i.clone() * i - i_w))
            });
            q
        }

        fn synthesize(
            &self,
            q: Self::Config,
            mut layouter: impl Layouter<Fr>,
        ) -> Result<(), Error> {
            layouter.assign_region(|| "", |mut region| q.enable(&mut region, 0))
        }
    }

    impl CircuitExt<Fr> for Square {
        fn num_instance(&self) -> Vec<usize> {
            vec![2]
        }

        fn instances(&self) -> Vec<Vec<Fr>> {
            vec![vec![self.0, self.0.square()]]
        }
    }

    impl StateTransition for Square {
        type Input = [Fr;1];

        fn new(state: Self::Input) -> Self {
            Self(state[0])
        }

        fn state_transition(&self) -> Self::Input {
            [self.0.square()]
        }
    }
}


use std::{rc::Rc, fs::File, iter};
type Svk = KzgSuccinctVerifyingKey<G1Affine>;
type Pcs = Kzg<Bn256, Gwc19>;

type As = KzgAs<Pcs>;

// use halo2_base::{
//     gates::GateInstructions, AssignedValue, Context, ContextParams, QuantumCell::Existing,
// };
// use halo2_ecc::ecc::EccChip;
// use halo2_proofs::plonk::{Column, Instance};
// use snark_verifier::loader::halo2::{EccInstructions, IntegerInstructions};


fn select_accumulator<'a>(
    loader: &Rc<Halo2Loader<'a>>,
    condition: &AssignedValue<Fr>,
    lhs: &KzgAccumulator<G1Affine, Rc<Halo2Loader<'a>>>,
    rhs: &KzgAccumulator<G1Affine, Rc<Halo2Loader<'a>>>,
) -> Result<KzgAccumulator<G1Affine, Rc<Halo2Loader<'a>>>, Error> {
    let [lhs, rhs]: [_; 2] = [lhs.lhs.assigned(), lhs.rhs.assigned()]
        .iter()
        .zip([rhs.lhs.assigned(), rhs.rhs.assigned()].iter())
        .map(|(lhs, rhs)| loader.ecc_chip().select(&mut loader.ctx_mut(), lhs, rhs, condition))
        .collect::<Vec<_>>()
        .try_into()
        .unwrap();
    Ok(KzgAccumulator::new(
        loader.ec_point_from_assigned(lhs),
        loader.ec_point_from_assigned(rhs),
    ))
}

fn accumulate<'a>(
    loader: &Rc<Halo2Loader<'a>>,
    accumulators: Vec<KzgAccumulator<G1Affine, Rc<Halo2Loader<'a>>>>,
    as_proof: Value<&'_ [u8]>,
) -> KzgAccumulator<G1Affine, Rc<Halo2Loader<'a>>> {
    let mut transcript = PoseidonTranscript::<Rc<Halo2Loader>, _>::new(loader, as_proof);
    let proof = As::read_proof(&Default::default(), &accumulators, &mut transcript).unwrap();
    As::verify(&Default::default(), &accumulators, &proof).unwrap()
}

#[derive(Clone)]
pub struct RecursionCircuit<const ST: usize> {
    svk: Svk,
    default_accumulator: KzgAccumulator<G1Affine, NativeLoader>,
    app: SnarkWitness,
    previous: SnarkWitness,
    round: usize,
    instances: Vec<Fr>,
    as_proof: Value<Vec<u8>>,
}

impl<const ST: usize> RecursionCircuit<ST> {
    const PREPROCESSED_DIGEST_ROW: usize = 4 * LIMBS;
    const INITIAL_STATE_ROW: usize = Self::PREPROCESSED_DIGEST_ROW + 1;
    const STATE_ROW: usize = Self::INITIAL_STATE_ROW + ST;
    const ROUND_ROW: usize = Self::STATE_ROW + ST;

    pub fn new(
        params: &ParamsKZG<Bn256>,
        app: Snark,
        previous: Snark,
        rng: impl Rng + Send,
        initial_state: [Fr; ST],
        state: [Fr; ST],
        round: usize,
    ) -> Self {
        let svk = params.get_g()[0].into();
        let default_accumulator = KzgAccumulator::new(params.get_g()[1], params.get_g()[0]);

        let succinct_verify = |snark: &Snark| {
            let mut transcript =
                PoseidonTranscript::<NativeLoader, _>::new(snark.proof.as_slice());
            let proof =
                Plonk::<Pcs>::read_proof(&svk, &snark.protocol, &snark.instances, &mut transcript);
            Plonk::succinct_verify(&svk, &snark.protocol, &snark.instances, &proof)
        };

        let accumulators = iter::empty()
            .chain(succinct_verify(&app))
            .chain((round > 0).then(|| succinct_verify(&previous)).unwrap_or_else(|| {
                let num_accumulator = 1 + previous.protocol.accumulator_indices.len();
                vec![default_accumulator.clone(); num_accumulator]
            }))
            .collect_vec();

        let (accumulator, as_proof) = {
            let mut transcript = PoseidonTranscript::<NativeLoader, _>::new(Vec::new());
            let accumulator =
                As::create_proof(&Default::default(), &accumulators, &mut transcript, rng)
                    .unwrap();
            (accumulator, transcript.finalize())
        };

        let preprocessed_digest = {
            let inputs = previous
                .protocol
                .preprocessed
                .iter()
                .flat_map(|preprocessed| [preprocessed.x, preprocessed.y])
                .map(fe_to_fe)
                .chain(previous.protocol.transcript_initial_state)
                .collect_vec();
            let mut hasher = hash::Poseidon::from_spec(
                &NativeLoader, POSEIDON_SPEC.clone());
            hasher.update(&inputs);
            hasher.squeeze()
        };
        let instances =
            [accumulator.lhs.x, accumulator.lhs.y, accumulator.rhs.x, accumulator.rhs.y]
                .into_iter()
                .flat_map(fe_to_limbs::<_, _, LIMBS, BITS>)
                .chain(iter::once(preprocessed_digest))
                .chain(initial_state)
                .chain(state)
                .chain(iter::once(Fr::from(round as u64)))
                .collect();

        log::debug!("recursive instance: {:#?}", instances);

        Self {
            svk,
            default_accumulator,
            app: app.into(),
            previous: previous.into(),
            round,
            instances,
            as_proof: Value::known(as_proof),
        }
    }

    // fn initial_snark(params: &ParamsKZG<Bn256>, vk: Option<&VerifyingKey<G1Affine>>) -> Snark {
    //     let mut snark = gen_dummy_snark::<RecursionCircuit>(params, vk);
    //     let g = params.get_g();
    //     snark.instances = vec![[g[1].x, g[1].y, g[0].x, g[0].y]
    //         .into_iter()
    //         .flat_map(fe_to_limbs::<_, _, LIMBS, BITS>)
    //         .chain([Fr::ZERO; 4])
    //         .collect_vec()];
    //     snark
    // }

    fn as_proof(&self) -> Value<&[u8]> {
        self.as_proof.as_ref().map(Vec::as_slice)
    }

    fn load_default_accumulator<'a>(
        &self,
        loader: &Rc<Halo2Loader<'a>>,
    ) -> Result<KzgAccumulator<G1Affine, Rc<Halo2Loader<'a>>>, Error> {
        let [lhs, rhs] =
            [self.default_accumulator.lhs, self.default_accumulator.rhs].map(|default| {
                let assigned =
                    loader.ecc_chip().assign_constant(&mut loader.ctx_mut(), default).unwrap();
                loader.ec_point_from_assigned(assigned)
            });
        Ok(KzgAccumulator::new(lhs, rhs))
    }

    /// get the number of instance, help to refine the CircuitExt trait
    pub fn num_instance_fixed() -> usize {
        // [..lhs, ..rhs, preprocessed_digest, initial_state, state, round]
        4 * LIMBS + ST*2 + 2
    }

}

impl<const ST: usize> Circuit<Fr> for RecursionCircuit<ST> {
    type Config = config::RecursionConfig;
    type FloorPlanner = SimpleFloorPlanner;

    fn without_witnesses(&self) -> Self {

        Self {
            svk: self.svk,
            default_accumulator: self.default_accumulator.clone(),
            app: self.app.without_witnesses(),
            previous: self.previous.without_witnesses(),
            round: self.round,
            instances: self.instances.clone(),
            as_proof: Value::unknown(),
        }
    }

    fn configure(meta: &mut ConstraintSystem<Fr>) -> Self::Config {
        let path = std::env::var("VERIFY_CONFIG")
            .unwrap_or_else(|_| "configs/verify_circuit.config".to_owned());
        let params: BatchCircuitConfigParamsParams = serde_json::from_reader(
            File::open(path.as_str()).unwrap_or_else(|err| panic!("{err:?}")),
        )
        .unwrap();

        Self::Config::configure(meta, params)
    }

    fn synthesize(
        &self,
        config: Self::Config,
        mut layouter: impl Layouter<Fr>,
    ) -> Result<(), Error> {
        config.range().load_lookup_table(&mut layouter)?;
        let max_rows = config.range().gate.max_rows;
        let main_gate = config.gate();

        let mut first_pass = halo2_base::SKIP_FIRST_PASS; // assume using simple floor planner
        let mut assigned_instances = Vec::new();
        layouter.assign_region(
            || "",
            |region| {
                if first_pass {
                    first_pass = false;
                    return Ok(());
                }
                let mut ctx = Context::new(
                    region,
                    ContextParams {
                        max_rows,
                        num_context_ids: 1,
                        fixed_columns: config.base_field_config.range.gate.constants.clone(),
                    },
                );

                let [preprocessed_digest, initial_state, state, round] = [
                    self.instances[Self::PREPROCESSED_DIGEST_ROW],
                    self.instances[Self::INITIAL_STATE_ROW],
                    self.instances[Self::STATE_ROW],
                    self.instances[Self::ROUND_ROW],
                ]
                .map(|instance| {
                    main_gate.assign_integer(&mut ctx, Value::known(instance)).unwrap()
                });
                let first_round = main_gate.is_zero(&mut ctx, &round);
                let not_first_round = main_gate.not(&mut ctx, Existing(first_round));

                let loader = Halo2Loader::new(config.ecc_chip(), ctx);
                let (mut app_instances, app_accumulators) =
                    dynamic_verify::<Pcs>(&self.svk, &loader, &self.app, None);
                let (mut previous_instances, previous_accumulators) = 
                dynamic_verify::<Pcs>(
                    &self.svk,
                    &loader,
                    &self.previous,
                    Some(preprocessed_digest.clone()),
                );

                let default_accmulator = self.load_default_accumulator(&loader)?;
                let previous_accumulators = previous_accumulators
                    .iter()
                    .map(|previous_accumulator| {
                        select_accumulator(
                            &loader,
                            &first_round,
                            &default_accmulator,
                            previous_accumulator,
                        )
                    })
                    .collect::<Result<Vec<_>, Error>>()?;

                let KzgAccumulator { lhs, rhs } = accumulate(
                    &loader,
                    [app_accumulators, previous_accumulators].concat(),
                    self.as_proof(),
                );

                let lhs = lhs.into_assigned();
                let rhs = rhs.into_assigned();
                let app_instances = app_instances.pop().unwrap();
                let previous_instances = previous_instances.pop().unwrap();

                let mut ctx = loader.ctx_mut();
                for (lhs, rhs) in [
                    // Propagate preprocessed_digest
                    (
                        &main_gate.mul(
                            &mut ctx,
                            Existing(preprocessed_digest),
                            Existing(not_first_round),
                        ),
                        &previous_instances[Self::PREPROCESSED_DIGEST_ROW],
                    ),
                    // Propagate initial_state
                    (
                        &main_gate.mul(
                            &mut ctx,
                            Existing(initial_state),
                            Existing(not_first_round),
                        ),
                        &previous_instances[Self::INITIAL_STATE_ROW],
                    ),
                    // Verify initial_state is same as the first application snark
                    (
                        &main_gate.mul(
                            &mut ctx,
                            Existing(initial_state),
                            Existing(first_round),
                        ),
                        &main_gate.mul(
                            &mut ctx,
                            Existing(app_instances[0]),
                            Existing(first_round),
                        ),
                    ),
                    // Verify current state is same as the current application snark
                    (&state, &app_instances[1]),
                    // Verify previous state is same as the current application snark
                    (
                        &main_gate.mul(
                            &mut ctx,
                            Existing(app_instances[0]),
                            Existing(not_first_round),
                        ),
                        &previous_instances[Self::STATE_ROW],
                    ),
                    // Verify round is increased by 1 when not at first round
                    (
                        &round,
                        &main_gate.add(
                            &mut ctx,
                            Existing(not_first_round),
                            Existing(previous_instances[Self::ROUND_ROW]),
                        ),
                    ),
                ] {
                    ctx.region.constrain_equal(lhs.cell(), rhs.cell())?;
                }

                // IMPORTANT:
                config.base_field_config.finalize(&mut ctx);
                #[cfg(feature = "display")]
                dbg!(ctx.total_advice);
                #[cfg(feature = "display")]
                println!("Advice columns used: {}", ctx.advice_alloc[0][0].0 + 1);

                assigned_instances.extend(
                    [lhs.x(), lhs.y(), rhs.x(), rhs.y()]
                        .into_iter()
                        .flat_map(|coordinate| coordinate.limbs())
                        .chain([preprocessed_digest, initial_state, state, round].iter())
                        .map(|assigned| assigned.cell()),
                );
                Ok(())
            },
        )?;

        assert_eq!(assigned_instances.len(), 4 * LIMBS + 4);
        for (row, limb) in assigned_instances.into_iter().enumerate() {
            layouter.constrain_instance(limb, config.instance, row)?;
        }

        Ok(())
    }
}

impl<const ST: usize> CircuitExt<Fr> for RecursionCircuit<ST> {
    fn num_instance(&self) -> Vec<usize> {
        vec![Self::num_instance_fixed()]
    }

    fn instances(&self) -> Vec<Vec<Fr>> {
        vec![self.instances.clone()]
    }

    fn accumulator_indices() -> Option<Vec<(usize, usize)>> {
        Some((0..4 * LIMBS).map(|idx| (0, idx)).collect())
    }

    fn selectors(config: &Self::Config) -> Vec<Selector> {
        config.base_field_config.range.gate.basic_gates[0]
            .iter()
            .map(|gate| gate.q_enable)
            .collect()
    }
}


<<<<<<< HEAD
fn test() {
    use std::fs;
    use sv_halo2_base::utils::fs::gen_srs;
    
    let app_params = gen_srs(3);
    let recursion_config: BatchCircuitConfigParamsParams =
        serde_json::from_reader(fs::File::open("configs/verify_circuit.config").unwrap()).unwrap();
    let k = recursion_config.degree;
    let recursion_params = gen_srs(k);

    let app_pk = gen_pk(&app_params, &application::Square::default());

    let pk_time = start_timer!(|| "Generate recursion pk");
    let recursion_pk = gen_recursion_pk::<application::Square>(
        &recursion_params,
        &app_params,
        app_pk.get_vk(),
    );
    end_timer!(pk_time);

    let num_round = 1;
    let pf_time = start_timer!(|| "Generate full recursive snark");
    let (final_state, snark) = gen_recursion_snark::<application::Square>(
        &app_params,
        &recursion_params,
        &app_pk,
        &recursion_pk,
        Fr::from(2u64),
        vec![(); num_round],
    );
    end_timer!(pf_time);
    assert_eq!(final_state, Fr::from(2u64).pow(&[1 << num_round, 0, 0, 0]));

    let accept = {
        let svk = recursion_params.get_g()[0].into();
        let dk = (recursion_params.g2(), recursion_params.s_g2()).into();
        let mut transcript = PoseidonTranscript::<NativeLoader, _>::new(snark.proof.as_slice());
        let proof = Plonk::read_proof(&svk, &snark.protocol, &snark.instances, &mut transcript);
        Plonk::verify(&svk, &dk, &snark.protocol, &snark.instances, &proof)
    };
    assert!(accept)
}
=======
// fn test() {
//     use std::fs;
//     use sv_halo2_base::utils::fs::gen_srs;
//     pub type Pcs = Kzg<Bn256, Gwc19>;

//     let app_params = gen_srs(3);
//     let recursion_config: AggregationConfigParams =
//         serde_json::from_reader(fs::File::open("configs/verify_circuit.config").unwrap()).unwrap();
//     let k = recursion_config.degree;
//     let recursion_params = gen_srs(k);

//     let app_pk = gen_pk(&app_params, &application::Square::default());

//     let pk_time = start_timer!(|| "Generate recursion pk");
//     let recursion_pk = gen_recursion_pk::<application::Square>(
//         &recursion_params,
//         &app_params,
//         app_pk.get_vk(),
//     );
//     end_timer!(pk_time);

//     let num_round = 1;
//     let pf_time = start_timer!(|| "Generate full recursive snark");
//     let (final_state, snark) = gen_recursion_snark::<application::Square>(
//         &app_params,
//         &recursion_params,
//         &app_pk,
//         &recursion_pk,
//         Fr::from(2u64),
//         vec![(); num_round],
//     );
//     end_timer!(pf_time);
//     assert_eq!(final_state, Fr::from(2u64).pow(&[1 << num_round, 0, 0, 0]));

//     let accept = {
//         let svk = recursion_params.get_g()[0].into();
//         let dk = (recursion_params.g2(), recursion_params.s_g2()).into();
//         let mut transcript = PoseidonTranscript::<NativeLoader, _>::new(snark.proof.as_slice());
//         let proof = Plonk::read_proof(&svk, &snark.protocol, &snark.instances, &mut transcript);
//         Plonk::verify(&svk, &dk, &snark.protocol, &snark.instances, &proof)
//     };
//     assert!(accept)
// }
>>>>>>> cef0a449
<|MERGE_RESOLUTION|>--- conflicted
+++ resolved
@@ -473,8 +473,54 @@
     }
 }
 
-
-<<<<<<< HEAD
+pub fn gen_recursion_pk<ConcreteCircuit: CircuitExt<Fr>>(
+    recursion_params: &ParamsKZG<Bn256>,
+    app_params: &ParamsKZG<Bn256>,
+    app_vk: &VerifyingKey<G1Affine>,
+) -> ProvingKey<G1Affine> {
+    let recursion = RecursionCircuit::new(
+        recursion_params,
+        gen_dummy_snark::<ConcreteCircuit>(app_params, Some(app_vk)),
+        RecursionCircuit::initial_snark(recursion_params, None),
+        Fr::ZERO,
+        Fr::ZERO,
+        0,
+    );
+    gen_pk(recursion_params, &recursion)
+}
+
+pub fn gen_recursion_snark<ConcreteCircuit: CircuitExt<Fr> + StateTransition>(
+    app_params: &ParamsKZG<Bn256>,
+    recursion_params: &ParamsKZG<Bn256>,
+    app_pk: &ProvingKey<G1Affine>,
+    recursion_pk: &ProvingKey<G1Affine>,
+    initial_state: Fr,
+    inputs: Vec<ConcreteCircuit::Input>,
+) -> (Fr, Snark) {
+    let mut state = initial_state;
+    let mut app = ConcreteCircuit::new(state);
+    let mut previous =
+        RecursionCircuit::initial_snark(recursion_params, Some(recursion_pk.get_vk()));
+    for (round, input) in inputs.into_iter().enumerate() {
+        state = app.state_transition(input);
+        println!("Generate app snark");
+        let app_snark = gen_snark(app_params, app_pk, app);
+        let recursion = RecursionCircuit::new(
+            recursion_params,
+            app_snark,
+            previous,
+            initial_state,
+            state,
+            round,
+        );
+        println!("Generate recursion snark");
+        previous = gen_snark(recursion_params, recursion_pk, recursion);
+        app = ConcreteCircuit::new(state);
+    }
+    (state, previous)
+}
+
+
 fn test() {
     use std::fs;
     use sv_halo2_base::utils::fs::gen_srs;
@@ -484,50 +530,6 @@
         serde_json::from_reader(fs::File::open("configs/verify_circuit.config").unwrap()).unwrap();
     let k = recursion_config.degree;
     let recursion_params = gen_srs(k);
-
-    let app_pk = gen_pk(&app_params, &application::Square::default());
-
-    let pk_time = start_timer!(|| "Generate recursion pk");
-    let recursion_pk = gen_recursion_pk::<application::Square>(
-        &recursion_params,
-        &app_params,
-        app_pk.get_vk(),
-    );
-    end_timer!(pk_time);
-
-    let num_round = 1;
-    let pf_time = start_timer!(|| "Generate full recursive snark");
-    let (final_state, snark) = gen_recursion_snark::<application::Square>(
-        &app_params,
-        &recursion_params,
-        &app_pk,
-        &recursion_pk,
-        Fr::from(2u64),
-        vec![(); num_round],
-    );
-    end_timer!(pf_time);
-    assert_eq!(final_state, Fr::from(2u64).pow(&[1 << num_round, 0, 0, 0]));
-
-    let accept = {
-        let svk = recursion_params.get_g()[0].into();
-        let dk = (recursion_params.g2(), recursion_params.s_g2()).into();
-        let mut transcript = PoseidonTranscript::<NativeLoader, _>::new(snark.proof.as_slice());
-        let proof = Plonk::read_proof(&svk, &snark.protocol, &snark.instances, &mut transcript);
-        Plonk::verify(&svk, &dk, &snark.protocol, &snark.instances, &proof)
-    };
-    assert!(accept)
-}
-=======
-// fn test() {
-//     use std::fs;
-//     use sv_halo2_base::utils::fs::gen_srs;
-//     pub type Pcs = Kzg<Bn256, Gwc19>;
-
-//     let app_params = gen_srs(3);
-//     let recursion_config: AggregationConfigParams =
-//         serde_json::from_reader(fs::File::open("configs/verify_circuit.config").unwrap()).unwrap();
-//     let k = recursion_config.degree;
-//     let recursion_params = gen_srs(k);
 
 //     let app_pk = gen_pk(&app_params, &application::Square::default());
 
@@ -560,5 +562,4 @@
 //         Plonk::verify(&svk, &dk, &snark.protocol, &snark.instances, &proof)
 //     };
 //     assert!(accept)
-// }
->>>>>>> cef0a449
+// }